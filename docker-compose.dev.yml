--- conflicted
+++ resolved
@@ -48,22 +48,7 @@
     env_file:
       - .env
     depends_on:
-<<<<<<< HEAD
       - graphql-api
-
-  app:
-    build:
-      context: .
-      dockerfile: Dockerfile.dev
-    container_name: "thoth_app"
-    ports:
-      - "8080:8080"
-    command: ["cargo", "run", "start", "app"]
-    env_file:
-      - .env
-    depends_on:
-      - graphql-api
-      - export-api
 
   zitadel:
     image: 'ghcr.io/zitadel/zitadel:v3.2.2'
@@ -76,7 +61,4 @@
     volumes:
       - ./machinekey:/machinekey
     depends_on:
-      - zitadel-db
-=======
-      - graphql-api
->>>>>>> 12334df0
+      - zitadel-db