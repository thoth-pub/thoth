[package]
name = "thoth"
version = "0.13.11"
authors = ["Javier Arias <javi@thoth.pub>", "Ross Higman <ross@thoth.pub>"]
edition = "2021"
license = "Apache-2.0"
description = "GraphQL API for bibliographic data"
repository = "https://github.com/thoth-pub/thoth"
readme = "README.md"

[badges]
maintenance = { status = "actively-developed" }

[workspace]
members = ["thoth-api", "thoth-api-server", "thoth-app", "thoth-app-server", "thoth-client", "thoth-errors", "thoth-export-server", "thoth-loco-test"]

[dependencies]
<<<<<<< HEAD
thoth-api = { version = "=0.13.9", path = "thoth-api", features = ["backend"] }
thoth-api-server = { version = "=0.13.9", path = "thoth-api-server" }
thoth-app-server = { version = "=0.13.9", path = "thoth-app-server" }
thoth-errors = { version = "=0.13.9", path = "thoth-errors" }
thoth-export-server = { version = "=0.13.9", path = "thoth-export-server" }
thoth-loco-test = { version = "=0.1.0", path = "thoth-loco-test" }
=======
thoth-api = { version = "=0.13.11", path = "thoth-api", features = ["backend"] }
thoth-api-server = { version = "=0.13.11", path = "thoth-api-server" }
thoth-app-server = { version = "=0.13.11", path = "thoth-app-server" }
thoth-errors = { version = "=0.13.11", path = "thoth-errors" }
thoth-export-server = { version = "=0.13.11", path = "thoth-export-server" }
>>>>>>> 6816b6aa
clap = { version = "4.5.32", features = ["cargo", "env"] }
dialoguer = { version = "0.11.0", features = ["password"] }
dotenv = "0.15.0"
lazy_static = "1.5.0"
tokio = { version = "1.44.1", features = ["rt", "rt-multi-thread", "macros"] }<|MERGE_RESOLUTION|>--- conflicted
+++ resolved
@@ -15,20 +15,12 @@
 members = ["thoth-api", "thoth-api-server", "thoth-app", "thoth-app-server", "thoth-client", "thoth-errors", "thoth-export-server", "thoth-loco-test"]
 
 [dependencies]
-<<<<<<< HEAD
-thoth-api = { version = "=0.13.9", path = "thoth-api", features = ["backend"] }
-thoth-api-server = { version = "=0.13.9", path = "thoth-api-server" }
-thoth-app-server = { version = "=0.13.9", path = "thoth-app-server" }
-thoth-errors = { version = "=0.13.9", path = "thoth-errors" }
-thoth-export-server = { version = "=0.13.9", path = "thoth-export-server" }
-thoth-loco-test = { version = "=0.1.0", path = "thoth-loco-test" }
-=======
 thoth-api = { version = "=0.13.11", path = "thoth-api", features = ["backend"] }
 thoth-api-server = { version = "=0.13.11", path = "thoth-api-server" }
 thoth-app-server = { version = "=0.13.11", path = "thoth-app-server" }
 thoth-errors = { version = "=0.13.11", path = "thoth-errors" }
 thoth-export-server = { version = "=0.13.11", path = "thoth-export-server" }
->>>>>>> 6816b6aa
+thoth-loco-test = { version = "=0.1.0", path = "thoth-loco-test" }
 clap = { version = "4.5.32", features = ["cargo", "env"] }
 dialoguer = { version = "0.11.0", features = ["password"] }
 dotenv = "0.15.0"
