--- conflicted
+++ resolved
@@ -15,20 +15,12 @@
 members = ["thoth-api", "thoth-api-server", "thoth-app", "thoth-app-server", "thoth-client", "thoth-errors", "thoth-export-server", "thoth-processor"]
 
 [dependencies]
-<<<<<<< HEAD
-thoth-api = { version = "=0.13.11", path = "thoth-api", features = ["backend"] }
-thoth-api-server = { version = "=0.13.11", path = "thoth-api-server" }
-thoth-app-server = { version = "=0.13.11", path = "thoth-app-server" }
-thoth-errors = { version = "=0.13.11", path = "thoth-errors" }
-thoth-export-server = { version = "=0.13.11", path = "thoth-export-server" }
-thoth-processor = { version = "=0.1.0", path = "thoth-processor" }
-=======
 thoth-api = { version = "=0.13.13", path = "thoth-api", features = ["backend"] }
 thoth-api-server = { version = "=0.13.13", path = "thoth-api-server" }
 thoth-app-server = { version = "=0.13.13", path = "thoth-app-server" }
 thoth-errors = { version = "=0.13.13", path = "thoth-errors" }
 thoth-export-server = { version = "=0.13.13", path = "thoth-export-server" }
->>>>>>> ff8509c9
+thoth-processor = { version = "=0.1.0", path = "thoth-processor" }
 clap = { version = "4.5.32", features = ["cargo", "env"] }
 dialoguer = { version = "0.11.0", features = ["password"] }
 dotenv = "0.15.0"
