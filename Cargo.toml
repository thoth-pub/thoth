[package]
name = "thoth"
version = "0.13.13"
authors = ["Javier Arias <javi@thoth.pub>", "Ross Higman <ross@thoth.pub>"]
edition = "2021"
license = "Apache-2.0"
description = "GraphQL API for bibliographic data"
repository = "https://github.com/thoth-pub/thoth"
readme = "README.md"

[badges]
maintenance = { status = "actively-developed" }

[workspace]
members = ["thoth-api", "thoth-api-server", "thoth-app", "thoth-app-server", "thoth-client", "thoth-errors", "thoth-export-server"]

[dependencies]
<<<<<<< HEAD
thoth-api = { version = "=0.13.12", path = "thoth-api", features = ["backend"] }
thoth-api-server = { version = "=0.13.12", path = "thoth-api-server" }
thoth-app-server = { version = "=0.13.12", path = "thoth-app-server" }
thoth-errors = { version = "=0.13.12", path = "thoth-errors" }
thoth-export-server = { version = "=0.13.12", path = "thoth-export-server" }
base64 = "0.22.1"
=======
thoth-api = { version = "=0.13.13", path = "thoth-api", features = ["backend"] }
thoth-api-server = { version = "=0.13.13", path = "thoth-api-server" }
thoth-app-server = { version = "=0.13.13", path = "thoth-app-server" }
thoth-errors = { version = "=0.13.13", path = "thoth-errors" }
thoth-export-server = { version = "=0.13.13", path = "thoth-export-server" }
>>>>>>> ff8509c9
clap = { version = "4.5.32", features = ["cargo", "env"] }
dialoguer = { version = "0.11.0", features = ["password"] }
dotenv = "0.15.0"
lazy_static = "1.5.0"
tokio = { version = "1.44.1", features = ["rt", "rt-multi-thread", "macros"] }
zitadel = { version = "5.5.1", features = ["api", "interceptors"]}<|MERGE_RESOLUTION|>--- conflicted
+++ resolved
@@ -15,20 +15,12 @@
 members = ["thoth-api", "thoth-api-server", "thoth-app", "thoth-app-server", "thoth-client", "thoth-errors", "thoth-export-server"]
 
 [dependencies]
-<<<<<<< HEAD
-thoth-api = { version = "=0.13.12", path = "thoth-api", features = ["backend"] }
-thoth-api-server = { version = "=0.13.12", path = "thoth-api-server" }
-thoth-app-server = { version = "=0.13.12", path = "thoth-app-server" }
-thoth-errors = { version = "=0.13.12", path = "thoth-errors" }
-thoth-export-server = { version = "=0.13.12", path = "thoth-export-server" }
-base64 = "0.22.1"
-=======
 thoth-api = { version = "=0.13.13", path = "thoth-api", features = ["backend"] }
 thoth-api-server = { version = "=0.13.13", path = "thoth-api-server" }
 thoth-app-server = { version = "=0.13.13", path = "thoth-app-server" }
 thoth-errors = { version = "=0.13.13", path = "thoth-errors" }
 thoth-export-server = { version = "=0.13.13", path = "thoth-export-server" }
->>>>>>> ff8509c9
+base64 = "0.22.1"
 clap = { version = "4.5.32", features = ["cargo", "env"] }
 dialoguer = { version = "0.11.0", features = ["password"] }
 dotenv = "0.15.0"
