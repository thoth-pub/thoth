--- conflicted
+++ resolved
@@ -15,19 +15,11 @@
 members = ["thoth-api", "thoth-api-server", "thoth-client", "thoth-errors", "thoth-export-server"]
 
 [dependencies]
-<<<<<<< HEAD
-thoth-api = { version = "=0.13.13", path = "thoth-api", features = ["backend"] }
-thoth-api-server = { version = "=0.13.13", path = "thoth-api-server" }
-thoth-app-server = { version = "=0.13.13", path = "thoth-app-server" }
-thoth-errors = { version = "=0.13.13", path = "thoth-errors" }
-thoth-export-server = { version = "=0.13.13", path = "thoth-export-server" }
-base64 = "0.22.1"
-=======
 thoth-api = { version = "=0.13.14", path = "thoth-api", features = ["backend"] }
 thoth-api-server = { version = "=0.13.14", path = "thoth-api-server" }
 thoth-errors = { version = "=0.13.14", path = "thoth-errors" }
 thoth-export-server = { version = "=0.13.14", path = "thoth-export-server" }
->>>>>>> 12334df0
+base64 = "0.22.1"
 clap = { version = "4.5.32", features = ["cargo", "env"] }
 dialoguer = { version = "0.11.0", features = ["password"] }
 dotenv = "0.15.0"
