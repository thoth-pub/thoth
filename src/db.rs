<<<<<<< HEAD
=======
use std::env;
use std::io;

>>>>>>> 2b73e6c2
use diesel::pg::PgConnection;
use diesel::r2d2::{ConnectionManager, Pool, PoolError};
use diesel_migrations::embed_migrations;
use dotenv::dotenv;
<<<<<<< HEAD
use std::env;
use std::io;
=======

use crate::errors;
>>>>>>> 2b73e6c2

pub type PgPool = Pool<ConnectionManager<PgConnection>>;

fn init_pool(database_url: &str) -> Result<PgPool, PoolError> {
    let manager = ConnectionManager::<PgConnection>::new(database_url);
    let pool = Pool::builder()
        .build(manager)
        .expect("Failed to create database pool.");
    Ok(pool)
}

fn get_database_url() -> String {
    dotenv().ok();
    if cfg!(test) {
        env::var("TEST_DATABASE_URL").expect("TEST_DATABASE_URL must be set")
    } else {
        env::var("DATABASE_URL").expect("DATABASE_URL must be set")
    }
}

pub fn establish_connection() -> PgPool {
    let database_url = get_database_url();
    init_pool(&database_url).unwrap_or_else(|_| panic!("Error connecting to {}", database_url))
}

pub fn run_migrations() -> errors::Result<()> {
    embed_migrations!("migrations");
    let connection = establish_connection().get().unwrap();
    match embedded_migrations::run_with_output(&connection, &mut io::stdout()) {
        Ok(_) => Ok(()),
        Err(_) => {
            Err(errors::ThothError::DatabaseError("Could not run migrations".to_string()).into())
        }
    }
}<|MERGE_RESOLUTION|>--- conflicted
+++ resolved
@@ -1,20 +1,12 @@
-<<<<<<< HEAD
-=======
 use std::env;
 use std::io;
 
->>>>>>> 2b73e6c2
 use diesel::pg::PgConnection;
 use diesel::r2d2::{ConnectionManager, Pool, PoolError};
 use diesel_migrations::embed_migrations;
 use dotenv::dotenv;
-<<<<<<< HEAD
-use std::env;
-use std::io;
-=======
 
 use crate::errors;
->>>>>>> 2b73e6c2
 
 pub type PgPool = Pool<ConnectionManager<PgConnection>>;
 
