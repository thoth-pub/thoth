mod arguments;
mod commands;

lazy_static::lazy_static! {
    static ref THOTH: clap::Command = clap::Command::new(env!("CARGO_PKG_NAME"))
        .version(clap::crate_version!())
        .author(clap::crate_authors!("\n"))
        .about(env!("CARGO_PKG_DESCRIPTION"))
        .subcommand_required(true)
        .arg_required_else_help(true)
<<<<<<< HEAD
        .subcommand(
            Command::new("migrate")
                .about("Run the database migrations")
                .arg(database_argument())
                .arg(
                    Arg::new("revert")
                        .long("revert")
                        .help("Revert all database migrations")
                        .action(ArgAction::SetTrue),
                ),
        )
        .subcommand(
            Command::new("start")
                .about("Start an instance of Thoth API or GUI")
                .subcommand_required(true)
                .arg_required_else_help(true)
                .subcommand(
                    Command::new("graphql-api")
                        .about("Start the thoth GraphQL API server")
                        .arg(database_argument())
                        .arg(redis_argument())
                        .arg(host_argument("GRAPHQL_API_HOST"))
                        .arg(port_argument("8000", "GRAPHQL_API_PORT"))
                        .arg(threads_argument("GRAPHQL_API_THREADS"))
                        .arg(keep_alive_argument("GRAPHQL_API_KEEP_ALIVE"))
                        .arg(gql_url_argument())
                        .arg(domain_argument())
                        .arg(key_argument())
                        .arg(session_argument()),
                )
                .subcommand(
                    Command::new("app")
                        .about("Start the thoth client GUI")
                        .arg(host_argument("APP_HOST"))
                        .arg(port_argument("8080", "APP_PORT"))
                        .arg(threads_argument("APP_THREADS"))
                        .arg(keep_alive_argument("APP_KEEP_ALIVE")),
                )
                .subcommand(
                    Command::new("export-api")
                        .about("Start the thoth metadata export API")
                        .arg(redis_argument())
                        .arg(host_argument("EXPORT_API_HOST"))
                        .arg(port_argument("8181", "EXPORT_API_PORT"))
                        .arg(threads_argument("EXPORT_API_THREADS"))
                        .arg(keep_alive_argument("EXPORT_API_KEEP_ALIVE"))
                        .arg(export_url_argument())
                        .arg(gql_endpoint_argument()),
                ),
        )
        .subcommand(
            Command::new("init")
                .about("Run the database migrations and start the thoth API server")
                .arg(database_argument())
                .arg(redis_argument())
                .arg(host_argument("GRAPHQL_API_HOST"))
                .arg(port_argument("8000", "GRAPHQL_API_PORT"))
                .arg(threads_argument("GRAPHQL_API_THREADS"))
                .arg(keep_alive_argument("GRAPHQL_API_KEEP_ALIVE"))
                .arg(gql_url_argument())
                .arg(domain_argument())
                .arg(key_argument())
                .arg(session_argument()),
        )
        .subcommand(
            Command::new("account")
                .about("Manage user accounts")
                .arg(database_argument())
                .subcommand_required(true)
                .arg_required_else_help(true)
                .subcommand(Command::new("register").about("Create a new user account"))
                .subcommand(Command::new("password").about("Reset a password")),
        )
        .subcommand(
            Command::new("cache")
                .about("Manage cached records")
                .arg(redis_argument())
                .subcommand_required(true)
                .arg_required_else_help(true)
                .subcommand(Command::new("delete").about("Delete cached records")),
        )
=======
        .subcommand(commands::MIGRATE.clone())
        .subcommand(commands::start::COMMAND.clone())
        .subcommand(commands::INIT.clone())
        .subcommand(commands::account::COMMAND.clone())
        .subcommand(commands::cache::COMMAND.clone());
>>>>>>> 9f1c1e2e
}

fn main() -> thoth::errors::ThothResult<()> {
    // load environment variables from `.env`
    dotenv::dotenv().ok();

<<<<<<< HEAD
    match thoth_commands().get_matches().subcommand() {
        Some(("start", start_matches)) => match start_matches.subcommand() {
            Some(("graphql-api", api_matches)) => {
                let database_url = api_matches.get_one::<String>("db").unwrap().to_owned();
                let redis_url = api_matches.get_one::<String>("redis").unwrap().to_owned();
                let host = api_matches.get_one::<String>("host").unwrap().to_owned();
                let port = api_matches.get_one::<String>("port").unwrap().to_owned();
                let threads = *api_matches.get_one::<usize>("threads").unwrap();
                let keep_alive = *api_matches.get_one::<u64>("keep-alive").unwrap();
                let url = api_matches.get_one::<String>("gql-url").unwrap().to_owned();
                let domain = api_matches.get_one::<String>("domain").unwrap().to_owned();
                let secret_str = api_matches.get_one::<String>("key").unwrap().to_owned();
                let session_duration = *api_matches.get_one::<i64>("duration").unwrap();
                api_server(
                    database_url,
                    redis_url,
                    host,
                    port,
                    threads,
                    keep_alive,
                    url,
                    domain,
                    secret_str,
                    session_duration,
                )
                .map_err(|e| e.into())
            }
            Some(("app", client_matches)) => {
                let host = client_matches.get_one::<String>("host").unwrap().to_owned();
                let port = client_matches.get_one::<String>("port").unwrap().to_owned();
                let threads = *client_matches.get_one::<usize>("threads").unwrap();
                let keep_alive = *client_matches.get_one::<u64>("keep-alive").unwrap();
                app_server(host, port, threads, keep_alive).map_err(|e| e.into())
            }
            Some(("export-api", client_matches)) => {
                let redis_url = client_matches
                    .get_one::<String>("redis")
                    .unwrap()
                    .to_owned();
                let host = client_matches.get_one::<String>("host").unwrap().to_owned();
                let port = client_matches.get_one::<String>("port").unwrap().to_owned();
                let threads = *client_matches.get_one::<usize>("threads").unwrap();
                let keep_alive = *client_matches.get_one::<u64>("keep-alive").unwrap();
                let url = client_matches
                    .get_one::<String>("export-url")
                    .unwrap()
                    .to_owned();
                let gql_endpoint = client_matches
                    .get_one::<String>("gql-endpoint")
                    .unwrap()
                    .to_owned();
                export_server(
                    redis_url,
                    host,
                    port,
                    threads,
                    keep_alive,
                    url,
                    gql_endpoint,
                )
                .map_err(|e| e.into())
            }
            _ => unreachable!(),
        },
        Some(("migrate", migrate_matches)) => {
            let database_url = migrate_matches.get_one::<String>("db").unwrap();
            match migrate_matches.get_flag("revert") {
                true => revert_migrations(database_url),
                false => run_migrations(database_url),
            }
        }
        Some(("init", init_matches)) => {
            let database_url = init_matches.get_one::<String>("db").unwrap().to_owned();
            let redis_url = init_matches.get_one::<String>("redis").unwrap().to_owned();
            let host = init_matches.get_one::<String>("host").unwrap().to_owned();
            let port = init_matches.get_one::<String>("port").unwrap().to_owned();
            let threads = *init_matches.get_one::<usize>("threads").unwrap();
            let keep_alive = *init_matches.get_one::<u64>("keep-alive").unwrap();
            let url = init_matches
                .get_one::<String>("gql-url")
                .unwrap()
                .to_owned();
            let domain = init_matches.get_one::<String>("domain").unwrap().to_owned();
            let secret_str = init_matches.get_one::<String>("key").unwrap().to_owned();
            let session_duration = *init_matches.get_one::<i64>("duration").unwrap();
            run_migrations(&database_url)?;
            api_server(
                database_url,
                redis_url,
                host,
                port,
                threads,
                keep_alive,
                url,
                domain,
                secret_str,
                session_duration,
            )
            .map_err(|e| e.into())
        }
        Some(("account", account_matches)) => {
            let database_url = account_matches.get_one::<String>("db").unwrap();
            match account_matches.subcommand() {
                Some(("register", _)) => {
                    let pool = init_pg_pool(database_url);

                    let name = Input::new()
                        .with_prompt("Enter given name")
                        .interact_on(&Term::stdout())?;
                    let surname = Input::new()
                        .with_prompt("Enter family name")
                        .interact_on(&Term::stdout())?;
                    let email = Input::new()
                        .with_prompt("Enter email address")
                        .interact_on(&Term::stdout())?;
                    let password = Password::new()
                        .with_prompt("Enter password")
                        .with_confirmation("Confirm password", "Passwords do not match")
                        .interact_on(&Term::stdout())?;
                    let is_superuser: bool = Input::new()
                        .with_prompt("Is this a superuser account")
                        .default(false)
                        .interact_on(&Term::stdout())?;
                    let is_bot: bool = Input::new()
                        .with_prompt("Is this a bot account")
                        .default(false)
                        .interact_on(&Term::stdout())?;

                    let mut linked_publishers = vec![];
                    if let Ok(publishers) = all_publishers(&pool) {
                        let chosen: Vec<usize> = MultiSelect::new()
                            .items(&publishers)
                            .with_prompt("Select publishers to link this account to")
                            .interact_on(&Term::stdout())?;
                        for index in chosen {
                            let publisher = publishers.get(index).unwrap();
                            let is_admin: bool = Input::new()
                                .with_prompt(format!(
                                    "Make user an admin of '{}'?",
                                    publisher.publisher_name
                                ))
                                .default(false)
                                .interact_on(&Term::stdout())?;
                            let linked_publisher = LinkedPublisher {
                                publisher_id: publisher.publisher_id,
                                is_admin,
                            };
                            linked_publishers.push(linked_publisher);
                        }
                    }
                    let account_data = AccountData {
                        name,
                        surname,
                        email,
                        password,
                        is_superuser,
                        is_bot,
                    };
                    register(account_data, linked_publishers, &pool).map(|_| ())
                }
                Some(("password", _)) => {
                    let pool = init_pg_pool(database_url);
                    let all_emails =
                        all_emails(&pool).expect("No user accounts present in database.");
                    let email_selection = Select::with_theme(&ColorfulTheme::default())
                        .items(&all_emails)
                        .default(0)
                        .with_prompt("Select a user account")
                        .interact_on(&Term::stdout())?;
                    let password = Password::new()
                        .with_prompt("Enter new password")
                        .with_confirmation("Confirm password", "Passwords do not match")
                        .interact_on(&Term::stdout())?;
                    let email = all_emails.get(email_selection).unwrap();

                    update_password(email, &password, &pool).map(|_| ())
                }
                _ => unreachable!(),
            }
=======
    match THOTH.clone().get_matches().subcommand() {
        Some(("start", start_arguments)) => match start_arguments.subcommand() {
            Some(("graphql-api", arguments)) => commands::start::graphql_api(arguments),
            Some(("app", arguments)) => commands::start::app(arguments),
            Some(("export-api", arguments)) => commands::start::export_api(arguments),
            _ => unreachable!(),
        },
        Some(("migrate", arguments)) => commands::migrate(arguments),
        Some(("init", arguments)) => {
            commands::run_migrations(arguments)?;
            commands::start::graphql_api(arguments)
>>>>>>> 9f1c1e2e
        }
        Some(("account", arguments)) => match arguments.subcommand() {
            Some(("register", _)) => commands::account::register(arguments),
            Some(("publishers", _)) => commands::account::publishers(arguments),
            Some(("password", _)) => commands::account::password(arguments),
            _ => unreachable!(),
        },
        Some(("cache", arguments)) => match arguments.subcommand() {
            Some(("delete", _)) => commands::cache::delete(arguments),
            _ => unreachable!(),
        },
        _ => unreachable!(),
    }
}

#[test]
fn test_cli() {
    THOTH.clone().debug_assert();
}<|MERGE_RESOLUTION|>--- conflicted
+++ resolved
@@ -8,282 +8,17 @@
         .about(env!("CARGO_PKG_DESCRIPTION"))
         .subcommand_required(true)
         .arg_required_else_help(true)
-<<<<<<< HEAD
-        .subcommand(
-            Command::new("migrate")
-                .about("Run the database migrations")
-                .arg(database_argument())
-                .arg(
-                    Arg::new("revert")
-                        .long("revert")
-                        .help("Revert all database migrations")
-                        .action(ArgAction::SetTrue),
-                ),
-        )
-        .subcommand(
-            Command::new("start")
-                .about("Start an instance of Thoth API or GUI")
-                .subcommand_required(true)
-                .arg_required_else_help(true)
-                .subcommand(
-                    Command::new("graphql-api")
-                        .about("Start the thoth GraphQL API server")
-                        .arg(database_argument())
-                        .arg(redis_argument())
-                        .arg(host_argument("GRAPHQL_API_HOST"))
-                        .arg(port_argument("8000", "GRAPHQL_API_PORT"))
-                        .arg(threads_argument("GRAPHQL_API_THREADS"))
-                        .arg(keep_alive_argument("GRAPHQL_API_KEEP_ALIVE"))
-                        .arg(gql_url_argument())
-                        .arg(domain_argument())
-                        .arg(key_argument())
-                        .arg(session_argument()),
-                )
-                .subcommand(
-                    Command::new("app")
-                        .about("Start the thoth client GUI")
-                        .arg(host_argument("APP_HOST"))
-                        .arg(port_argument("8080", "APP_PORT"))
-                        .arg(threads_argument("APP_THREADS"))
-                        .arg(keep_alive_argument("APP_KEEP_ALIVE")),
-                )
-                .subcommand(
-                    Command::new("export-api")
-                        .about("Start the thoth metadata export API")
-                        .arg(redis_argument())
-                        .arg(host_argument("EXPORT_API_HOST"))
-                        .arg(port_argument("8181", "EXPORT_API_PORT"))
-                        .arg(threads_argument("EXPORT_API_THREADS"))
-                        .arg(keep_alive_argument("EXPORT_API_KEEP_ALIVE"))
-                        .arg(export_url_argument())
-                        .arg(gql_endpoint_argument()),
-                ),
-        )
-        .subcommand(
-            Command::new("init")
-                .about("Run the database migrations and start the thoth API server")
-                .arg(database_argument())
-                .arg(redis_argument())
-                .arg(host_argument("GRAPHQL_API_HOST"))
-                .arg(port_argument("8000", "GRAPHQL_API_PORT"))
-                .arg(threads_argument("GRAPHQL_API_THREADS"))
-                .arg(keep_alive_argument("GRAPHQL_API_KEEP_ALIVE"))
-                .arg(gql_url_argument())
-                .arg(domain_argument())
-                .arg(key_argument())
-                .arg(session_argument()),
-        )
-        .subcommand(
-            Command::new("account")
-                .about("Manage user accounts")
-                .arg(database_argument())
-                .subcommand_required(true)
-                .arg_required_else_help(true)
-                .subcommand(Command::new("register").about("Create a new user account"))
-                .subcommand(Command::new("password").about("Reset a password")),
-        )
-        .subcommand(
-            Command::new("cache")
-                .about("Manage cached records")
-                .arg(redis_argument())
-                .subcommand_required(true)
-                .arg_required_else_help(true)
-                .subcommand(Command::new("delete").about("Delete cached records")),
-        )
-=======
         .subcommand(commands::MIGRATE.clone())
         .subcommand(commands::start::COMMAND.clone())
         .subcommand(commands::INIT.clone())
         .subcommand(commands::account::COMMAND.clone())
         .subcommand(commands::cache::COMMAND.clone());
->>>>>>> 9f1c1e2e
 }
 
 fn main() -> thoth::errors::ThothResult<()> {
     // load environment variables from `.env`
     dotenv::dotenv().ok();
 
-<<<<<<< HEAD
-    match thoth_commands().get_matches().subcommand() {
-        Some(("start", start_matches)) => match start_matches.subcommand() {
-            Some(("graphql-api", api_matches)) => {
-                let database_url = api_matches.get_one::<String>("db").unwrap().to_owned();
-                let redis_url = api_matches.get_one::<String>("redis").unwrap().to_owned();
-                let host = api_matches.get_one::<String>("host").unwrap().to_owned();
-                let port = api_matches.get_one::<String>("port").unwrap().to_owned();
-                let threads = *api_matches.get_one::<usize>("threads").unwrap();
-                let keep_alive = *api_matches.get_one::<u64>("keep-alive").unwrap();
-                let url = api_matches.get_one::<String>("gql-url").unwrap().to_owned();
-                let domain = api_matches.get_one::<String>("domain").unwrap().to_owned();
-                let secret_str = api_matches.get_one::<String>("key").unwrap().to_owned();
-                let session_duration = *api_matches.get_one::<i64>("duration").unwrap();
-                api_server(
-                    database_url,
-                    redis_url,
-                    host,
-                    port,
-                    threads,
-                    keep_alive,
-                    url,
-                    domain,
-                    secret_str,
-                    session_duration,
-                )
-                .map_err(|e| e.into())
-            }
-            Some(("app", client_matches)) => {
-                let host = client_matches.get_one::<String>("host").unwrap().to_owned();
-                let port = client_matches.get_one::<String>("port").unwrap().to_owned();
-                let threads = *client_matches.get_one::<usize>("threads").unwrap();
-                let keep_alive = *client_matches.get_one::<u64>("keep-alive").unwrap();
-                app_server(host, port, threads, keep_alive).map_err(|e| e.into())
-            }
-            Some(("export-api", client_matches)) => {
-                let redis_url = client_matches
-                    .get_one::<String>("redis")
-                    .unwrap()
-                    .to_owned();
-                let host = client_matches.get_one::<String>("host").unwrap().to_owned();
-                let port = client_matches.get_one::<String>("port").unwrap().to_owned();
-                let threads = *client_matches.get_one::<usize>("threads").unwrap();
-                let keep_alive = *client_matches.get_one::<u64>("keep-alive").unwrap();
-                let url = client_matches
-                    .get_one::<String>("export-url")
-                    .unwrap()
-                    .to_owned();
-                let gql_endpoint = client_matches
-                    .get_one::<String>("gql-endpoint")
-                    .unwrap()
-                    .to_owned();
-                export_server(
-                    redis_url,
-                    host,
-                    port,
-                    threads,
-                    keep_alive,
-                    url,
-                    gql_endpoint,
-                )
-                .map_err(|e| e.into())
-            }
-            _ => unreachable!(),
-        },
-        Some(("migrate", migrate_matches)) => {
-            let database_url = migrate_matches.get_one::<String>("db").unwrap();
-            match migrate_matches.get_flag("revert") {
-                true => revert_migrations(database_url),
-                false => run_migrations(database_url),
-            }
-        }
-        Some(("init", init_matches)) => {
-            let database_url = init_matches.get_one::<String>("db").unwrap().to_owned();
-            let redis_url = init_matches.get_one::<String>("redis").unwrap().to_owned();
-            let host = init_matches.get_one::<String>("host").unwrap().to_owned();
-            let port = init_matches.get_one::<String>("port").unwrap().to_owned();
-            let threads = *init_matches.get_one::<usize>("threads").unwrap();
-            let keep_alive = *init_matches.get_one::<u64>("keep-alive").unwrap();
-            let url = init_matches
-                .get_one::<String>("gql-url")
-                .unwrap()
-                .to_owned();
-            let domain = init_matches.get_one::<String>("domain").unwrap().to_owned();
-            let secret_str = init_matches.get_one::<String>("key").unwrap().to_owned();
-            let session_duration = *init_matches.get_one::<i64>("duration").unwrap();
-            run_migrations(&database_url)?;
-            api_server(
-                database_url,
-                redis_url,
-                host,
-                port,
-                threads,
-                keep_alive,
-                url,
-                domain,
-                secret_str,
-                session_duration,
-            )
-            .map_err(|e| e.into())
-        }
-        Some(("account", account_matches)) => {
-            let database_url = account_matches.get_one::<String>("db").unwrap();
-            match account_matches.subcommand() {
-                Some(("register", _)) => {
-                    let pool = init_pg_pool(database_url);
-
-                    let name = Input::new()
-                        .with_prompt("Enter given name")
-                        .interact_on(&Term::stdout())?;
-                    let surname = Input::new()
-                        .with_prompt("Enter family name")
-                        .interact_on(&Term::stdout())?;
-                    let email = Input::new()
-                        .with_prompt("Enter email address")
-                        .interact_on(&Term::stdout())?;
-                    let password = Password::new()
-                        .with_prompt("Enter password")
-                        .with_confirmation("Confirm password", "Passwords do not match")
-                        .interact_on(&Term::stdout())?;
-                    let is_superuser: bool = Input::new()
-                        .with_prompt("Is this a superuser account")
-                        .default(false)
-                        .interact_on(&Term::stdout())?;
-                    let is_bot: bool = Input::new()
-                        .with_prompt("Is this a bot account")
-                        .default(false)
-                        .interact_on(&Term::stdout())?;
-
-                    let mut linked_publishers = vec![];
-                    if let Ok(publishers) = all_publishers(&pool) {
-                        let chosen: Vec<usize> = MultiSelect::new()
-                            .items(&publishers)
-                            .with_prompt("Select publishers to link this account to")
-                            .interact_on(&Term::stdout())?;
-                        for index in chosen {
-                            let publisher = publishers.get(index).unwrap();
-                            let is_admin: bool = Input::new()
-                                .with_prompt(format!(
-                                    "Make user an admin of '{}'?",
-                                    publisher.publisher_name
-                                ))
-                                .default(false)
-                                .interact_on(&Term::stdout())?;
-                            let linked_publisher = LinkedPublisher {
-                                publisher_id: publisher.publisher_id,
-                                is_admin,
-                            };
-                            linked_publishers.push(linked_publisher);
-                        }
-                    }
-                    let account_data = AccountData {
-                        name,
-                        surname,
-                        email,
-                        password,
-                        is_superuser,
-                        is_bot,
-                    };
-                    register(account_data, linked_publishers, &pool).map(|_| ())
-                }
-                Some(("password", _)) => {
-                    let pool = init_pg_pool(database_url);
-                    let all_emails =
-                        all_emails(&pool).expect("No user accounts present in database.");
-                    let email_selection = Select::with_theme(&ColorfulTheme::default())
-                        .items(&all_emails)
-                        .default(0)
-                        .with_prompt("Select a user account")
-                        .interact_on(&Term::stdout())?;
-                    let password = Password::new()
-                        .with_prompt("Enter new password")
-                        .with_confirmation("Confirm password", "Passwords do not match")
-                        .interact_on(&Term::stdout())?;
-                    let email = all_emails.get(email_selection).unwrap();
-
-                    update_password(email, &password, &pool).map(|_| ())
-                }
-                _ => unreachable!(),
-            }
-=======
     match THOTH.clone().get_matches().subcommand() {
         Some(("start", start_arguments)) => match start_arguments.subcommand() {
             Some(("graphql-api", arguments)) => commands::start::graphql_api(arguments),
@@ -295,7 +30,6 @@
         Some(("init", arguments)) => {
             commands::run_migrations(arguments)?;
             commands::start::graphql_api(arguments)
->>>>>>> 9f1c1e2e
         }
         Some(("account", arguments)) => match arguments.subcommand() {
             Some(("register", _)) => commands::account::register(arguments),
