--- conflicted
+++ resolved
@@ -58,10 +58,8 @@
     DoiEmptyError,
     #[fail(display = "Cannot parse ISBN: no value provided")]
     IsbnEmptyError,
-<<<<<<< HEAD
     #[fail(display = "Cannot parse ROR ID: no value provided")]
     RorEmptyError,
-=======
     #[fail(display = "Works of type Book Chapter cannot have ISBNs in their Publications.")]
     ChapterIsbnError,
     #[fail(display = "Each Publication must have exactly one canonical Location.")]
@@ -70,7 +68,6 @@
         display = "Canonical Locations for digital Publications must have both a Landing Page and a Full Text URL."
     )]
     LocationUrlError,
->>>>>>> 14575f5c
 }
 
 #[cfg(not(target_arch = "wasm32"))]
