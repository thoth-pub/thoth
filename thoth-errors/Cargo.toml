--- conflicted
+++ resolved
@@ -14,12 +14,7 @@
 csv = "1.3.1"
 deadpool-redis = "0.20.0"
 dialoguer = { version = "0.11.0", features = ["password"] }
-<<<<<<< HEAD
-diesel = { version = "2.2.8", features = ["r2d2"] }
-csv = "1.3.1"
-=======
 diesel = "2.2.8"
->>>>>>> 12334df0
 juniper = "0.16.1"
 marc = { version = "3.1.1", features = ["xml"] }
 phf = { version = "0.11", features = ["macros"] }
