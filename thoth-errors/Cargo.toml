[package]
name = "thoth-errors"
version = "0.11.4"
authors = ["Javier Arias <javi@openbookpublishers.com>", "Ross Higman <ross@openbookpublishers.com>"]
edition = "2018"
license = "Apache-2.0"
description = "Errors library for Thoth"
repository = "https://github.com/thoth-pub/thoth"
readme = "README.md"

[dependencies]
thiserror = "1.0"
reqwest = { version = "0.11", features = ["json"] }
serde = "1.0.115"
serde_json = "1.0"
uuid = { package = "uuid", version = "0.8.2", features = ["serde", "v4"] }
yewtil = { version = "0.4.0", features = ["fetch"] }

[target.'cfg(not(target_arch = "wasm32"))'.dependencies]
<<<<<<< HEAD
actix-web = "4.3.0"
diesel = "2.0.2"
csv = "1.1.6"
juniper = "0.15.10"
marc = { version = "3.1.1", features = ["xml"] }
=======
actix-web = "4.4.0"
diesel = "2.1.1"
csv = "1.2.2"
juniper = "0.15.11"
marc = { version = "3.1.0", features = ["xml"] }
>>>>>>> af236bae
phf = { version = "0.11", features = ["macros"] }
reqwest-middleware = "0.2.3"
xml-rs = "0.8.17"<|MERGE_RESOLUTION|>--- conflicted
+++ resolved
@@ -17,19 +17,11 @@
 yewtil = { version = "0.4.0", features = ["fetch"] }
 
 [target.'cfg(not(target_arch = "wasm32"))'.dependencies]
-<<<<<<< HEAD
-actix-web = "4.3.0"
-diesel = "2.0.2"
-csv = "1.1.6"
-juniper = "0.15.10"
-marc = { version = "3.1.1", features = ["xml"] }
-=======
 actix-web = "4.4.0"
 diesel = "2.1.1"
 csv = "1.2.2"
 juniper = "0.15.11"
-marc = { version = "3.1.0", features = ["xml"] }
->>>>>>> af236bae
+marc = { version = "3.1.1", features = ["xml"] }
 phf = { version = "0.11", features = ["macros"] }
 reqwest-middleware = "0.2.3"
 xml-rs = "0.8.17"