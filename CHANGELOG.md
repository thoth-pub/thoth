--- conflicted
+++ resolved
@@ -19,11 +19,8 @@
 
 ### Fixed
   - [565](https://github.com/thoth-pub/thoth/issues/565) - Don't generate Crossref metadata output if no DOIs (work or chapter) are present
-<<<<<<< HEAD
-  - [324](https://github.com/thoth-pub/thoth/issues/324) - Make Locations editable, including the ability to change the Canonical Location for a Publication.
-=======
+  - [324](https://github.com/thoth-pub/thoth/issues/324) - Make Locations editable, including the ability to change the Canonical Location for a Publication
   - [632](https://github.com/thoth-pub/thoth/pull/632) - Add second order by clause (work\_id) to work queries for consistent ordering when multiple works share the same user-ordered field, such as publication date
->>>>>>> 8762fb13
 
 ## [[0.12.9]](https://github.com/thoth-pub/thoth/releases/tag/v0.12.9) - 2024-09-06
 ### Added
