# Changelog
All notable changes to thoth will be documented in this file.

The format is based on [Keep a Changelog](https://keepachangelog.com/en/1.0.0/),
and this project adheres to [Semantic Versioning](https://semver.org/spec/v2.0.0.html).

## [Unreleased]
### Changed
  - [553](https://github.com/thoth-pub/thoth/pull/553) - Upgrade rust to `1.76.0` in production and development `Dockerfile`
  - [305](https://github.com/thoth-pub/thoth/issues/305) - Update rust edition to 2021

### Added
<<<<<<< HEAD
  - [503](https://github.com/thoth-pub/thoth/issues/503) - Allow reverting migrations in the CLI and check that migrations can be reverted in run-migration github action
=======
  - [557](https://github.com/thoth-pub/thoth/pull/557) - Added github action to chech that the changelog has been updated on PRs
>>>>>>> f10a5c28

## [[0.11.15]](https://github.com/thoth-pub/thoth/releases/tag/v0.11.15) - 2024-01-18
### Changed
  - [536](https://github.com/thoth-pub/thoth/issues/536) - Rename "SciELO" location platform to "SciELO Books"

## [[0.11.14]](https://github.com/thoth-pub/thoth/releases/tag/v0.11.14) - 2024-01-18
### Changed
  - [#467](https://github.com/thoth-pub/thoth/issues/467), [#403](https://github.com/thoth-pub/thoth/issues/403), [#536](https://github.com/thoth-pub/thoth/issues/536) - Expand the list of location platforms with: GoogleBooks, InternetArchive, ScienceOpen, and Scielo
  - [526](https://github.com/thoth-pub/thoth/issues/526) - Added Brendan to About page

## [[0.11.13]](https://github.com/thoth-pub/thoth/releases/tag/v0.11.13) - 2024-01-08
### Changed
  - Upgrade rust to `1.75.0` in production and development `Dockerfile`
  - Upgrade `juniper` to v0.15.12
  - Upgrade `actix-web` to v4.4.1
  - Upgrade `actix-cors` to v0.7.0
  - Increase size of URL columns in locations component

### Fixed
  - [531](https://github.com/thoth-pub/thoth/pull/531) - Fix bug where New Publication form for Chapter could have an ISBN pre-populated but greyed out

## [[0.11.12]](https://github.com/thoth-pub/thoth/releases/tag/v0.11.12) - 2023-12-20
### Fixed
  - [530](https://github.com/thoth-pub/thoth/pull/530) - Fix pagination offset calculation in export API
  - [530](https://github.com/thoth-pub/thoth/pull/530) - Do not allow to create more than one price in the same currency for the same publication

## [[0.11.11]](https://github.com/thoth-pub/thoth/releases/tag/v0.11.11) - 2023-12-19
### Changed
  - Upgrade rust to `1.74.1` in production and development `Dockerfile`
  - Upgrade build dependencies (npm `v10.2.5`, node `v20.10.0` and rollup `v4.9.1`) in production and development `Dockerfile`

## [[0.11.10]](https://github.com/thoth-pub/thoth/releases/tag/v0.11.10) - 2023-11-27
### Fixed
  - [524](https://github.com/thoth-pub/thoth/pull/524) - Bibliography note not being retrieved on work page

## [[0.11.9]](https://github.com/thoth-pub/thoth/releases/tag/v0.11.9) - 2023-11-22
### Changed
  - Upgrade rust to `1.74.0` in production and development `Dockerfile`
  - Upgrade `xml-rs` to v0.8.19
  - Upgrade `clap` to v4.4.7
  - Upgrade `dialoguer` to v0.11.0
  - Upgrade `futures` to v0.3.29
  - Upgrade `regex` to v1.10.2
  - Upgrade `diesel` to v2.1.3
  - Upgrade `csv` to v1.3.0
  - Upgrade `reqwest-middleware` to v0.2.4
  - [522](https://github.com/thoth-pub/thoth/pull/522) - Improve MARC records with further recommendations

## [[0.11.8]](https://github.com/thoth-pub/thoth/releases/tag/v0.11.8) - 2023-10-31
### Changed
  - Upgrade rust to `1.73.0` in production and development `Dockerfile`
  - Upgrade build dependencies (npm `v10.2.0`, node `v18.18.2`, n `v9.2.0` and rollup `v4.1.4`) in production and development `Dockerfile`
  - [519](https://github.com/thoth-pub/thoth/issues/519) - Update ProQuest Ebrary (Ebook Central) ONIX output pricing

## [[0.11.7]](https://github.com/thoth-pub/thoth/releases/tag/v0.11.7) - 2023-10-02
### Changed
  - [508](https://github.com/thoth-pub/thoth/pull/508) - Improve MARC records with recommendations
  - Upgrade `actix-identity` to v0.6.0
  - Upgrade `actix-session` to v0.8.0
  - Upgrade `chrono` to v0.4.31
  - Upgrade `marc` to v3.1.1

### Fixed
  - [#513](https://github.com/thoth-pub/thoth/issues/513) - Expand DOI regex to include angle brackets

## [[0.11.6]](https://github.com/thoth-pub/thoth/releases/tag/v0.11.6) - 2023-09-08
### Security
  - Upgrade `chrono` to v0.4.30

## [[0.11.5]](https://github.com/thoth-pub/thoth/releases/tag/v0.11.5) - 2023-09-05
### Security
  - Upgrade `actix-web` to v4.4.0
  - Upgrade `tempfile` to v3.8.0

### Changed
  - Upgrade `diesel` to v2.1.1
  - Upgrade `diesel-derive-enum` to v2.1.0
  - Upgrade `diesel-derive-newtype` to v2.1.0
  - Upgrade `diesel_migrations` to v2.1.0
  - Upgrade `rand` to v0.8.5
  - Upgrade `juniper` to v0.15.11
  - Upgrade `strum` to v0.25.0
  - Upgrade `paperclip` to v0.8.1
  - Upgrade `graphql_client` to v0.13.0
  - Upgrade `reqwest-middleware` to v0.2.3
  - Upgrade `reqwest-retry` to v0.2.3
  - Upgrade `actix-identity` to v0.5.2 and added `actix-session` v0.7.2
  - Upgrade `dialoguer` to v0.10.4
  - Upgrade `futures` to v0.3.28
  - Upgrade `regex` to v1.9.5
  - Upgrade `jsonwebtoken` to v8.3.0
  - Upgrade `csv` to v1.2.2
  - Upgrade `xml-rs` to v0.8.17
  - Upgrade `log` to v0.4.20
  - Upgrade `clap` to v4.4.2
  - Short version of host command is now `-H` instead of `-h` in CLI

## [[0.11.4]](https://github.com/thoth-pub/thoth/releases/tag/v0.11.4) - 2023-08-28
### Security
  - Upgrade `rustls-webpki` to v0.100.2

## [[0.11.3]](https://github.com/thoth-pub/thoth/releases/tag/v0.11.3) - 2023-08-28
### Fixed
  - [500](https://github.com/thoth-pub/thoth/issues/500) - Update ORCID regex

### Security
  - Upgrade `openssl` to v0.10.56
  - Upgrade `reqwest` to v0.11.20
  - Upgrade `chrono` to v0.4.26

### Changed
  - Upgrade rust to `1.72.0` in production and development `Dockerfile`
  - Upgrade build dependencies (npm `v9.8.1`, node `v18.17.1`, n `v9.1.0`, and rollup `v3.28.1`) in production and development `Dockerfile`
  - Upgrade `wasm-pack` to [v0.12.1](https://github.com/rustwasm/wasm-pack/releases/tag/v0.12.1)

### Added
  - Link to privacy policy in navbar

## [[0.11.2]](https://github.com/thoth-pub/thoth/releases/tag/v0.11.2) - 2023-06-19
### Changed
  - Upgrade `wasm-pack` to [v0.12.0](https://github.com/rustwasm/wasm-pack/releases/tag/v0.12.0)
  - Upgrade `clap` to v2.34.0

## [[0.11.1]](https://github.com/thoth-pub/thoth/releases/tag/v0.11.1) - 2023-06-15
### Added
  - Add CC0 license to MARC records

### Changed
  - Upgrade rust to `1.70.0` in production and development `Dockerfile`
  - Upgrade build dependencies (npm `v9.6.7`, node `v18.16.0` and rollup `v3.23.1`) in production and development `Dockerfile`
  - Upgrade `wasm-pack` to v0.11.1
  - Replace `marc` fork with actual crate
  - Update about page

## [[0.11.0]](https://github.com/thoth-pub/thoth/releases/tag/v0.11.0) - 2023-04-14
### Added
  - [490](https://github.com/thoth-pub/thoth/issues/490) - Generate MARC 21 markup
  - [491](https://github.com/thoth-pub/thoth/issues/491) - Generate MARC 21 XML
  - [492](https://github.com/thoth-pub/thoth/pull/492) - Add Thoth's MARC organization code to MARC records
  - [492](https://github.com/thoth-pub/thoth/pull/492) - Add ORCID IDs to MARC
  - [492](https://github.com/thoth-pub/thoth/pull/492) - Add contact details to APP

### Changed
  - [492](https://github.com/thoth-pub/thoth/pull/492) - Streamline `thoth-export-server`'s XML module

## [[0.10.0]](https://github.com/thoth-pub/thoth/releases/tag/v0.10.0) - 2023-04-03
### Added
  - [42](https://github.com/thoth-pub/thoth/issues/42) - Generate MARC 21 records
  - New `work` field `bibliography_note`

## [[0.9.18]](https://github.com/thoth-pub/thoth/releases/tag/v0.9.18) - 2023-03-27
### Security
  - Upgrade `r2d2` to v0.8.10
  - Upgrade `scheduled-thread-pool` to v0.2.7
  - Upgrade `openssl` to v0.10.48
  - Upgrade `remove_dir_all` to v0.5.3

## [[0.9.17]](https://github.com/thoth-pub/thoth/releases/tag/v0.9.17) - 2023-03-25
### Changed
  - Upgrade rust to `1.68.1` in production and development `Dockerfile`
  - Upgrade build dependencies (npm `v9.6.2`, node `v18.15.0` and rollup `v3.20.2`) in production and development `Dockerfile`
  - Upgrade `wasm-pack` to v0.11.0

## [[0.9.16]](https://github.com/thoth-pub/thoth/releases/tag/v0.9.16) - 2023-03-24
### Added
  - [#480](https://github.com/thoth-pub/thoth/pull/480) Add field to work table to track when the work or any of its relations was last updated

### Changed
  - Removed manual character checks and derivable defaults to comply with [`rustc 1.68.0`](https://github.com/rust-lang/rust/releases/tag/1.68.0)
  - [484](https://github.com/thoth-pub/thoth/pull/484) GraphQL queries: support filtering on multiple enum variants for work status and language relation, and add filtering for works last updated before/after a specified timestamp

## [[0.9.15]](https://github.com/thoth-pub/thoth/releases/tag/v0.9.15) - 2023-03-01
### Fixed
  - Issue adding institutions in previous release

## [[0.9.14]](https://github.com/thoth-pub/thoth/releases/tag/v0.9.14) - 2023-03-01
### Changed
  - Upgrade `openssl-src` to v111.25.0
  - Upgrade `bumpalo` to v3.12.0

### Fixed
  - [#326](https://github.com/thoth-pub/thoth/issues/326) - Debounce search queries

## [[0.9.13]](https://github.com/thoth-pub/thoth/releases/tag/v0.9.13) - 2023-02-21
### Changed
  - Input actix keep alive via CLI arguments
  - Implement a failed request retry policy in client

## [[0.9.12]](https://github.com/thoth-pub/thoth/releases/tag/v0.9.12) - 2023-02-17
### Changed
  - Reduce number of concurrent requests

## [[0.9.11]](https://github.com/thoth-pub/thoth/releases/tag/v0.9.11) - 2023-02-17
### Changed
  - Upgrade rust to `1.67.1` in production and development `Dockerfile`
  - Upgrade build dependencies (npm `v9.5.0`, node `v18.14.1` and rollup `v3.15.0`) in production and development `Dockerfile`

## [[0.9.10]](https://github.com/thoth-pub/thoth/releases/tag/v0.9.10) - 2023-02-17
### Changed
  - Include `limit` and `offset` in `thoth-client`'s works query
  - Paginate `get_works` requests in export API using concurrent requests
  - Input number of actix workers via CLI arguments

### Added
  - Work count query to `thoth-client`

## [[0.9.9]](https://github.com/thoth-pub/thoth/releases/tag/v0.9.9) - 2023-02-16
### Changed
  - Upgrade `actix-web` to v4.3.0
  - Upgrade `actix-cors` to v0.6.4
  - Upgrade `env_logger` to v0.10.0
  - Upgrade `jsonwebtoken` to v8.2.0
  - Upgrade `strum` to v0.24.1
  - Output real IP address in actix logs

## [[0.9.8]](https://github.com/thoth-pub/thoth/releases/tag/v0.9.8) - 2023-02-14
### Changed
  - Replace generic error with actual message when migrations fail
  - Upgrade node and rollup in github actions

### Added
  - Github action to check that all migrations run successfully
  - About page with organisation information

## [[0.9.7]](https://github.com/thoth-pub/thoth/releases/tag/v0.9.7) - 2023-02-02
### Fixed
  - Correct wrong fields used in `0.9.6` migration

## [[0.9.6]](https://github.com/thoth-pub/thoth/releases/tag/v0.9.6) - 2023-01-31
### Changed
  - Use inlined syntax in format strings to comply with [`rustc 1.67.0`](https://github.com/rust-lang/rust/releases/tag/1.67.0)
  - Upgrade rust to `1.67.0` in production and development `Dockerfile`
  - Upgrade build dependencies (npm `v9.4.0`, node `v18.13.0` and rollup `v3.12.0`) in production and development `Dockerfile`
  - [#457](https://github.com/thoth-pub/thoth/issues/457) - Upgrade `juniper` to v0.15.10
  - Upgrade `diesel` to v2.0.2
  - Upgrade `uuid` to v0.8.2
  - Upgrade `paperclip` to v0.8.0
  - Upgrade `graphql_client` to v0.12.0
  - Upgrade `chrono` to v0.4.23

### Fixed
  - [#469](https://github.com/thoth-pub/thoth/issues/469) - Expand DOI regex to include square brackets

## [[0.9.5]](https://github.com/thoth-pub/thoth/releases/tag/v0.9.5) - 2023-01-17
### Changed
  - Upgrade rust to `1.66.0` in production and development `Dockerfile`
  - Upgrade build dependencies (npm `v9.2.0`, n `v9.0.1`, node `v18.12.1` and rollup `v3.7.4`) in production and development `Dockerfile`

### Fixed
  - [#463](https://github.com/thoth-pub/thoth/issues/463) - Update Thema codes to v1.5

## [[0.9.4]](https://github.com/thoth-pub/thoth/releases/tag/v0.9.4) - 2022-12-05
### Added
  - [#414](https://github.com/thoth-pub/thoth/pull/414) - Synchronise chapters' `work_status` and `publication_date` with parent's upon parent's update

## [[0.9.3]](https://github.com/thoth-pub/thoth/releases/tag/v0.9.3) - 2022-11-21
### Added
  - [#456](https://github.com/thoth-pub/thoth/pull/456) - Implement JSON output format

### Changed
  - [#455](https://github.com/thoth-pub/thoth/pull/455) - Extend CSV output format to include all available fields

## [[0.9.2]](https://github.com/thoth-pub/thoth/releases/tag/v0.9.2) - 2022-11-01
### Changed
  - [#396](https://github.com/thoth-pub/thoth/pull/396) - Expand the list of contribution types with: SoftwareBy, ResearchBy, ContributionsBy, Indexer
  - [#451](https://github.com/thoth-pub/thoth/pull/451) - Output both short and long abstracts in Crossref DOI deposit

## [[0.9.1]](https://github.com/thoth-pub/thoth/releases/tag/v0.9.1) - 2022-10-27
### Changed
  - [#449](https://github.com/thoth-pub/thoth/pull/449) - Update EBSCO Host ONIX price type code

## [[0.9.0]](https://github.com/thoth-pub/thoth/releases/tag/v0.9.0) - 2022-10-24
### Added
  - [#333](https://github.com/thoth-pub/thoth/issues/333) - Add references to schema
  - Output references in Crossref DOI deposit
  - [#444](https://github.com/thoth-pub/thoth/issues/444) - Output abstracts in Crossref DOI deposit
  - [#443](https://github.com/thoth-pub/thoth/issues/443) - Output affiliations in Crossref DOI deposit
  - [#446](https://github.com/thoth-pub/thoth/issues/446) - Output fundings in Crossref DOI deposit

### Changed
  - Simplify syntax in CRUD methods

## [[0.8.11]](https://github.com/thoth-pub/thoth/releases/tag/v0.8.11) - 2022-10-07
### Changed
  - [#298](https://github.com/thoth-pub/thoth/issues/298) - Make database constraint errors more user-friendly in API output and APP notifications
  - Replaced docker musl image (no longer maintained) with official images, installing requirements needed for static compilation

## [[0.8.10]](https://github.com/thoth-pub/thoth/releases/tag/v0.8.10) - 2022-09-30
  - [#438](https://github.com/thoth-pub/thoth/issues/438) - Allow specifying query parameters based on the requested specification
  - Upgrade rust to `1.64.0` in development `Dockerfile`

## [[0.8.9]](https://github.com/thoth-pub/thoth/releases/tag/v0.8.9) - 2022-09-21
### Added
  - [#426](https://github.com/thoth-pub/thoth/issues/426) - Add ProQuest Ebrary ONIX 2.1 specification
  - [#420](https://github.com/thoth-pub/thoth/issues/420) - Add RNIB Bookshare to the list of supported platforms for ONIX 2.1
  - [#423](https://github.com/thoth-pub/thoth/issues/423) - Add a link to the Thoth user manual under "Docs" tab of navbar
  - Development workflow in docker

### Changed
  - [#429](https://github.com/thoth-pub/thoth/issues/429) - Incomplete metadata record errors are now returned as a 404 instead of 500
  - Added derives for `Eq` alongside `PartialEq` to comply with [`rustc 1.63.0`](https://github.com/rust-lang/rust/releases/tag/1.63.0)
  - Upgrade rust to `1.63.0` in development `Dockerfile`
  - Order contributions and relations by ordinal, and subjects by type and ordinal

### Fixed
  - [#425](https://github.com/thoth-pub/thoth/issues/425) - Fix typo in contribution type illustrator
  - [#424](https://github.com/thoth-pub/thoth/issues/424) - Fix inactive tag on catalogue

## [[0.8.8]](https://github.com/thoth-pub/thoth/releases/tag/v0.8.8) - 2022-08-02
### Added
  - [#389](https://github.com/thoth-pub/thoth/issues/389) - Streamline chapter (child work) creation process

### Changed
  - [#411](https://github.com/thoth-pub/thoth/issues/411) - Make `copyright_holder` optional
  - [#393](https://github.com/thoth-pub/thoth/issues/393) - Use en-dash in `page_interval` instead of hyphen
  - Ignore `extra_unused_lifetimes` warning until [clippy's fix](https://github.com/rust-lang/rust-clippy/issues/9014) for the false positive is live
  - Split build, test, and lint workflow job into separate jobs

## [[0.8.7]](https://github.com/thoth-pub/thoth/releases/tag/v0.8.7) - 2022-07-22
### Fixed
  - [#379](https://github.com/thoth-pub/thoth/issues/379) - Limit to 6 the number of ISBNs offered in CrossRef metadata export
  - [#388](https://github.com/thoth-pub/thoth/issues/388) - Upgrade packages flagged in Dependabot alerts

### Changed
  - [#370](https://github.com/thoth-pub/thoth/issues/370) - Upgrade Yew to v0.19

## [[0.8.6]](https://github.com/thoth-pub/thoth/releases/tag/v0.8.6) - 2022-07-01
### Added
  - [#390](https://github.com/thoth-pub/thoth/pull/390) - Implement OverDrive ONIX 3.0 specification

### Fixed
  - [#392](https://github.com/thoth-pub/thoth/issues/392) - Fix encoding of print ISBN in JSTOR ONIX output

## [[0.8.5]](https://github.com/thoth-pub/thoth/releases/tag/v0.8.5) - 2022-05-30
### Added
  - [#287](https://github.com/thoth-pub/thoth/issues/287) - Allow editing contributions (and affiliations)

### Fixed
  - [#360](https://github.com/thoth-pub/thoth/issues/360) - Prevent adding 0 as the price of a publication
  - [#376](https://github.com/thoth-pub/thoth/issues/376) - Restrict Licence field entries to URL-formatted strings

## [[0.8.4]](https://github.com/thoth-pub/thoth/releases/tag/v0.8.4) - 2022-05-11
### Added
  - [#29](https://github.com/thoth-pub/thoth/issues/29) - Implement CrossRef DOI Deposit specification
  - [#72](https://github.com/thoth-pub/thoth/issues/72) - Implement Google Books ONIX 3.0 specification

### Changed
  - [#356](https://github.com/thoth-pub/thoth/issues/356) - Upgrade actix to v4

## [[0.8.3]](https://github.com/thoth-pub/thoth/releases/tag/v0.8.3) - 2022-04-18
### Added
  - [#359](https://github.com/thoth-pub/thoth/issues/359) - Allow editing publications

## [[0.8.2]](https://github.com/thoth-pub/thoth/releases/tag/v0.8.2) - 2022-04-06
### Changed
  - Added CA certificates to docker image to allow https requests from containers

## [[0.8.1]](https://github.com/thoth-pub/thoth/releases/tag/v0.8.1) - 2022-03-11
### Added
  - [#104](https://github.com/thoth-pub/thoth/issues/104) - Implement BibTeX specification

### Changed
  - Removed unnecessary title branching logic from KBART/ONIX output formats

## [[0.8.0]](https://github.com/thoth-pub/thoth/releases/tag/v0.8.0) - 2022-03-01
### Added
  - [#341](https://github.com/thoth-pub/thoth/issues/341) - Add weight to publication

### Changed
  - Tidied verbose bools and single-character strings to comply with [`rustc 1.59.0`](https://github.com/rust-lang/rust/releases/tag/1.59.0)
  - [#300](https://github.com/thoth-pub/thoth/issues/300) - Moved width/height to Publication, added depth, improved metric/imperial display
  - Upgrade docker's base images to latest available releases

## [[0.7.2]](https://github.com/thoth-pub/thoth/releases/tag/v0.7.2) - 2022-02-08
### Changed
  - [#339](https://github.com/thoth-pub/thoth/pull/339) - Update publication types to include AZW3, DOCX and FictionBook
  - [#331](https://github.com/thoth-pub/thoth/pull/331) - Update series model to include description and CFP URL
  - Allow triggering docker action manually

### Added
  - Add code of conduct and support document to repository

## [[0.7.1]](https://github.com/thoth-pub/thoth/releases/tag/v0.7.1) - 2022-01-24
### Changed
  - Removed redundant `to_string` calls to comply with [`rustc 1.58.0`](https://github.com/rust-lang/rust/releases/tag/1.58.0)
  - [#329](https://github.com/thoth-pub/thoth/pull/329) - Update EBSCO Host ONIX pricing and contributor display logic
  - Allow building docker image manually in actions

## [[0.7.0]](https://github.com/thoth-pub/thoth/releases/tag/v0.7.0) - 2022-01-11
### Added
  - [#28](https://github.com/thoth-pub/thoth/issues/28) - Implement chapter structure
  - GraphQL queries: support filtering on multiple enum variants (e.g. work types, language codes)
  - Dashboard: display Institution stats

### Fixed
  - Issues form: typing filter string in series search box has no effect on which series are displayed

## [[0.6.1]](https://github.com/thoth-pub/thoth/releases/tag/v0.6.1) - 2021-12-13
### Changed
  - Removed redundant closures and `impl`s to comply with [`rustc 1.57.0`](https://github.com/rust-lang/rust/releases/tag/1.57.0)

### Fixed
  - [#309](https://github.com/thoth-pub/thoth/issues/309) - Update Thema codes to v1.4

## [[0.6.0]](https://github.com/thoth-pub/thoth/releases/tag/v0.6.0) - 2021-11-29
### Added
  - [#92](https://github.com/thoth-pub/thoth/issues/92) - Implement institution table, replacing funder and standardising contributor affiliations

## [[0.5.0]](https://github.com/thoth-pub/thoth/releases/tag/v0.5.0) - 2021-11-29
### Added
  - [#297](https://github.com/thoth-pub/thoth/issues/297) - Implement publication location

### Changed
  - Requirement to Number fields preventing user from entering numbers below 0 for Counts/below 1 for Editions and Ordinals, and sets Contribution Ordinal default to 1 instead of 0
  - [#299](https://github.com/thoth-pub/thoth/pull/299) - Update Project MUSE ONIX subject output logic
  - Updated if and else branches to comply with [`rustc 1.56.0`](https://github.com/rust-lang/rust/releases/tag/1.56.0)

### Fixed
  - [#292](https://github.com/thoth-pub/thoth/issues/292) - Cannot unset publication date: error when trying to clear a previously set publication date
  - [#295](https://github.com/thoth-pub/thoth/issues/295) - various subforms failing to trim strings before saving (including on mandatory fields which are checked for emptiness)
  - Factored out duplicated logic for handling optional field values, simplifying the code and reducing the likelihood of further bugs such as [#295](https://github.com/thoth-pub/thoth/issues/295) being introduced
  - Minor issue where some required fields were not marked as "required" (so empty values would be sent to the API and raise an error)
  - Issue with subforms where clicking save button bypassed field requirements (so instead of displaying a warning message such as "Please enter a number", invalid values would be sent to the API and raise an error)
  - [#310](https://github.com/thoth-pub/thoth/issues/310) - Add jstor specification to formats

## [[0.4.7]](https://github.com/thoth-pub/thoth/releases/tag/v0.4.7) - 2021-10-04
### Added
  - [#43](https://github.com/thoth-pub/thoth/issues/43), [#49](https://github.com/thoth-pub/thoth/issues/49) - Implement EBSCO Host's ONIX 2.1 specification
  - [#44](https://github.com/thoth-pub/thoth/issues/44) - Implement JSTOR's ONIX 3.0 specification
  - [#253](https://github.com/thoth-pub/thoth/issues/253) - Implement Project MUSE ONIX specification tests

### Changed
  - [#242](https://github.com/thoth-pub/thoth/issues/242) - Move API models to object-specific subdirectories
  - [#274](https://github.com/thoth-pub/thoth/issues/274) - Add width/height units to CSV specification
  - [#263](https://github.com/thoth-pub/thoth/issues/263) - Add `Doi`, `Isbn` and `Orcid` types to client schema

## [[0.4.6]](https://github.com/thoth-pub/thoth/releases/tag/v0.4.6) - 2021-09-02
### Added
  - [#88](https://github.com/thoth-pub/thoth/issues/88) - Implement KBART specification
  - [#266](https://github.com/thoth-pub/thoth/issues/266) - Delete confirmation to publications

### Changed
  - [#272](https://github.com/thoth-pub/thoth/issues/272) - Use more fields in `contributors` filtering

### Fixed
  - [#271](https://github.com/thoth-pub/thoth/issues/271) - Make filter parameter optional in `subjectCount`

## [[0.4.5]](https://github.com/thoth-pub/thoth/releases/tag/v0.4.5) - 2021-08-12
### Added
  - [#259](https://github.com/thoth-pub/thoth/issues/259) - Units selection dropdown to Work and NewWork pages, which updates the Width/Height display on change
  - [#259](https://github.com/thoth-pub/thoth/issues/259) - Local storage key to retain user's choice of units across all Work/NewWork pages
  - [#259](https://github.com/thoth-pub/thoth/issues/259) - Backend function to convert to/from database units (mm): uses 1inch = 25.4mm as conversion factor, rounds mm values to nearest mm, rounds cm values to 1 decimal place, rounds inch values to 2 decimal places
  - [#259](https://github.com/thoth-pub/thoth/issues/259) - Constraints on Width/Height fields depending on unit selection: user may only enter whole numbers when in mm, numbers with up to 1 decimal place when in cm, numbers with up to 2 decimal places when in inches

### Changed
  - [#259](https://github.com/thoth-pub/thoth/issues/259) - GraphQL and APP queries to specify units when submitting new Width/Height values, and handle conversion if required

## [[0.4.4]](https://github.com/thoth-pub/thoth/releases/tag/v0.4.4) - 2021-08-02
### Fixed
  - Read button in catalogue now uses the landing page URL instead of the DOI

### Changed
  - Removed needless borrow to comply with `clippy` under [`rustc 1.54.0`](https://github.com/rust-lang/rust/releases/tag/1.54.0)

## [[0.4.3]](https://github.com/thoth-pub/thoth/releases/tag/v0.4.3) - 2021-07-28
### Added
  - [#48](https://github.com/thoth-pub/thoth/issues/48) - Implement OAPEN ONIX 3.0 specification

### Fixed
  - [#254](https://github.com/thoth-pub/thoth/issues/254) - Ensure order of fields in create work match those in edit work

## [[0.4.2]](https://github.com/thoth-pub/thoth/releases/tag/v0.4.2) - 2021-07-05
### Added
  - [#125](https://github.com/thoth-pub/thoth/issues/125) - Implement `ISBN` type to standardise parsing
  - [#217](https://github.com/thoth-pub/thoth/issues/217) - Add "Contribution Ordinal" field to indicate order of contributions within a work

## [[0.4.1]](https://github.com/thoth-pub/thoth/releases/tag/v0.4.1) - 2021-06-22
### Changed
  - [#234](https://github.com/thoth-pub/thoth/issues/234) - Move database calls out of GraphQL model

### Added
  - [#136](https://github.com/thoth-pub/thoth/issues/135), [#233](https://github.com/thoth-pub/thoth/issues/233) - Implement `Doi` and `Orcid` types to standardise parsing
  - `thoth-errors` crate to share `ThothError` and `ThothResult`

## [[0.4.0]](https://github.com/thoth-pub/thoth/releases/tag/v0.4.0) - 2021-06-15
### Changed
  - Updated `yew` to [`v0.18.0`](https://github.com/yewstack/yew/releases/tag/0.18.0)
  - Updated `actix-web` to [`3.3.2`](https://github.com/actix/actix-web/releases/tag/web-v3.3.2)
  - Catch client errors with `ThothError::EntityNotFound`
  - Use a custom instance of GaphiQL
  - Unify `Work` output structure in client using GraphQL fragments

### Added
  - [#235](https://github.com/thoth-pub/thoth/issues/235) - Export API with openapi schema
  - [#110](https://github.com/thoth-pub/thoth/issues/110) - Output to CSV
  - Rapidoc schema explorer interface

### Removed
  - `actix_rt`

## [[0.3.6]](https://github.com/thoth-pub/thoth/releases/tag/v0.3.6) - 2021-05-11
### Fixed
  - Problem building docker image

## [[0.3.5]](https://github.com/thoth-pub/thoth/releases/tag/v0.3.5) - 2021-05-11
### Added
  - [#213](https://github.com/thoth-pub/thoth/issues/213) - Link to documentation in readme
  - [#206](https://github.com/thoth-pub/thoth/issues/206) - Notify user when a new version of the APP is available
  - [#231](https://github.com/thoth-pub/thoth/issues/231) - Link to publication page in work page
  - [#224](https://github.com/thoth-pub/thoth/issues/224) - Implement limit and offset in linked queries
  - Implement Crud trait with database calls per object

### Changed
  - [#236](https://github.com/thoth-pub/thoth/issues/236) - Split server logic into individual crates
  - Update rustc to 1.51.0 in docker image
  - Replace composite keys in `contribution` and `issue` with standard UUIDs
  - Server configuration parsed from binary

### Fixed
  - [#216](https://github.com/thoth-pub/thoth/issues/216), [#228](https://github.com/thoth-pub/thoth/issues/228) - Error adding multiple subjects


## [[0.3.4]](https://github.com/thoth-pub/thoth/releases/tag/v0.3.4) - 2021-03-29
### Fixed
  - Upgraded rusct in docker image. Moved `wasm-pack` to a less fragile build stage using official image, keeping main build statically compiled

## [[0.3.3]](https://github.com/thoth-pub/thoth/releases/tag/v0.3.3) - 2021-03-26
### Added
  - [#120](https://github.com/thoth-pub/thoth/issues/120) - Implement table sorting by columns in APP
  - [#203](https://github.com/thoth-pub/thoth/issues/203) - Cascade filtering options to relation queries in API

### Changed
  - [#210](https://github.com/thoth-pub/thoth/issues/210) - Specify .xml extension when outputting ONIX files

### Fixed
  - [#182](https://github.com/thoth-pub/thoth/issues/182) - Ensure issue's series and work have the same imprint


## [[0.3.2]](https://github.com/thoth-pub/thoth/releases/tag/v0.3.2) - 2021-03-09
### Added
  - [#202](https://github.com/thoth-pub/thoth/issues/202) - Enum type filtering in GraphQL queries
  - [#202](https://github.com/thoth-pub/thoth/issues/202) - Query works by DOI
  - [#195](https://github.com/thoth-pub/thoth/issues/195) - Prompt confirmation upon delete

### Fixed
  - [#199](https://github.com/thoth-pub/thoth/issues/199), [#201](https://github.com/thoth-pub/thoth/issues/201) - Error displaying publications if filtering on empty ISBN or URL
  - Trigger a warning when the current user does not have any editting permissions

## [[0.3.1]](https://github.com/thoth-pub/thoth/releases/tag/v0.3.1) - 2021-03-04
### Fixed
  - [#197](https://github.com/thoth-pub/thoth/issues/197) - Error deserialising publications in APP

## [[0.3.0]](https://github.com/thoth-pub/thoth/releases/tag/v0.3.0) - 2021-03-03
### Changed
  - [#162](https://github.com/thoth-pub/thoth/issues/162) - Only records linked to publishers user has access to are listed in APP
  - [#167](https://github.com/thoth-pub/thoth/issues/167) - Make work contribution the canonical source of contributor names in ONIX output

### Added
  - [#177](https://github.com/thoth-pub/thoth/issues/177) - Allow querying objects by linked publisher(s)
  - [#159](https://github.com/thoth-pub/thoth/issues/159), [#160](https://github.com/thoth-pub/thoth/issues/160), [#161](https://github.com/thoth-pub/thoth/issues/161) - Add publisher accounts
  - [#163](https://github.com/thoth-pub/thoth/issues/163) - Save a snapshot of each object upon update
  - [#164](https://github.com/thoth-pub/thoth/issues/164), [#165](https://github.com/thoth-pub/thoth/issues/165) - Add contributor names to contribution
  - [#168](https://github.com/thoth-pub/thoth/issues/168) - Warn users when editing a contributor or a funder that is linked to a work
  - [#185](https://github.com/thoth-pub/thoth/issues/185) - Allow resetting user passwords through CLI
  - Allow creating publisher accounts through CLI

### Fixed
  - [#181](https://github.com/thoth-pub/thoth/issues/181) - Enforce numeric values for issue ordinal

## [[0.2.13]](https://github.com/thoth-pub/thoth/releases/tag/v0.2.13) - 2021-01-14
### Changed
  - Update API URL in docker github action
  - Remove staging tag in docker github action

## [[0.2.12]](https://github.com/thoth-pub/thoth/releases/tag/v0.2.12) - 2021-01-12
### Changed
  - [#153](https://github.com/thoth-pub/thoth/issues/153) - Implement created and updated dates to each structure

## [[0.2.11]](https://github.com/thoth-pub/thoth/releases/tag/v0.2.11) - 2021-01-06
### Changed
  - [#151](https://github.com/thoth-pub/thoth/issues/151) - Make browser prompt user to save Onix XML to file
  - [#143](https://github.com/thoth-pub/thoth/issues/143) - Start using Github Actions instead of Travis

### Added
  - [#121](https://github.com/thoth-pub/thoth/issues/121) - Add created and updated dates to each table

## [[0.2.10]](https://github.com/thoth-pub/thoth/releases/tag/v0.2.10) - 2021-01-04
### Changed
  - [#127](https://github.com/thoth-pub/thoth/issues/127) - Do not exit main entity edit pages upon saving
  - [#147](https://github.com/thoth-pub/thoth/issues/147) - Remove subject code validation for non open subject headings

## [[0.2.9]](https://github.com/thoth-pub/thoth/releases/tag/v0.2.9) - 2020-11-24
### Changed
  - Hide creative commons icon when license is unset in APP catalogue

### Added
  - Display book cover placeholder when cover URL is unset
  - Status tags to APP catalogue

## [[0.2.8]](https://github.com/thoth-pub/thoth/releases/tag/v0.2.8) - 2020-11-23
### Changed
  - Upgrade fontawesome to v5.4.0

### Added
  - Information banner to APP homepage
  - New BISAC codes

## [[0.2.7]](https://github.com/thoth-pub/thoth/releases/tag/v0.2.7) - 2020-11-19
### Changed
  - [#118](https://github.com/thoth-pub/thoth/issues/118) - Ensure empty data is sent as null not as empty strings
  - [#131](https://github.com/thoth-pub/thoth/issues/131) - Moved forms with relationships outside main object form

## [[0.2.6]](https://github.com/thoth-pub/thoth/releases/tag/v0.2.6) - 2020-11-13
### Changed
  - Fix pricing functionality ommitted in previous release

## [[0.2.5]](https://github.com/thoth-pub/thoth/releases/tag/v0.2.5) - 2020-11-13
### Added
  - New BISAC codes

## [[0.2.4]](https://github.com/thoth-pub/thoth/releases/tag/v0.2.4) - 2020-11-10
### Added
  - Implemented pricing CRUD in APP

## [[0.2.3]](https://github.com/thoth-pub/thoth/releases/tag/v0.2.3) - 2020-11-06
### Added
  - Implemented pagination in all admin components
  - Implemented pagination in catalogue

## [[0.2.2]](https://github.com/thoth-pub/thoth/releases/tag/v0.2.2) - 2020-11-03
### Changed
  - Set `THOTH_API` on build via docker

## [[0.2.1]](https://github.com/thoth-pub/thoth/releases/tag/v0.2.1) - 2020-11-02
### Changed
  - Redirect to relevant routes upon save and create actions in APP

### Added
  - Delete functionality in all APP objects

## [[0.2.0]](https://github.com/thoth-pub/thoth/releases/tag/v0.2.0) - 2020-10-23
### Changed
  - [#38](https://github.com/thoth-pub/thoth/issues/38) - Split client and server
  - [#98](https://github.com/thoth-pub/thoth/issues/98) - Streamline Thoth logo

### Added
  - [#97](https://github.com/thoth-pub/thoth/issues/97), [#39](https://github.com/thoth-pub/thoth/issues/39), [#41](https://github.com/thoth-pub/thoth/issues/41) - Implement WASM frontend with Yew
  - [#40](https://github.com/thoth-pub/thoth/issues/40) - Implement API authentication

## [[0.1.10]](https://github.com/thoth-pub/thoth/releases/tag/v0.1.10) - 2020-06-03
### Changed
  - Roadmap button in index catalogue

## [[0.1.9]](https://github.com/thoth-pub/thoth/releases/tag/v0.1.9) - 2020-06-03
### Added
  - Roadmap document

## [[0.1.8]](https://github.com/thoth-pub/thoth/releases/tag/v0.1.8) - 2020-06-02
### Changed
  - New design for the index catalogue

## [[0.1.7]](https://github.com/thoth-pub/thoth/releases/tag/v0.1.7) - 2020-03-27
### Changed
  - [#35](https://github.com/thoth-pub/thoth/issues/35) - Fix date format and lack in ONIX sender header
  - Add place of publication to ONIX file
  - Use code 03 (description) instead of 30 (abstract) in OAPEN ONIX

## [[0.1.6]](https://github.com/thoth-pub/thoth/releases/tag/v0.1.6) - 2020-03-26
### Changed
  - Fix incompatibilities with OAPEN ONIX parser
  - Map ONIX parameter to UUID directly, instead of converting afterwards
  - Normalise server route definitions

## [[0.1.5]](https://github.com/thoth-pub/thoth/releases/tag/v0.1.5) - 2020-03-25
### Changed
  - Load assets statically

## [[0.1.4]](https://github.com/thoth-pub/thoth/releases/tag/v0.1.4) - 2020-03-24
### Changed
  - "/" now renders its own page, instead of redirecting to "/graphiql"
  - [#27](https://github.com/thoth-pub/thoth/issues/27) - Produce an OAPEN compatible ONIX file

### Added
  - [#26](https://github.com/thoth-pub/thoth/issues/26) - Create an endpoint to allow generating ONIX streams from "/onix/{workId}"

### Removed
  - Dropped support for creating ONIX from binary

## [[0.1.3]](https://github.com/thoth-pub/thoth/releases/tag/v0.1.3) - 2020-03-16
### Changed
  - Pin compiler's docker image to a specific version (best practice)
  - Use COPY instead of ADD for directories in Dockerfile (best practice)
  - [#24](https://github.com/thoth-pub/thoth/issues/24) - Implemented rust style guidelines

### Added
  - [#23](https://github.com/thoth-pub/thoth/issues/23) - Redirect "/" to "/graphiql"
  - [#18](https://github.com/thoth-pub/thoth/issues/18) - Create ThothError structure to start catching all other types of errors
  - [#24](https://github.com/thoth-pub/thoth/issues/24) - Enforce rust style guidelines using husky (pre-push hook) and travis
  - [#17](https://github.com/thoth-pub/thoth/issues/17) - Allow producing a proto ONIX file from the binary

## [[0.1.2]](https://github.com/thoth-pub/thoth/releases/tag/v0.1.2) - 2020-03-03
### Changed
  - [#10](https://github.com/thoth-pub/thoth/issues/10) - Port exposing is handled in Dockerfile instead of docker-compose
  - [#16](https://github.com/thoth-pub/thoth/issues/16) - Moved server start function from binary to library
  - [#9](https://github.com/thoth-pub/thoth/issues/9) - Docker image is now compiled statically

### Added
  - [#13](https://github.com/thoth-pub/thoth/issues/13) - Added limit and offset arguments to all queries
  - [#13](https://github.com/thoth-pub/thoth/issues/13) - Added default order by clauses to all queries
  - [#15](https://github.com/thoth-pub/thoth/issues/15) - Implemented GraphQL errors for diesel errors
  - [#13](https://github.com/thoth-pub/thoth/issues/13) - Added filter arguments for publishers and works queries

## [[0.1.1]](https://github.com/thoth-pub/thoth/releases/tag/v0.1.1) - 2020-02-27
### Changed
  - Improved Dockerfile to allow running database migrations at run time

### Added
  - Implemented imprints for publisher graphql object
  - [#6](https://github.com/thoth-pub/thoth/issues/6) - Added subcommands to main binary to allow running embedded migrations without having to install diesel\_cli
  - Automatic publication to crates.io

## [[0.1.0]](https://github.com/thoth-pub/thoth/releases/tag/v0.1.0) - 2020-02-21
### Added
  - Database migrations
  - GraphQL handlers implementing the thoth schema<|MERGE_RESOLUTION|>--- conflicted
+++ resolved
@@ -10,11 +10,8 @@
   - [305](https://github.com/thoth-pub/thoth/issues/305) - Update rust edition to 2021
 
 ### Added
-<<<<<<< HEAD
   - [503](https://github.com/thoth-pub/thoth/issues/503) - Allow reverting migrations in the CLI and check that migrations can be reverted in run-migration github action
-=======
   - [557](https://github.com/thoth-pub/thoth/pull/557) - Added github action to chech that the changelog has been updated on PRs
->>>>>>> f10a5c28
 
 ## [[0.11.15]](https://github.com/thoth-pub/thoth/releases/tag/v0.11.15) - 2024-01-18
 ### Changed
