--- conflicted
+++ resolved
@@ -5,17 +5,15 @@
 and this project adheres to [Semantic Versioning](https://semver.org/spec/v2.0.0.html).
 
 ## [Unreleased]
-<<<<<<< HEAD
 ### Changed
 - [689](https://github.com/thoth-pub/thoth/issues/689) - Move `Work.fullTitle`, `Work.title` and `Work.subtitle` into a dedicated `Title` table, supporting multilingual and rich text fields
 - [689](https://github.com/thoth-pub/thoth/issues/689) - Move `Work.shortAbstract` and `Work.longAbstract` into a dedicated `Abstract` table with `abstractType`, supporting multilingual and rich text fields
 - [689](https://github.com/thoth-pub/thoth/issues/689) - Move `Contribution.biography` into a dedicated `Biography` table, supporting multilingual and rich text fields
 - [689](https://github.com/thoth-pub/thoth/issues/689) - Store all rich text fields internally as JATS XML, supporting conversion to/from HTML, Markdown, and plain text
 - [689](https://github.com/thoth-pub/thoth/issues/689) - Mark existing GraphQL fields as deprecated and return only the canonical version
-=======
+
 ### Removed
   - Deprecated thoth-app
->>>>>>> 12334df0
 
 ## [[0.13.14]](https://github.com/thoth-pub/thoth/releases/tag/v0.13.14) - 2025-10-14
 ### Changed
