--- conflicted
+++ resolved
@@ -5,7 +5,6 @@
 and this project adheres to [Semantic Versioning](https://semver.org/spec/v2.0.0.html).
 
 ## [Unreleased]
-<<<<<<< HEAD
 ### Removed
   - [549](https://github.com/thoth-pub/thoth/pull/549) - Deprecate public-facing pages in Thoth APP in favour of a separate, standalone, website
 
@@ -14,14 +13,11 @@
 
 ### Changed
   - [549](https://github.com/thoth-pub/thoth/pull/549) - Upgrade GitHub actions dependencies (`docker/setup-qemu-action@v3`, `docker/setup-buildx-action@v3`, `docker/login-action@v3`, `docker/build-push-action@v5`, `actions/checkout@v4`, `actions/setup-node@v4`)
-=======
-### Changed
   - [499](https://github.com/thoth-pub/thoth/issues/499) - Default main\_contribution to true
 
 ### Fixed
   - [447](https://github.com/thoth-pub/thoth/issues/447) - Prevents Google Books Onix3 format output from Export API if Thoth record doesn't contain at least one BIC, BISAC or LCC subject code
   - [404](https://github.com/thoth-pub/thoth/issues/404) - Prevents JSTOR Onix3 format output from Export API if Thoth record doesn't contain at least one BISAC subject code
->>>>>>> e7adfc86
 
 ## [[0.11.16]](https://github.com/thoth-pub/thoth/releases/tag/v0.11.16) - 2024-02-19
 ### Changed
