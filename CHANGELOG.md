--- conflicted
+++ resolved
@@ -5,14 +5,11 @@
 and this project adheres to [Semantic Versioning](https://semver.org/spec/v2.0.0.html).
 
 ## [Unreleased]
-<<<<<<< HEAD
-  - Upgrade `marc` to v3.1.1
-=======
 ### Changed
   - Upgrade `actix-identity` to v0.6.0
   - Upgrade `actix-session` to v0.8.0
   - Upgrade `chrono` to v0.4.31
->>>>>>> a7bca8a7
+  - Upgrade `marc` to v3.1.1
 
 ## [[0.11.6]](https://github.com/thoth-pub/thoth/releases/tag/v0.11.6) - 2023-09-08
 ### Security
