# Changelog
All notable changes to thoth will be documented in this file.

The format is based on [Keep a Changelog](https://keepachangelog.com/en/1.0.0/),
and this project adheres to [Semantic Versioning](https://semver.org/spec/v2.0.0.html).

## [Unreleased]
<<<<<<< HEAD
### Changed
  - [697](https://github.com/thoth-pub/thoth/pull/697) – Migrated GraphQL API authentication to OIDC via Zitadel. Internal JWT handling has been replaced with introspection of Zitadel-issued tokens. Authorisation is now based entirely on token claims, removing the need for the internal `account` and `publisher_account` tables.
  - [697](https://github.com/thoth-pub/thoth/pull/697) – Replaced legacy password-based login in the Thoth APP with Zitadel OIDC authentication using PKCE. The app now redirects to Zitadel for login, exchanges authorisation codes for tokens, and introspects tokens client-side to determine roles and permissions.
=======
### Removed
  - Deprecated thoth-app

## [[0.13.14]](https://github.com/thoth-pub/thoth/releases/tag/v0.13.14) - 2025-10-14
### Changed
  - [708](https://github.com/thoth-pub/thoth/pull/708) - Replace ISBN parsing library with [`isbn`](https://crates.io/crates/isbn)
>>>>>>> 12334df0

## [[0.13.13]](https://github.com/thoth-pub/thoth/releases/tag/v0.13.13) - 2025-06-05
### Changed
  - [691](https://github.com/thoth-pub/thoth/issues/691) - Require a license for full KBART output, fall back to work\_id for KBART title ID if no DOI available

## [[0.13.12]](https://github.com/thoth-pub/thoth/releases/tag/v0.13.12) - 2025-05-28
### Changed
  - Add security policies to APP headers

## [[0.13.11]](https://github.com/thoth-pub/thoth/releases/tag/v0.13.11) - 2025-05-14
### Changed
  - [687](https://github.com/thoth-pub/thoth/pull/687) - Upgrade database engine to PostgreSQL v17
  - [684](https://github.com/thoth-pub/thoth/pull/684) - Refactor internal work and publication APIs
  - [687](https://github.com/thoth-pub/thoth/pull/687) - Use test subdomains when building staging docker image
  - [685](https://github.com/thoth-pub/thoth/issues/685) - Update Thoth logo in README files

## [[0.13.10]](https://github.com/thoth-pub/thoth/releases/tag/v0.13.10) - 2025-04-24
### Changed
  - [634](https://github.com/thoth-pub/thoth/issues/634) - Prevent non-superusers from unpublishing a Work once it is published. Once a `Work`'s `WorkStatus` is set to `Active`, `Withdrawn`, or `Superseded`, it cannot be set to `Forthcoming`, `Cancelled` or `PostponedIndefinitely`.
  - [659](https://github.com/thoth-pub/thoth/issues/659) - Prevent non-superusers from deleting a `Work` that is published (i.e. `WorkStatus` is `Active`, `Withdrawn`, or `Superseded`.)

## [[0.13.9]](https://github.com/thoth-pub/thoth/releases/tag/v0.13.9) - 2025-04-10
### Fixed
  - [679](https://github.com/thoth-pub/thoth/issues/679) - Remove extraneous <custom_metadata> tag from Crossmark block in Crossref DOI deposit export when an Imprint has recorded a Crossmark DOI but a Work has no license or funding metadata.

### Changed
  - [683](https://github.com/thoth-pub/thoth/pull/683) - Upgrade rust to `1.86.0` in production `Dockerfile`

### Security
  - [683](https://github.com/thoth-pub/thoth/pull/683) - Upgrade `tokio` to v1.44.2
  - [683](https://github.com/thoth-pub/thoth/pull/683) - Upgrade `openssl` to v0.10.72

## [[0.13.8]](https://github.com/thoth-pub/thoth/releases/tag/v0.13.8) - 2025-03-26
### Added
  - [577](https://github.com/thoth-pub/thoth/pull/577) - Implement ONIX 3.1 "Thoth" specification (i.e. complete record reflecting all updates up to ONIX 3.1.2 that can be implemented based on existing data model)

### Fixed
  - [677](https://github.com/thoth-pub/thoth/pull/677) - Remove module directive in rapidocs import, which was cauisng CORS errors

## [[0.13.7]](https://github.com/thoth-pub/thoth/releases/tag/v0.13.7) - 2025-03-18
### Changed
  - [676](https://github.com/thoth-pub/thoth/pull/676) - Upgrade rust to `1.85.0` in production `Dockerfile`
  - [676](https://github.com/thoth-pub/thoth/pull/676) - Upgrade `actix-cors` to v0.7.1
  - [676](https://github.com/thoth-pub/thoth/pull/676) - Upgrade `actix-http ` to v3.10.0
  - [676](https://github.com/thoth-pub/thoth/pull/676) - Upgrade `actix-web` to v4.10.2
  - [676](https://github.com/thoth-pub/thoth/pull/676) - Upgrade `chrono` to v0.4.40
  - [676](https://github.com/thoth-pub/thoth/pull/676) - Upgrade `csv` to v1.3.1
  - [676](https://github.com/thoth-pub/thoth/pull/676) - Upgrade `deadpool-redis` to v0.20.0
  - [676](https://github.com/thoth-pub/thoth/pull/676) - Upgrade `diesel` to v2.2.8
  - [676](https://github.com/thoth-pub/thoth/pull/676) - Upgrade `env_logger` to v0.11.7
  - [676](https://github.com/thoth-pub/thoth/pull/676) - Upgrade `jsonwebtoken` to v9.3.1
  - [676](https://github.com/thoth-pub/thoth/pull/676) - Upgrade `log` to v0.4.26
  - [676](https://github.com/thoth-pub/thoth/pull/676) - Upgrade `rand` to v0.9.0
  - [676](https://github.com/thoth-pub/thoth/pull/676) - Upgrade `regex` to v1.11.1
  - [676](https://github.com/thoth-pub/thoth/pull/676) - Upgrade `reqwest-middleware` to v0.4.1
  - [676](https://github.com/thoth-pub/thoth/pull/676) - Upgrade `semver` to v1.0.26
  - [676](https://github.com/thoth-pub/thoth/pull/676) - Upgrade `strum` to v0.27.1
  - [676](https://github.com/thoth-pub/thoth/pull/676) - Upgrade `tokio` to v1.44.1
  - [676](https://github.com/thoth-pub/thoth/pull/676) - Upgrade `trunk` to v0.21.9
  - [676](https://github.com/thoth-pub/thoth/pull/676) - Upgrade `uuid` to v1.16.0
  - [676](https://github.com/thoth-pub/thoth/pull/676) - Upgrade `wasm-bindgen` to v0.2.100
  - [676](https://github.com/thoth-pub/thoth/pull/676) - Upgrade `web-sys` to v0.3.77
  - [676](https://github.com/thoth-pub/thoth/pull/676) - Upgrade `xml-rs` to v0.8.25

## [[0.13.6]](https://github.com/thoth-pub/thoth/releases/tag/v0.13.6) - 2025-01-28
### Changed
  - [667](https://github.com/thoth-pub/thoth/pull/667) - Refactor binary using new submodules `commands` and `arguments`
  - [667](https://github.com/thoth-pub/thoth/pull/667) - Trigger `run\_migrations` github action when binary source changes

### Added
  - [667](https://github.com/thoth-pub/thoth/pull/667) - CLI subcommand `thoth account publishers` to modify which publisher(s) an account has access to

## [[0.13.5]](https://github.com/thoth-pub/thoth/releases/tag/v0.13.5) - 2025-01-17
### Changed
  - [665](https://github.com/thoth-pub/thoth/pull/665) - Removed unnecessary `map_or()` to comply with [`rustc 1.84.0`](https://github.com/rust-lang/rust/releases/tag/1.84.0)
  - [666](https://github.com/thoth-pub/thoth/pull/666) - Upgrade rust to `1.84.0` in production `Dockerfile`

### Added
  - [666](https://github.com/thoth-pub/thoth/pull/666) - CLI subcommand `thoth cache delete` to delete cached metadata records by specification ID

## [[0.13.4]](https://github.com/thoth-pub/thoth/releases/tag/v0.13.4) - 2024-12-11
### Added
  - [661](https://github.com/thoth-pub/thoth/pull/661) - Implement caching errors in export API

## [[0.13.3]](https://github.com/thoth-pub/thoth/releases/tag/v0.13.3) - 2024-12-02
### Changed
  - [660](https://github.com/thoth-pub/thoth/pull/660) - Upgrade rust to `1.83.0` in production `Dockerfile`
  - [660](https://github.com/thoth-pub/thoth/pull/660) - Use latest tag in development `Dockerfile`
  - [658](https://github.com/thoth-pub/thoth/pull/658) - Upgrade `rustls` to v0.23.19
  - [658](https://github.com/thoth-pub/thoth/pull/658) - Upgrade `chrono` to v0.4.38
  - [658](https://github.com/thoth-pub/thoth/pull/658) - Upgrade `uuid` to v0.11.0
  - [658](https://github.com/thoth-pub/thoth/pull/658) - Upgrade `diesel` to v2.2.5
  - [658](https://github.com/thoth-pub/thoth/pull/658) - Upgrade `paperclip` to v0.9.4
  - [658](https://github.com/thoth-pub/thoth/pull/658) - Upgrade `regex` to v1.11.1
  - [658](https://github.com/thoth-pub/thoth/pull/658) - Upgrade `xml-rs` to v0.8.23
  - [658](https://github.com/thoth-pub/thoth/pull/658) - Upgrade `futures` to v0.3.31
  - [658](https://github.com/thoth-pub/thoth/pull/658) - Upgrade `web-sys` to v0.3.72
  - [658](https://github.com/thoth-pub/thoth/pull/658) - Upgrade `wasm-bindgen` to v0.2.95
  - [658](https://github.com/thoth-pub/thoth/pull/658) - Upgrade `log` to v0.4.22
  - [658](https://github.com/thoth-pub/thoth/pull/658) - Upgrade `thiserror` to v2.0.3
  - [658](https://github.com/thoth-pub/thoth/pull/658) - Upgrade `reqwest-middleware` to v0.4.0
  - [658](https://github.com/thoth-pub/thoth/pull/658) - Upgrade `reqwest-retry` to v0.7.0
  - [658](https://github.com/thoth-pub/thoth/pull/658) - Upgrade `trunk` to v0.21.4
  - [658](https://github.com/thoth-pub/thoth/pull/658) - Upgrade `actix-identity` to v0.8.0
  - [658](https://github.com/thoth-pub/thoth/pull/658) - Upgrade `actix-session` to v0.10.1

## Removed
  - Remove redundant dependencies in thoth-app: `anyhow`, `log`, `url`

## [[0.13.2]](https://github.com/thoth-pub/thoth/releases/tag/v0.13.2) - 2024-11-26
### Added
  - [656](https://github.com/thoth-pub/thoth/pull/656) - Add database indexes to common attributes to improve performance

## [[0.13.1]](https://github.com/thoth-pub/thoth/releases/tag/v0.13.1) - 2024-11-25
### Added
  - [593](https://github.com/thoth-pub/thoth/issues/593) - Log GraphQL queries alongside request logs

## [[0.13.0]](https://github.com/thoth-pub/thoth/releases/tag/v0.13.0) - 2024-11-19
### Added
  - [651](https://github.com/thoth-pub/thoth/pull/651) - Implement Redis connection pools using `deadpool-redis`
  - [651](https://github.com/thoth-pub/thoth/pull/651) - Implement Redis caching in export API
  - [651](https://github.com/thoth-pub/thoth/pull/651) - Added `WorkLastUpdatedQuery` and `WorksLastUpdatedQuery` queries to thoth-client
  - [651](https://github.com/thoth-pub/thoth/pull/651) - Implement `Copy`, `Ord` and `PartialOrd` traits for `Timestamp`
  - [651](https://github.com/thoth-pub/thoth/pull/651) - Implement parsing from and to RFC 3339 strings for `Timestamp`
  - [651](https://github.com/thoth-pub/thoth/pull/651) - Implement `Copy` trait for `WorkType`, `WorkStatus`, `PublicationType`, `CountryCode`, `LanguageRelation`, `LanguageCode`, `LocationPlatform`, `LengthUnit`, `WeightUnit`, `CurrencyCode`, and `SeriesType`
  - [651](https://github.com/thoth-pub/thoth/pull/651) - Allow supplying `DATABASE_URL` as binary argument
  - [648](https://github.com/thoth-pub/thoth/issues/648) - Added new `LocationPlatform`, `THOTH`, for Locations where file is hosted directly by Thoth on S3.

### Changed
  - [650](https://github.com/thoth-pub/thoth/issues/650) - Allow only superusers to create/update/delete a `Location` when the `LocationPlatform` is `THOTH`.
  - [651](https://github.com/thoth-pub/thoth/pull/651) - Use Github Container registry instead of DockerHub

### Fixed
  - [631](https://github.com/thoth-pub/thoth/issues/631) - Fix slow loading of Contributor dropdown in Contribution form

## [[0.12.14]](https://github.com/thoth-pub/thoth/releases/tag/v0.12.14) - 2024-11-04
### Changed
  - [642](https://github.com/thoth-pub/thoth/issues/642) - Output `ProductAvailability` based on work status in Thoth ONIX 3.0
  - [642](https://github.com/thoth-pub/thoth/issues/642) - Use `UnpricedItemType` code `01` (Free of charge) for unpriced products in Thoth ONIX 3.0

## [[0.12.13]](https://github.com/thoth-pub/thoth/releases/tag/v0.12.13) - 2024-10-23
### Fixed
  - [639](https://github.com/thoth-pub/thoth/issues/639) - Make new locations canonical by default

### Changed
  - [628](https://github.com/thoth-pub/thoth/pull/628) - Upgrade rust to `1.82.0` in production and development `Dockerfile`

## [[0.12.12]](https://github.com/thoth-pub/thoth/releases/tag/v0.12.12) - 2024-10-15
### Fixed
  - [636](https://github.com/thoth-pub/thoth/issues/636) - OpenAPI documentation was displaying the public URL of the export API with an extra protocol

## [[0.12.11]](https://github.com/thoth-pub/thoth/releases/tag/v0.12.11) - 2024-10-14
### Changed
  - [324](https://github.com/thoth-pub/thoth/issues/324) - Make Locations editable, including the ability to change the Canonical Location for a Publication
  - [635](https://github.com/thoth-pub/thoth/pull/635) - Upgrade `reqwest` to v0.12.8
  - [635](https://github.com/thoth-pub/thoth/pull/635) - Upgrade `reqwest-middleware` to v0.3.3
  - [635](https://github.com/thoth-pub/thoth/pull/635) - Upgrade `reqwest-retry` to v0.6.1
  - [635](https://github.com/thoth-pub/thoth/pull/635) - Upgrade `paperclip` to v0.9.2

## [[0.12.10]](https://github.com/thoth-pub/thoth/releases/tag/v0.12.10) - 2024-10-01
### Added
  - [628](https://github.com/thoth-pub/thoth/pull/628) - Implement OpenAPI v3 schema in export API, served under `/openapi.json`
  - [628](https://github.com/thoth-pub/thoth/pull/628) - Added terms of service to export API

### Changed
  - [551](https://github.com/thoth-pub/thoth/issues/551) - Only include chapters in Crossref metadata output if they have DOIs
  - [628](https://github.com/thoth-pub/thoth/pull/628) - Upgrade `paperclip` to v0.9.1
  - [628](https://github.com/thoth-pub/thoth/pull/628) - Upgrade rust to `1.81.0` in production and development `Dockerfile`
  - [544](https://github.com/thoth-pub/thoth/issues/544) - Implement non-OA metadata in export outputs

### Fixed
  - [565](https://github.com/thoth-pub/thoth/issues/565) - Don't generate Crossref metadata output if no DOIs (work or chapter) are present
  - [632](https://github.com/thoth-pub/thoth/pull/632) - Add second order by clause (work\_id) to work queries for consistent ordering when multiple works share the same user-ordered field, such as publication date

## [[0.12.9]](https://github.com/thoth-pub/thoth/releases/tag/v0.12.9) - 2024-09-06
### Added
  - [595](https://github.com/thoth-pub/thoth/issues/595), [626](https://github.com/thoth-pub/thoth/pull/626) - Remove infrequently used and unused work statuses (unspecified, no longer our product, out of stock indefinitely, out of print, inactive, unknown, remaindered, recalled). Require a publication date for active, withdrawn, and superseded works in Thoth. Add a new `Superseded` work status to replace Out of Print for older editions of Works. Require a withdrawn date for Superseded works.
  - [582](https://github.com/thoth-pub/thoth/issues/582) - Add Crossmark metadata in Crossref DOI deposit when a Crossmark policy is present in the publisher record. Add Crossmark update new\_edition metadata when a book is replaced by a new edition, and withdrawal metadata when a book is withdrawn from sale.
  - [574](https://github.com/thoth-pub/thoth/issues/574), [626](https://github.com/thoth-pub/thoth/pull/626) - Add descriptions to all remaining items in schema

### Fixed
  - [548](https://github.com/thoth-pub/thoth/issues/548) - Prevent users from deleting contributors/institutions which are linked to works by other publishers

### Changed
  - [623](https://github.com/thoth-pub/thoth/pull/623) - Convert connection pool errors (`r2d2::Error`) to `ThothError`
  - [625](https://github.com/thoth-pub/thoth/pull/625) - Use relationcode 13 for physical ISBNs in ONIX 2.1 EBSCOHost output

## [[0.12.8]](https://github.com/thoth-pub/thoth/releases/tag/v0.12.8) - 2024-09-03
### Fixed
  - [622](https://github.com/thoth-pub/thoth/pull/622) - Fix bug where list of contributors in New/Edit Contribution form was truncated

## [[0.12.7]](https://github.com/thoth-pub/thoth/releases/tag/v0.12.7) - 2024-08-28
### Changed
  - [538](https://github.com/thoth-pub/thoth/issues/538) - Update Project MUSE ONIX 3.0 export to reflect new specifications provided by Project MUSE.
  - [616](https://github.com/thoth-pub/thoth/pull/616) - Removed unused constant to comply with [`rustc 1.80.0`](https://github.com/rust-lang/rust/releases/tag/1.80.0)
  - [616](https://github.com/thoth-pub/thoth/pull/616) - Upgrade `time` to v0.3.36
  - [616](https://github.com/thoth-pub/thoth/pull/616), [621](https://github.com/thoth-pub/thoth/pull/621) - Upgrade `actix-web` to v4.9
  - [616](https://github.com/thoth-pub/thoth/pull/616) - Upgrade `openssl` to v0.10.66
  - [586](https://github.com/thoth-pub/thoth/issues/586) - Upgrade `juniper` to v0.16.1
  - [586](https://github.com/thoth-pub/thoth/issues/586) - Upgrade `uuid` to v1.10.0
  - [586](https://github.com/thoth-pub/thoth/issues/586) - Upgrade `graphql_client` to v0.14.0
  - [586](https://github.com/thoth-pub/thoth/issues/586) - Upgrade `chrono` to v0.4.38
  - [586](https://github.com/thoth-pub/thoth/issues/586) - Upgrade `trunk` to v0.20.3
  - [586](https://github.com/thoth-pub/thoth/issues/586) - Upgrade `wasm-bindgen` to v0.2.93
  - [586](https://github.com/thoth-pub/thoth/issues/586) - Upgrade rust to `1.80.1` in production and development `Dockerfile`
  - [621](https://github.com/thoth-pub/thoth/pull/621) - Upgrade `clap` to v4.5.16
  - [621](https://github.com/thoth-pub/thoth/pull/621) - Upgrade `env_logger` to v0.11.5
  - [621](https://github.com/thoth-pub/thoth/pull/621) - Upgrade `futures` to v0.3.30
  - [621](https://github.com/thoth-pub/thoth/pull/621) - Upgrade `jsonwebtoken` to v9.3.0
  - [621](https://github.com/thoth-pub/thoth/pull/621) - Upgrade `lazy_static` to v1.5.0
  - [621](https://github.com/thoth-pub/thoth/pull/621) - Upgrade `regex` to v1.10.6
  - [621](https://github.com/thoth-pub/thoth/pull/621) - Upgrade `strum` to v0.26.3
  - [621](https://github.com/thoth-pub/thoth/pull/621) - Upgrade `anyhow` to v1.0.86
  - [621](https://github.com/thoth-pub/thoth/pull/621) - Upgrade `thiserror` to v1.0.63
  - [621](https://github.com/thoth-pub/thoth/pull/621) - Upgrade `semver` to v1.0.23
  - [621](https://github.com/thoth-pub/thoth/pull/621) - Replace deprecated diesel macro `sql_function` with `define_sql_function`
  - [617](https://github.com/thoth-pub/thoth/issues/617) - Update publication types to include audiobook formats (MP3 and WAV)

### Fixed
  - [610](https://github.com/thoth-pub/thoth/issues/610) - Update <WebsiteRole> code for Work Landing Page in all ONIX exports from "01" (Publisher’s corporate website) to "02" (Publisher’s website for a specified work).

### Security
  - [621](https://github.com/thoth-pub/thoth/pull/621) - Upgrade `diesel` to v2.2.3
  - [621](https://github.com/thoth-pub/thoth/pull/621) - Upgrade `diesel-derive-newtype` to v2.1.2
  - [621](https://github.com/thoth-pub/thoth/pull/621) - Upgrade `diesel_migrations` to v2.2.0

## [[0.12.6]](https://github.com/thoth-pub/thoth/releases/tag/v0.12.6) - 2024-06-17
### Fixed
  - [#513](https://github.com/thoth-pub/thoth/issues/513) - Expand DOI regex to include `+`, `[`, and `]`

### Changed
  - [607](https://github.com/thoth-pub/thoth/pull/607) - Upgrade rust to `1.79.0` in production and development `Dockerfile`

### Added
  - [607](https://github.com/thoth-pub/thoth/pull/607) - Add caching steps to Github actions

## [[0.12.5]](https://github.com/thoth-pub/thoth/releases/tag/v0.12.5) - 2024-05-07
### Changed
  - [601](https://github.com/thoth-pub/thoth/pull/601) - Upgrade rust to `1.78.0` in production and development `Dockerfile`
  - [601](https://github.com/thoth-pub/thoth/pull/601) - Upgrade `trunk` to v0.20.0
  - [601](https://github.com/thoth-pub/thoth/pull/601) - Added `-vv` option to build command in Makefile and GitHub actions

## [[0.12.4]](https://github.com/thoth-pub/thoth/releases/tag/v0.12.4) - 2024-04-30
### Changed
  - [545](https://github.com/thoth-pub/thoth/issues/545) - Add Zenodo as a location platform

## [[0.12.3]](https://github.com/thoth-pub/thoth/releases/tag/v0.12.3) - 2024-04-26
### Added
  - [583](https://github.com/thoth-pub/thoth/issues/583) - Add new field, Permanently Withdrawn Date, to Work for Out-of-print or Withdrawn from Sale Works.

### Fixed
  - [597](https://github.com/thoth-pub/thoth/issues/597) - Graphiql not working in chrome and safari

### Changed
 - [218](https://github.com/thoth-pub/thoth/issues/218) - Make series ISSN optional

## [[0.12.2]](https://github.com/thoth-pub/thoth/releases/tag/v0.12.2) - 2024-04-16
### Added
  - [581](https://github.com/thoth-pub/thoth/issues/581) - Add crossmark policy DOI to imprint record

### Changed
  - [591](https://github.com/thoth-pub/thoth/pull/591) - Upgrade rust to `1.77.2` in production and development `Dockerfile`
  - [591](https://github.com/thoth-pub/thoth/pull/591) - Added favicons to export API and GraphQL API docs
  - [591](https://github.com/thoth-pub/thoth/pull/591) - Replaced static logo files with CDN paths
  - [591](https://github.com/thoth-pub/thoth/pull/591) - Moved thoth CSS to root directory in thoth-app
  - [591](https://github.com/thoth-pub/thoth/pull/591) - Replace unnecessary pageloader CSS with an actual loader
  - [591](https://github.com/thoth-pub/thoth/pull/591) - Apply Thoth theming to rapidocs
  - [591](https://github.com/thoth-pub/thoth/pull/591) - Upgrade `graphiql` to v3.2
  - [591](https://github.com/thoth-pub/thoth/pull/591) - Upgrade `trunk` to v0.19.2
  - [591](https://github.com/thoth-pub/thoth/pull/591) - Upgrade `wasm-bindgen` to v0.2.92

### Fixed
  - [591](https://github.com/thoth-pub/thoth/pull/591) - Replaced broken logo URL in export API docs

## [[0.12.1]](https://github.com/thoth-pub/thoth/releases/tag/v0.12.1) - 2024-04-8
### Fixed
  - [589](https://github.com/thoth-pub/thoth/issues/589) - Truncation of `short_abstract` in Thoth ONIX results in Invalid UTF-8 sequences

## [[0.12.0]](https://github.com/thoth-pub/thoth/releases/tag/v0.12.0) - 2024-03-14
### Removed
  - [549](https://github.com/thoth-pub/thoth/pull/549) - Deprecate public-facing pages in Thoth APP in favour of a separate, standalone, website

### Added
  - [549](https://github.com/thoth-pub/thoth/pull/549) - Build and push staging docker images on pull requests

### Changed
 - [549](https://github.com/thoth-pub/thoth/pull/549) - Upgrade GitHub actions dependencies (`docker/setup-qemu-action@v3`, `docker/setup-buildx-action@v3`, `docker/login-action@v3`, `docker/build-push-action@v5`, `actions/checkout@v4`, `actions/setup-node@v4`)

## [[0.11.18]](https://github.com/thoth-pub/thoth/releases/tag/v0.11.18) - 2024-03-07
### Added
  - [441](https://github.com/thoth-pub/thoth/issues/441) - Implement ONIX 3.0 "Thoth" specification (i.e. complete record reflecting full data model)
  - [401](https://github.com/thoth-pub/thoth/issues/401) - Add BDS Live to list of supported platforms for JSTOR ONIX output

### Fixed
  - [475](https://github.com/thoth-pub/thoth/issues/475) - Add seconds to timestamp for Crossref metadata output
  - [571](https://github.com/thoth-pub/thoth/issues/571) - Fix overlapping URL text for Locations in Thoth Admin panel on website in Safari and Chromium browsers

### Changed
 - [578](https://github.com/thoth-pub/thoth/pull/578) - Upgrade `actix-identity` to v0.7.1
 - [578](https://github.com/thoth-pub/thoth/pull/578) - Upgrade `actix-session` to v0.9.0

### Security
  - [572](https://github.com/thoth-pub/thoth/pull/572) - Upgrade `mio` to v0.8.11

## [[0.11.17]](https://github.com/thoth-pub/thoth/releases/tag/v0.11.17) - 2024-02-29
### Changed
  - [568](https://github.com/thoth-pub/thoth/issues/568) - Allow building `thoth-app` directly from cargo, using a build script in `thoth-app-server`
  - [569](https://github.com/thoth-pub/thoth/pull/569) - Build `thoth-app` with `trunk, instead of `wasm-pack`
  - [569](https://github.com/thoth-pub/thoth/pull/569) - Optionally load `thoth-export-server` env variables from `.env` at build time
  - [569](https://github.com/thoth-pub/thoth/pull/569) - Optionally load `thoth-app` env variables from `.env` at build time
  - [569](https://github.com/thoth-pub/thoth/pull/569) - Upgrade `jsonwebtoken` to v9.2.0
  - [569](https://github.com/thoth-pub/thoth/pull/569) - Mark `jsonwebtoken` as an optional dependency, built with the `backend` feature
  - [569](https://github.com/thoth-pub/thoth/pull/569) - Upgrade `env\_logger` to v0.11.2
  - [569](https://github.com/thoth-pub/thoth/pull/569) - Upgrade `semver` to v1.0.22
  - [569](https://github.com/thoth-pub/thoth/pull/569) - Upgrade `gloo-storage` to v0.3.0
  - [569](https://github.com/thoth-pub/thoth/pull/569) - Upgrade `gloo-timers` to v0.3.0
  - [569](https://github.com/thoth-pub/thoth/pull/569) - Upgrade `strum` to v0.26.1
  - [569](https://github.com/thoth-pub/thoth/pull/569) - Upgrade`reqwest-retry` to v0.3.0
  - [499](https://github.com/thoth-pub/thoth/issues/499) - Default main\_contribution to true

### Fixed
  - [564](https://github.com/thoth-pub/thoth/issues/564) - Fix error in BibTeX not outputting editors in work types other than edited volume
  - [447](https://github.com/thoth-pub/thoth/issues/447) - Prevents Google Books Onix3 format output from Export API if Thoth record doesn't contain at least one BIC, BISAC or LCC subject code
  - [404](https://github.com/thoth-pub/thoth/issues/404) - Prevents JSTOR Onix3 format output from Export API if Thoth record doesn't contain at least one BISAC subject code

### Security
  - [569](https://github.com/thoth-pub/thoth/pull/569) - Upgrade `actix-web` to v4.5.1
  - [569](https://github.com/thoth-pub/thoth/pull/569) - Upgrade `tempfile` to v3.10.1
  - [569](https://github.com/thoth-pub/thoth/pull/569) - Upgrade `openssl` to v0.10.64
  - [569](https://github.com/thoth-pub/thoth/pull/569) - Upgrade `serde\_yaml` to v0.9.25

## [[0.11.16]](https://github.com/thoth-pub/thoth/releases/tag/v0.11.16) - 2024-02-19
### Changed
  - [561](https://github.com/thoth-pub/thoth/issues/561) - Add "Publisher Website" as a location platform
  - [553](https://github.com/thoth-pub/thoth/pull/553) - Upgrade rust to `1.76.0` in production and development `Dockerfile`
  - [305](https://github.com/thoth-pub/thoth/issues/305) - Update rust edition to 2021
  - [555](https://github.com/thoth-pub/thoth/pull/555) - Remove thoth-client's schema.json with auto-generated GraphQL schema language file on compilation

### Added
  - [244](https://github.com/thoth-pub/thoth/issues/244) - Expose GraphQL schema file in /schema.graphql
  - [503](https://github.com/thoth-pub/thoth/issues/503) - Allow reverting migrations in the CLI and check that migrations can be reverted in run-migration github action
  - [557](https://github.com/thoth-pub/thoth/pull/557) - Added github action to chech that the changelog has been updated on PRs

## [[0.11.15]](https://github.com/thoth-pub/thoth/releases/tag/v0.11.15) - 2024-01-18
### Changed
  - [536](https://github.com/thoth-pub/thoth/issues/536) - Rename "SciELO" location platform to "SciELO Books"

## [[0.11.14]](https://github.com/thoth-pub/thoth/releases/tag/v0.11.14) - 2024-01-18
### Changed
  - [#467](https://github.com/thoth-pub/thoth/issues/467), [#403](https://github.com/thoth-pub/thoth/issues/403), [#536](https://github.com/thoth-pub/thoth/issues/536) - Expand the list of location platforms with: GoogleBooks, InternetArchive, ScienceOpen, and Scielo
  - [526](https://github.com/thoth-pub/thoth/issues/526) - Added Brendan to About page

## [[0.11.13]](https://github.com/thoth-pub/thoth/releases/tag/v0.11.13) - 2024-01-08
### Changed
  - Upgrade rust to `1.75.0` in production and development `Dockerfile`
  - Upgrade `juniper` to v0.15.12
  - Upgrade `actix-web` to v4.4.1
  - Upgrade `actix-cors` to v0.7.0
  - Increase size of URL columns in locations component

### Fixed
  - [531](https://github.com/thoth-pub/thoth/pull/531) - Fix bug where New Publication form for Chapter could have an ISBN pre-populated but greyed out

## [[0.11.12]](https://github.com/thoth-pub/thoth/releases/tag/v0.11.12) - 2023-12-20
### Fixed
  - [530](https://github.com/thoth-pub/thoth/pull/530) - Fix pagination offset calculation in export API
  - [530](https://github.com/thoth-pub/thoth/pull/530) - Do not allow to create more than one price in the same currency for the same publication

## [[0.11.11]](https://github.com/thoth-pub/thoth/releases/tag/v0.11.11) - 2023-12-19
### Changed
  - Upgrade rust to `1.74.1` in production and development `Dockerfile`
  - Upgrade build dependencies (npm `v10.2.5`, node `v20.10.0` and rollup `v4.9.1`) in production and development `Dockerfile`

## [[0.11.10]](https://github.com/thoth-pub/thoth/releases/tag/v0.11.10) - 2023-11-27
### Fixed
  - [524](https://github.com/thoth-pub/thoth/pull/524) - Bibliography note not being retrieved on work page

## [[0.11.9]](https://github.com/thoth-pub/thoth/releases/tag/v0.11.9) - 2023-11-22
### Changed
  - Upgrade rust to `1.74.0` in production and development `Dockerfile`
  - Upgrade `xml-rs` to v0.8.19
  - Upgrade `clap` to v4.4.7
  - Upgrade `dialoguer` to v0.11.0
  - Upgrade `futures` to v0.3.29
  - Upgrade `regex` to v1.10.2
  - Upgrade `diesel` to v2.1.3
  - Upgrade `csv` to v1.3.0
  - Upgrade `reqwest-middleware` to v0.2.4
  - [522](https://github.com/thoth-pub/thoth/pull/522) - Improve MARC records with further recommendations

## [[0.11.8]](https://github.com/thoth-pub/thoth/releases/tag/v0.11.8) - 2023-10-31
### Changed
  - Upgrade rust to `1.73.0` in production and development `Dockerfile`
  - Upgrade build dependencies (npm `v10.2.0`, node `v18.18.2`, n `v9.2.0` and rollup `v4.1.4`) in production and development `Dockerfile`
  - [519](https://github.com/thoth-pub/thoth/issues/519) - Update ProQuest Ebrary (Ebook Central) ONIX output pricing

## [[0.11.7]](https://github.com/thoth-pub/thoth/releases/tag/v0.11.7) - 2023-10-02
### Changed
  - [508](https://github.com/thoth-pub/thoth/pull/508) - Improve MARC records with recommendations
  - Upgrade `actix-identity` to v0.6.0
  - Upgrade `actix-session` to v0.8.0
  - Upgrade `chrono` to v0.4.31
  - Upgrade `marc` to v3.1.1

### Fixed
  - [#513](https://github.com/thoth-pub/thoth/issues/513) - Expand DOI regex to include angle brackets

## [[0.11.6]](https://github.com/thoth-pub/thoth/releases/tag/v0.11.6) - 2023-09-08
### Security
  - Upgrade `chrono` to v0.4.30

## [[0.11.5]](https://github.com/thoth-pub/thoth/releases/tag/v0.11.5) - 2023-09-05
### Security
  - Upgrade `actix-web` to v4.4.0
  - Upgrade `tempfile` to v3.8.0

### Changed
  - Upgrade `diesel` to v2.1.1
  - Upgrade `diesel-derive-enum` to v2.1.0
  - Upgrade `diesel-derive-newtype` to v2.1.0
  - Upgrade `diesel_migrations` to v2.1.0
  - Upgrade `rand` to v0.8.5
  - Upgrade `juniper` to v0.15.11
  - Upgrade `strum` to v0.25.0
  - Upgrade `paperclip` to v0.8.1
  - Upgrade `graphql_client` to v0.13.0
  - Upgrade `reqwest-middleware` to v0.2.3
  - Upgrade `reqwest-retry` to v0.2.3
  - Upgrade `actix-identity` to v0.5.2 and added `actix-session` v0.7.2
  - Upgrade `dialoguer` to v0.10.4
  - Upgrade `futures` to v0.3.28
  - Upgrade `regex` to v1.9.5
  - Upgrade `jsonwebtoken` to v8.3.0
  - Upgrade `csv` to v1.2.2
  - Upgrade `xml-rs` to v0.8.17
  - Upgrade `log` to v0.4.20
  - Upgrade `clap` to v4.4.2
  - Short version of host command is now `-H` instead of `-h` in CLI

## [[0.11.4]](https://github.com/thoth-pub/thoth/releases/tag/v0.11.4) - 2023-08-28
### Security
  - Upgrade `rustls-webpki` to v0.100.2

## [[0.11.3]](https://github.com/thoth-pub/thoth/releases/tag/v0.11.3) - 2023-08-28
### Fixed
  - [500](https://github.com/thoth-pub/thoth/issues/500) - Update ORCID regex

### Security
  - Upgrade `openssl` to v0.10.56
  - Upgrade `reqwest` to v0.11.20
  - Upgrade `chrono` to v0.4.26

### Changed
  - Upgrade rust to `1.72.0` in production and development `Dockerfile`
  - Upgrade build dependencies (npm `v9.8.1`, node `v18.17.1`, n `v9.1.0`, and rollup `v3.28.1`) in production and development `Dockerfile`
  - Upgrade `wasm-pack` to [v0.12.1](https://github.com/rustwasm/wasm-pack/releases/tag/v0.12.1)

### Added
  - Link to privacy policy in navbar

## [[0.11.2]](https://github.com/thoth-pub/thoth/releases/tag/v0.11.2) - 2023-06-19
### Changed
  - Upgrade `wasm-pack` to [v0.12.0](https://github.com/rustwasm/wasm-pack/releases/tag/v0.12.0)
  - Upgrade `clap` to v2.34.0

## [[0.11.1]](https://github.com/thoth-pub/thoth/releases/tag/v0.11.1) - 2023-06-15
### Added
  - Add CC0 license to MARC records

### Changed
  - Upgrade rust to `1.70.0` in production and development `Dockerfile`
  - Upgrade build dependencies (npm `v9.6.7`, node `v18.16.0` and rollup `v3.23.1`) in production and development `Dockerfile`
  - Upgrade `wasm-pack` to v0.11.1
  - Replace `marc` fork with actual crate
  - Update about page

## [[0.11.0]](https://github.com/thoth-pub/thoth/releases/tag/v0.11.0) - 2023-04-14
### Added
  - [490](https://github.com/thoth-pub/thoth/issues/490) - Generate MARC 21 markup
  - [491](https://github.com/thoth-pub/thoth/issues/491) - Generate MARC 21 XML
  - [492](https://github.com/thoth-pub/thoth/pull/492) - Add Thoth's MARC organization code to MARC records
  - [492](https://github.com/thoth-pub/thoth/pull/492) - Add ORCID IDs to MARC
  - [492](https://github.com/thoth-pub/thoth/pull/492) - Add contact details to APP

### Changed
  - [492](https://github.com/thoth-pub/thoth/pull/492) - Streamline `thoth-export-server`'s XML module

## [[0.10.0]](https://github.com/thoth-pub/thoth/releases/tag/v0.10.0) - 2023-04-03
### Added
  - [42](https://github.com/thoth-pub/thoth/issues/42) - Generate MARC 21 records
  - New `work` field `bibliography_note`

## [[0.9.18]](https://github.com/thoth-pub/thoth/releases/tag/v0.9.18) - 2023-03-27
### Security
  - Upgrade `r2d2` to v0.8.10
  - Upgrade `scheduled-thread-pool` to v0.2.7
  - Upgrade `openssl` to v0.10.48
  - Upgrade `remove_dir_all` to v0.5.3

## [[0.9.17]](https://github.com/thoth-pub/thoth/releases/tag/v0.9.17) - 2023-03-25
### Changed
  - Upgrade rust to `1.68.1` in production and development `Dockerfile`
  - Upgrade build dependencies (npm `v9.6.2`, node `v18.15.0` and rollup `v3.20.2`) in production and development `Dockerfile`
  - Upgrade `wasm-pack` to v0.11.0

## [[0.9.16]](https://github.com/thoth-pub/thoth/releases/tag/v0.9.16) - 2023-03-24
### Added
  - [#480](https://github.com/thoth-pub/thoth/pull/480) Add field to work table to track when the work or any of its relations was last updated

### Changed
  - Removed manual character checks and derivable defaults to comply with [`rustc 1.68.0`](https://github.com/rust-lang/rust/releases/tag/1.68.0)
  - [484](https://github.com/thoth-pub/thoth/pull/484) GraphQL queries: support filtering on multiple enum variants for work status and language relation, and add filtering for works last updated before/after a specified timestamp

## [[0.9.15]](https://github.com/thoth-pub/thoth/releases/tag/v0.9.15) - 2023-03-01
### Fixed
  - Issue adding institutions in previous release

## [[0.9.14]](https://github.com/thoth-pub/thoth/releases/tag/v0.9.14) - 2023-03-01
### Changed
  - Upgrade `openssl-src` to v111.25.0
  - Upgrade `bumpalo` to v3.12.0

### Fixed
  - [#326](https://github.com/thoth-pub/thoth/issues/326) - Debounce search queries

## [[0.9.13]](https://github.com/thoth-pub/thoth/releases/tag/v0.9.13) - 2023-02-21
### Changed
  - Input actix keep alive via CLI arguments
  - Implement a failed request retry policy in client

## [[0.9.12]](https://github.com/thoth-pub/thoth/releases/tag/v0.9.12) - 2023-02-17
### Changed
  - Reduce number of concurrent requests

## [[0.9.11]](https://github.com/thoth-pub/thoth/releases/tag/v0.9.11) - 2023-02-17
### Changed
  - Upgrade rust to `1.67.1` in production and development `Dockerfile`
  - Upgrade build dependencies (npm `v9.5.0`, node `v18.14.1` and rollup `v3.15.0`) in production and development `Dockerfile`

## [[0.9.10]](https://github.com/thoth-pub/thoth/releases/tag/v0.9.10) - 2023-02-17
### Changed
  - Include `limit` and `offset` in `thoth-client`'s works query
  - Paginate `get_works` requests in export API using concurrent requests
  - Input number of actix workers via CLI arguments

### Added
  - Work count query to `thoth-client`

## [[0.9.9]](https://github.com/thoth-pub/thoth/releases/tag/v0.9.9) - 2023-02-16
### Changed
  - Upgrade `actix-web` to v4.3.0
  - Upgrade `actix-cors` to v0.6.4
  - Upgrade `env_logger` to v0.10.0
  - Upgrade `jsonwebtoken` to v8.2.0
  - Upgrade `strum` to v0.24.1
  - Output real IP address in actix logs

## [[0.9.8]](https://github.com/thoth-pub/thoth/releases/tag/v0.9.8) - 2023-02-14
### Changed
  - Replace generic error with actual message when migrations fail
  - Upgrade node and rollup in github actions

### Added
  - Github action to check that all migrations run successfully
  - About page with organisation information

## [[0.9.7]](https://github.com/thoth-pub/thoth/releases/tag/v0.9.7) - 2023-02-02
### Fixed
  - Correct wrong fields used in `0.9.6` migration

## [[0.9.6]](https://github.com/thoth-pub/thoth/releases/tag/v0.9.6) - 2023-01-31
### Changed
  - Use inlined syntax in format strings to comply with [`rustc 1.67.0`](https://github.com/rust-lang/rust/releases/tag/1.67.0)
  - Upgrade rust to `1.67.0` in production and development `Dockerfile`
  - Upgrade build dependencies (npm `v9.4.0`, node `v18.13.0` and rollup `v3.12.0`) in production and development `Dockerfile`
  - [#457](https://github.com/thoth-pub/thoth/issues/457) - Upgrade `juniper` to v0.15.10
  - Upgrade `diesel` to v2.0.2
  - Upgrade `uuid` to v0.8.2
  - Upgrade `paperclip` to v0.8.0
  - Upgrade `graphql_client` to v0.12.0
  - Upgrade `chrono` to v0.4.23

### Fixed
  - [#469](https://github.com/thoth-pub/thoth/issues/469) - Expand DOI regex to include square brackets

## [[0.9.5]](https://github.com/thoth-pub/thoth/releases/tag/v0.9.5) - 2023-01-17
### Changed
  - Upgrade rust to `1.66.0` in production and development `Dockerfile`
  - Upgrade build dependencies (npm `v9.2.0`, n `v9.0.1`, node `v18.12.1` and rollup `v3.7.4`) in production and development `Dockerfile`

### Fixed
  - [#463](https://github.com/thoth-pub/thoth/issues/463) - Update Thema codes to v1.5

## [[0.9.4]](https://github.com/thoth-pub/thoth/releases/tag/v0.9.4) - 2022-12-05
### Added
  - [#414](https://github.com/thoth-pub/thoth/pull/414) - Synchronise chapters' `work_status` and `publication_date` with parent's upon parent's update

## [[0.9.3]](https://github.com/thoth-pub/thoth/releases/tag/v0.9.3) - 2022-11-21
### Added
  - [#456](https://github.com/thoth-pub/thoth/pull/456) - Implement JSON output format

### Changed
  - [#455](https://github.com/thoth-pub/thoth/pull/455) - Extend CSV output format to include all available fields

## [[0.9.2]](https://github.com/thoth-pub/thoth/releases/tag/v0.9.2) - 2022-11-01
### Changed
  - [#396](https://github.com/thoth-pub/thoth/pull/396) - Expand the list of contribution types with: SoftwareBy, ResearchBy, ContributionsBy, Indexer
  - [#451](https://github.com/thoth-pub/thoth/pull/451) - Output both short and long abstracts in Crossref DOI deposit

## [[0.9.1]](https://github.com/thoth-pub/thoth/releases/tag/v0.9.1) - 2022-10-27
### Changed
  - [#449](https://github.com/thoth-pub/thoth/pull/449) - Update EBSCO Host ONIX price type code

## [[0.9.0]](https://github.com/thoth-pub/thoth/releases/tag/v0.9.0) - 2022-10-24
### Added
  - [#333](https://github.com/thoth-pub/thoth/issues/333) - Add references to schema
  - Output references in Crossref DOI deposit
  - [#444](https://github.com/thoth-pub/thoth/issues/444) - Output abstracts in Crossref DOI deposit
  - [#443](https://github.com/thoth-pub/thoth/issues/443) - Output affiliations in Crossref DOI deposit
  - [#446](https://github.com/thoth-pub/thoth/issues/446) - Output fundings in Crossref DOI deposit

### Changed
  - Simplify syntax in CRUD methods

## [[0.8.11]](https://github.com/thoth-pub/thoth/releases/tag/v0.8.11) - 2022-10-07
### Changed
  - [#298](https://github.com/thoth-pub/thoth/issues/298) - Make database constraint errors more user-friendly in API output and APP notifications
  - Replaced docker musl image (no longer maintained) with official images, installing requirements needed for static compilation

## [[0.8.10]](https://github.com/thoth-pub/thoth/releases/tag/v0.8.10) - 2022-09-30
  - [#438](https://github.com/thoth-pub/thoth/issues/438) - Allow specifying query parameters based on the requested specification
  - Upgrade rust to `1.64.0` in development `Dockerfile`

## [[0.8.9]](https://github.com/thoth-pub/thoth/releases/tag/v0.8.9) - 2022-09-21
### Added
  - [#426](https://github.com/thoth-pub/thoth/issues/426) - Add ProQuest Ebrary ONIX 2.1 specification
  - [#420](https://github.com/thoth-pub/thoth/issues/420) - Add RNIB Bookshare to the list of supported platforms for ONIX 2.1
  - [#423](https://github.com/thoth-pub/thoth/issues/423) - Add a link to the Thoth user manual under "Docs" tab of navbar
  - Development workflow in docker

### Changed
  - [#429](https://github.com/thoth-pub/thoth/issues/429) - Incomplete metadata record errors are now returned as a 404 instead of 500
  - Added derives for `Eq` alongside `PartialEq` to comply with [`rustc 1.63.0`](https://github.com/rust-lang/rust/releases/tag/1.63.0)
  - Upgrade rust to `1.63.0` in development `Dockerfile`
  - Order contributions and relations by ordinal, and subjects by type and ordinal

### Fixed
  - [#425](https://github.com/thoth-pub/thoth/issues/425) - Fix typo in contribution type illustrator
  - [#424](https://github.com/thoth-pub/thoth/issues/424) - Fix inactive tag on catalogue

## [[0.8.8]](https://github.com/thoth-pub/thoth/releases/tag/v0.8.8) - 2022-08-02
### Added
  - [#389](https://github.com/thoth-pub/thoth/issues/389) - Streamline chapter (child work) creation process

### Changed
  - [#411](https://github.com/thoth-pub/thoth/issues/411) - Make `copyright_holder` optional
  - [#393](https://github.com/thoth-pub/thoth/issues/393) - Use en-dash in `page_interval` instead of hyphen
  - Ignore `extra_unused_lifetimes` warning until [clippy's fix](https://github.com/rust-lang/rust-clippy/issues/9014) for the false positive is live
  - Split build, test, and lint workflow job into separate jobs

## [[0.8.7]](https://github.com/thoth-pub/thoth/releases/tag/v0.8.7) - 2022-07-22
### Fixed
  - [#379](https://github.com/thoth-pub/thoth/issues/379) - Limit to 6 the number of ISBNs offered in CrossRef metadata export
  - [#388](https://github.com/thoth-pub/thoth/issues/388) - Upgrade packages flagged in Dependabot alerts

### Changed
  - [#370](https://github.com/thoth-pub/thoth/issues/370) - Upgrade Yew to v0.19

## [[0.8.6]](https://github.com/thoth-pub/thoth/releases/tag/v0.8.6) - 2022-07-01
### Added
  - [#390](https://github.com/thoth-pub/thoth/pull/390) - Implement OverDrive ONIX 3.0 specification

### Fixed
  - [#392](https://github.com/thoth-pub/thoth/issues/392) - Fix encoding of print ISBN in JSTOR ONIX output

## [[0.8.5]](https://github.com/thoth-pub/thoth/releases/tag/v0.8.5) - 2022-05-30
### Added
  - [#287](https://github.com/thoth-pub/thoth/issues/287) - Allow editing contributions (and affiliations)

### Fixed
  - [#360](https://github.com/thoth-pub/thoth/issues/360) - Prevent adding 0 as the price of a publication
  - [#376](https://github.com/thoth-pub/thoth/issues/376) - Restrict Licence field entries to URL-formatted strings

## [[0.8.4]](https://github.com/thoth-pub/thoth/releases/tag/v0.8.4) - 2022-05-11
### Added
  - [#29](https://github.com/thoth-pub/thoth/issues/29) - Implement CrossRef DOI Deposit specification
  - [#72](https://github.com/thoth-pub/thoth/issues/72) - Implement Google Books ONIX 3.0 specification

### Changed
  - [#356](https://github.com/thoth-pub/thoth/issues/356) - Upgrade actix to v4

## [[0.8.3]](https://github.com/thoth-pub/thoth/releases/tag/v0.8.3) - 2022-04-18
### Added
  - [#359](https://github.com/thoth-pub/thoth/issues/359) - Allow editing publications

## [[0.8.2]](https://github.com/thoth-pub/thoth/releases/tag/v0.8.2) - 2022-04-06
### Changed
  - Added CA certificates to docker image to allow https requests from containers

## [[0.8.1]](https://github.com/thoth-pub/thoth/releases/tag/v0.8.1) - 2022-03-11
### Added
  - [#104](https://github.com/thoth-pub/thoth/issues/104) - Implement BibTeX specification

### Changed
  - Removed unnecessary title branching logic from KBART/ONIX output formats

## [[0.8.0]](https://github.com/thoth-pub/thoth/releases/tag/v0.8.0) - 2022-03-01
### Added
  - [#341](https://github.com/thoth-pub/thoth/issues/341) - Add weight to publication

### Changed
  - Tidied verbose bools and single-character strings to comply with [`rustc 1.59.0`](https://github.com/rust-lang/rust/releases/tag/1.59.0)
  - [#300](https://github.com/thoth-pub/thoth/issues/300) - Moved width/height to Publication, added depth, improved metric/imperial display
  - Upgrade docker's base images to latest available releases

## [[0.7.2]](https://github.com/thoth-pub/thoth/releases/tag/v0.7.2) - 2022-02-08
### Changed
  - [#339](https://github.com/thoth-pub/thoth/pull/339) - Update publication types to include AZW3, DOCX and FictionBook
  - [#331](https://github.com/thoth-pub/thoth/pull/331) - Update series model to include description and CFP URL
  - Allow triggering docker action manually

### Added
  - Add code of conduct and support document to repository

## [[0.7.1]](https://github.com/thoth-pub/thoth/releases/tag/v0.7.1) - 2022-01-24
### Changed
  - Removed redundant `to_string` calls to comply with [`rustc 1.58.0`](https://github.com/rust-lang/rust/releases/tag/1.58.0)
  - [#329](https://github.com/thoth-pub/thoth/pull/329) - Update EBSCO Host ONIX pricing and contributor display logic
  - Allow building docker image manually in actions

## [[0.7.0]](https://github.com/thoth-pub/thoth/releases/tag/v0.7.0) - 2022-01-11
### Added
  - [#28](https://github.com/thoth-pub/thoth/issues/28) - Implement chapter structure
  - GraphQL queries: support filtering on multiple enum variants (e.g. work types, language codes)
  - Dashboard: display Institution stats

### Fixed
  - Issues form: typing filter string in series search box has no effect on which series are displayed

## [[0.6.1]](https://github.com/thoth-pub/thoth/releases/tag/v0.6.1) - 2021-12-13
### Changed
  - Removed redundant closures and `impl`s to comply with [`rustc 1.57.0`](https://github.com/rust-lang/rust/releases/tag/1.57.0)

### Fixed
  - [#309](https://github.com/thoth-pub/thoth/issues/309) - Update Thema codes to v1.4

## [[0.6.0]](https://github.com/thoth-pub/thoth/releases/tag/v0.6.0) - 2021-11-29
### Added
  - [#92](https://github.com/thoth-pub/thoth/issues/92) - Implement institution table, replacing funder and standardising contributor affiliations

## [[0.5.0]](https://github.com/thoth-pub/thoth/releases/tag/v0.5.0) - 2021-11-29
### Added
  - [#297](https://github.com/thoth-pub/thoth/issues/297) - Implement publication location

### Changed
  - Requirement to Number fields preventing user from entering numbers below 0 for Counts/below 1 for Editions and Ordinals, and sets Contribution Ordinal default to 1 instead of 0
  - [#299](https://github.com/thoth-pub/thoth/pull/299) - Update Project MUSE ONIX subject output logic
  - Updated if and else branches to comply with [`rustc 1.56.0`](https://github.com/rust-lang/rust/releases/tag/1.56.0)

### Fixed
  - [#292](https://github.com/thoth-pub/thoth/issues/292) - Cannot unset publication date: error when trying to clear a previously set publication date
  - [#295](https://github.com/thoth-pub/thoth/issues/295) - various subforms failing to trim strings before saving (including on mandatory fields which are checked for emptiness)
  - Factored out duplicated logic for handling optional field values, simplifying the code and reducing the likelihood of further bugs such as [#295](https://github.com/thoth-pub/thoth/issues/295) being introduced
  - Minor issue where some required fields were not marked as "required" (so empty values would be sent to the API and raise an error)
  - Issue with subforms where clicking save button bypassed field requirements (so instead of displaying a warning message such as "Please enter a number", invalid values would be sent to the API and raise an error)
  - [#310](https://github.com/thoth-pub/thoth/issues/310) - Add jstor specification to formats

## [[0.4.7]](https://github.com/thoth-pub/thoth/releases/tag/v0.4.7) - 2021-10-04
### Added
  - [#43](https://github.com/thoth-pub/thoth/issues/43), [#49](https://github.com/thoth-pub/thoth/issues/49) - Implement EBSCO Host's ONIX 2.1 specification
  - [#44](https://github.com/thoth-pub/thoth/issues/44) - Implement JSTOR's ONIX 3.0 specification
  - [#253](https://github.com/thoth-pub/thoth/issues/253) - Implement Project MUSE ONIX specification tests

### Changed
  - [#242](https://github.com/thoth-pub/thoth/issues/242) - Move API models to object-specific subdirectories
  - [#274](https://github.com/thoth-pub/thoth/issues/274) - Add width/height units to CSV specification
  - [#263](https://github.com/thoth-pub/thoth/issues/263) - Add `Doi`, `Isbn` and `Orcid` types to client schema

## [[0.4.6]](https://github.com/thoth-pub/thoth/releases/tag/v0.4.6) - 2021-09-02
### Added
  - [#88](https://github.com/thoth-pub/thoth/issues/88) - Implement KBART specification
  - [#266](https://github.com/thoth-pub/thoth/issues/266) - Delete confirmation to publications

### Changed
  - [#272](https://github.com/thoth-pub/thoth/issues/272) - Use more fields in `contributors` filtering

### Fixed
  - [#271](https://github.com/thoth-pub/thoth/issues/271) - Make filter parameter optional in `subjectCount`

## [[0.4.5]](https://github.com/thoth-pub/thoth/releases/tag/v0.4.5) - 2021-08-12
### Added
  - [#259](https://github.com/thoth-pub/thoth/issues/259) - Units selection dropdown to Work and NewWork pages, which updates the Width/Height display on change
  - [#259](https://github.com/thoth-pub/thoth/issues/259) - Local storage key to retain user's choice of units across all Work/NewWork pages
  - [#259](https://github.com/thoth-pub/thoth/issues/259) - Backend function to convert to/from database units (mm): uses 1inch = 25.4mm as conversion factor, rounds mm values to nearest mm, rounds cm values to 1 decimal place, rounds inch values to 2 decimal places
  - [#259](https://github.com/thoth-pub/thoth/issues/259) - Constraints on Width/Height fields depending on unit selection: user may only enter whole numbers when in mm, numbers with up to 1 decimal place when in cm, numbers with up to 2 decimal places when in inches

### Changed
  - [#259](https://github.com/thoth-pub/thoth/issues/259) - GraphQL and APP queries to specify units when submitting new Width/Height values, and handle conversion if required

## [[0.4.4]](https://github.com/thoth-pub/thoth/releases/tag/v0.4.4) - 2021-08-02
### Fixed
  - Read button in catalogue now uses the landing page URL instead of the DOI

### Changed
  - Removed needless borrow to comply with `clippy` under [`rustc 1.54.0`](https://github.com/rust-lang/rust/releases/tag/1.54.0)

## [[0.4.3]](https://github.com/thoth-pub/thoth/releases/tag/v0.4.3) - 2021-07-28
### Added
  - [#48](https://github.com/thoth-pub/thoth/issues/48) - Implement OAPEN ONIX 3.0 specification

### Fixed
  - [#254](https://github.com/thoth-pub/thoth/issues/254) - Ensure order of fields in create work match those in edit work

## [[0.4.2]](https://github.com/thoth-pub/thoth/releases/tag/v0.4.2) - 2021-07-05
### Added
  - [#125](https://github.com/thoth-pub/thoth/issues/125) - Implement `ISBN` type to standardise parsing
  - [#217](https://github.com/thoth-pub/thoth/issues/217) - Add "Contribution Ordinal" field to indicate order of contributions within a work

## [[0.4.1]](https://github.com/thoth-pub/thoth/releases/tag/v0.4.1) - 2021-06-22
### Changed
  - [#234](https://github.com/thoth-pub/thoth/issues/234) - Move database calls out of GraphQL model

### Added
  - [#136](https://github.com/thoth-pub/thoth/issues/135), [#233](https://github.com/thoth-pub/thoth/issues/233) - Implement `Doi` and `Orcid` types to standardise parsing
  - `thoth-errors` crate to share `ThothError` and `ThothResult`

## [[0.4.0]](https://github.com/thoth-pub/thoth/releases/tag/v0.4.0) - 2021-06-15
### Changed
  - Updated `yew` to [`v0.18.0`](https://github.com/yewstack/yew/releases/tag/0.18.0)
  - Updated `actix-web` to [`3.3.2`](https://github.com/actix/actix-web/releases/tag/web-v3.3.2)
  - Catch client errors with `ThothError::EntityNotFound`
  - Use a custom instance of GaphiQL
  - Unify `Work` output structure in client using GraphQL fragments

### Added
  - [#235](https://github.com/thoth-pub/thoth/issues/235) - Export API with openapi schema
  - [#110](https://github.com/thoth-pub/thoth/issues/110) - Output to CSV
  - Rapidoc schema explorer interface

### Removed
  - `actix_rt`

## [[0.3.6]](https://github.com/thoth-pub/thoth/releases/tag/v0.3.6) - 2021-05-11
### Fixed
  - Problem building docker image

## [[0.3.5]](https://github.com/thoth-pub/thoth/releases/tag/v0.3.5) - 2021-05-11
### Added
  - [#213](https://github.com/thoth-pub/thoth/issues/213) - Link to documentation in readme
  - [#206](https://github.com/thoth-pub/thoth/issues/206) - Notify user when a new version of the APP is available
  - [#231](https://github.com/thoth-pub/thoth/issues/231) - Link to publication page in work page
  - [#224](https://github.com/thoth-pub/thoth/issues/224) - Implement limit and offset in linked queries
  - Implement Crud trait with database calls per object

### Changed
  - [#236](https://github.com/thoth-pub/thoth/issues/236) - Split server logic into individual crates
  - Update rustc to 1.51.0 in docker image
  - Replace composite keys in `contribution` and `issue` with standard UUIDs
  - Server configuration parsed from binary

### Fixed
  - [#216](https://github.com/thoth-pub/thoth/issues/216), [#228](https://github.com/thoth-pub/thoth/issues/228) - Error adding multiple subjects


## [[0.3.4]](https://github.com/thoth-pub/thoth/releases/tag/v0.3.4) - 2021-03-29
### Fixed
  - Upgraded rusct in docker image. Moved `wasm-pack` to a less fragile build stage using official image, keeping main build statically compiled

## [[0.3.3]](https://github.com/thoth-pub/thoth/releases/tag/v0.3.3) - 2021-03-26
### Added
  - [#120](https://github.com/thoth-pub/thoth/issues/120) - Implement table sorting by columns in APP
  - [#203](https://github.com/thoth-pub/thoth/issues/203) - Cascade filtering options to relation queries in API

### Changed
  - [#210](https://github.com/thoth-pub/thoth/issues/210) - Specify .xml extension when outputting ONIX files

### Fixed
  - [#182](https://github.com/thoth-pub/thoth/issues/182) - Ensure issue's series and work have the same imprint


## [[0.3.2]](https://github.com/thoth-pub/thoth/releases/tag/v0.3.2) - 2021-03-09
### Added
  - [#202](https://github.com/thoth-pub/thoth/issues/202) - Enum type filtering in GraphQL queries
  - [#202](https://github.com/thoth-pub/thoth/issues/202) - Query works by DOI
  - [#195](https://github.com/thoth-pub/thoth/issues/195) - Prompt confirmation upon delete

### Fixed
  - [#199](https://github.com/thoth-pub/thoth/issues/199), [#201](https://github.com/thoth-pub/thoth/issues/201) - Error displaying publications if filtering on empty ISBN or URL
  - Trigger a warning when the current user does not have any editting permissions

## [[0.3.1]](https://github.com/thoth-pub/thoth/releases/tag/v0.3.1) - 2021-03-04
### Fixed
  - [#197](https://github.com/thoth-pub/thoth/issues/197) - Error deserialising publications in APP

## [[0.3.0]](https://github.com/thoth-pub/thoth/releases/tag/v0.3.0) - 2021-03-03
### Changed
  - [#162](https://github.com/thoth-pub/thoth/issues/162) - Only records linked to publishers user has access to are listed in APP
  - [#167](https://github.com/thoth-pub/thoth/issues/167) - Make work contribution the canonical source of contributor names in ONIX output

### Added
  - [#177](https://github.com/thoth-pub/thoth/issues/177) - Allow querying objects by linked publisher(s)
  - [#159](https://github.com/thoth-pub/thoth/issues/159), [#160](https://github.com/thoth-pub/thoth/issues/160), [#161](https://github.com/thoth-pub/thoth/issues/161) - Add publisher accounts
  - [#163](https://github.com/thoth-pub/thoth/issues/163) - Save a snapshot of each object upon update
  - [#164](https://github.com/thoth-pub/thoth/issues/164), [#165](https://github.com/thoth-pub/thoth/issues/165) - Add contributor names to contribution
  - [#168](https://github.com/thoth-pub/thoth/issues/168) - Warn users when editing a contributor or a funder that is linked to a work
  - [#185](https://github.com/thoth-pub/thoth/issues/185) - Allow resetting user passwords through CLI
  - Allow creating publisher accounts through CLI

### Fixed
  - [#181](https://github.com/thoth-pub/thoth/issues/181) - Enforce numeric values for issue ordinal

## [[0.2.13]](https://github.com/thoth-pub/thoth/releases/tag/v0.2.13) - 2021-01-14
### Changed
  - Update API URL in docker github action
  - Remove staging tag in docker github action

## [[0.2.12]](https://github.com/thoth-pub/thoth/releases/tag/v0.2.12) - 2021-01-12
### Changed
  - [#153](https://github.com/thoth-pub/thoth/issues/153) - Implement created and updated dates to each structure

## [[0.2.11]](https://github.com/thoth-pub/thoth/releases/tag/v0.2.11) - 2021-01-06
### Changed
  - [#151](https://github.com/thoth-pub/thoth/issues/151) - Make browser prompt user to save Onix XML to file
  - [#143](https://github.com/thoth-pub/thoth/issues/143) - Start using Github Actions instead of Travis

### Added
  - [#121](https://github.com/thoth-pub/thoth/issues/121) - Add created and updated dates to each table

## [[0.2.10]](https://github.com/thoth-pub/thoth/releases/tag/v0.2.10) - 2021-01-04
### Changed
  - [#127](https://github.com/thoth-pub/thoth/issues/127) - Do not exit main entity edit pages upon saving
  - [#147](https://github.com/thoth-pub/thoth/issues/147) - Remove subject code validation for non open subject headings

## [[0.2.9]](https://github.com/thoth-pub/thoth/releases/tag/v0.2.9) - 2020-11-24
### Changed
  - Hide creative commons icon when license is unset in APP catalogue

### Added
  - Display book cover placeholder when cover URL is unset
  - Status tags to APP catalogue

## [[0.2.8]](https://github.com/thoth-pub/thoth/releases/tag/v0.2.8) - 2020-11-23
### Changed
  - Upgrade fontawesome to v5.4.0

### Added
  - Information banner to APP homepage
  - New BISAC codes

## [[0.2.7]](https://github.com/thoth-pub/thoth/releases/tag/v0.2.7) - 2020-11-19
### Changed
  - [#118](https://github.com/thoth-pub/thoth/issues/118) - Ensure empty data is sent as null not as empty strings
  - [#131](https://github.com/thoth-pub/thoth/issues/131) - Moved forms with relationships outside main object form

## [[0.2.6]](https://github.com/thoth-pub/thoth/releases/tag/v0.2.6) - 2020-11-13
### Changed
  - Fix pricing functionality ommitted in previous release

## [[0.2.5]](https://github.com/thoth-pub/thoth/releases/tag/v0.2.5) - 2020-11-13
### Added
  - New BISAC codes

## [[0.2.4]](https://github.com/thoth-pub/thoth/releases/tag/v0.2.4) - 2020-11-10
### Added
  - Implemented pricing CRUD in APP

## [[0.2.3]](https://github.com/thoth-pub/thoth/releases/tag/v0.2.3) - 2020-11-06
### Added
  - Implemented pagination in all admin components
  - Implemented pagination in catalogue

## [[0.2.2]](https://github.com/thoth-pub/thoth/releases/tag/v0.2.2) - 2020-11-03
### Changed
  - Set `THOTH_API` on build via docker

## [[0.2.1]](https://github.com/thoth-pub/thoth/releases/tag/v0.2.1) - 2020-11-02
### Changed
  - Redirect to relevant routes upon save and create actions in APP

### Added
  - Delete functionality in all APP objects

## [[0.2.0]](https://github.com/thoth-pub/thoth/releases/tag/v0.2.0) - 2020-10-23
### Changed
  - [#38](https://github.com/thoth-pub/thoth/issues/38) - Split client and server
  - [#98](https://github.com/thoth-pub/thoth/issues/98) - Streamline Thoth logo

### Added
  - [#97](https://github.com/thoth-pub/thoth/issues/97), [#39](https://github.com/thoth-pub/thoth/issues/39), [#41](https://github.com/thoth-pub/thoth/issues/41) - Implement WASM frontend with Yew
  - [#40](https://github.com/thoth-pub/thoth/issues/40) - Implement API authentication

## [[0.1.10]](https://github.com/thoth-pub/thoth/releases/tag/v0.1.10) - 2020-06-03
### Changed
  - Roadmap button in index catalogue

## [[0.1.9]](https://github.com/thoth-pub/thoth/releases/tag/v0.1.9) - 2020-06-03
### Added
  - Roadmap document

## [[0.1.8]](https://github.com/thoth-pub/thoth/releases/tag/v0.1.8) - 2020-06-02
### Changed
  - New design for the index catalogue

## [[0.1.7]](https://github.com/thoth-pub/thoth/releases/tag/v0.1.7) - 2020-03-27
### Changed
  - [#35](https://github.com/thoth-pub/thoth/issues/35) - Fix date format and lack in ONIX sender header
  - Add place of publication to ONIX file
  - Use code 03 (description) instead of 30 (abstract) in OAPEN ONIX

## [[0.1.6]](https://github.com/thoth-pub/thoth/releases/tag/v0.1.6) - 2020-03-26
### Changed
  - Fix incompatibilities with OAPEN ONIX parser
  - Map ONIX parameter to UUID directly, instead of converting afterwards
  - Normalise server route definitions

## [[0.1.5]](https://github.com/thoth-pub/thoth/releases/tag/v0.1.5) - 2020-03-25
### Changed
  - Load assets statically

## [[0.1.4]](https://github.com/thoth-pub/thoth/releases/tag/v0.1.4) - 2020-03-24
### Changed
  - "/" now renders its own page, instead of redirecting to "/graphiql"
  - [#27](https://github.com/thoth-pub/thoth/issues/27) - Produce an OAPEN compatible ONIX file

### Added
  - [#26](https://github.com/thoth-pub/thoth/issues/26) - Create an endpoint to allow generating ONIX streams from "/onix/{workId}"

### Removed
  - Dropped support for creating ONIX from binary

## [[0.1.3]](https://github.com/thoth-pub/thoth/releases/tag/v0.1.3) - 2020-03-16
### Changed
  - Pin compiler's docker image to a specific version (best practice)
  - Use COPY instead of ADD for directories in Dockerfile (best practice)
  - [#24](https://github.com/thoth-pub/thoth/issues/24) - Implemented rust style guidelines

### Added
  - [#23](https://github.com/thoth-pub/thoth/issues/23) - Redirect "/" to "/graphiql"
  - [#18](https://github.com/thoth-pub/thoth/issues/18) - Create ThothError structure to start catching all other types of errors
  - [#24](https://github.com/thoth-pub/thoth/issues/24) - Enforce rust style guidelines using husky (pre-push hook) and travis
  - [#17](https://github.com/thoth-pub/thoth/issues/17) - Allow producing a proto ONIX file from the binary

## [[0.1.2]](https://github.com/thoth-pub/thoth/releases/tag/v0.1.2) - 2020-03-03
### Changed
  - [#10](https://github.com/thoth-pub/thoth/issues/10) - Port exposing is handled in Dockerfile instead of docker-compose
  - [#16](https://github.com/thoth-pub/thoth/issues/16) - Moved server start function from binary to library
  - [#9](https://github.com/thoth-pub/thoth/issues/9) - Docker image is now compiled statically

### Added
  - [#13](https://github.com/thoth-pub/thoth/issues/13) - Added limit and offset arguments to all queries
  - [#13](https://github.com/thoth-pub/thoth/issues/13) - Added default order by clauses to all queries
  - [#15](https://github.com/thoth-pub/thoth/issues/15) - Implemented GraphQL errors for diesel errors
  - [#13](https://github.com/thoth-pub/thoth/issues/13) - Added filter arguments for publishers and works queries

## [[0.1.1]](https://github.com/thoth-pub/thoth/releases/tag/v0.1.1) - 2020-02-27
### Changed
  - Improved Dockerfile to allow running database migrations at run time

### Added
  - Implemented imprints for publisher graphql object
  - [#6](https://github.com/thoth-pub/thoth/issues/6) - Added subcommands to main binary to allow running embedded migrations without having to install diesel\_cli
  - Automatic publication to crates.io

## [[0.1.0]](https://github.com/thoth-pub/thoth/releases/tag/v0.1.0) - 2020-02-21
### Added
  - Database migrations
  - GraphQL handlers implementing the thoth schema<|MERGE_RESOLUTION|>--- conflicted
+++ resolved
@@ -5,18 +5,15 @@
 and this project adheres to [Semantic Versioning](https://semver.org/spec/v2.0.0.html).
 
 ## [Unreleased]
-<<<<<<< HEAD
 ### Changed
   - [697](https://github.com/thoth-pub/thoth/pull/697) – Migrated GraphQL API authentication to OIDC via Zitadel. Internal JWT handling has been replaced with introspection of Zitadel-issued tokens. Authorisation is now based entirely on token claims, removing the need for the internal `account` and `publisher_account` tables.
   - [697](https://github.com/thoth-pub/thoth/pull/697) – Replaced legacy password-based login in the Thoth APP with Zitadel OIDC authentication using PKCE. The app now redirects to Zitadel for login, exchanges authorisation codes for tokens, and introspects tokens client-side to determine roles and permissions.
-=======
 ### Removed
   - Deprecated thoth-app
 
 ## [[0.13.14]](https://github.com/thoth-pub/thoth/releases/tag/v0.13.14) - 2025-10-14
 ### Changed
   - [708](https://github.com/thoth-pub/thoth/pull/708) - Replace ISBN parsing library with [`isbn`](https://crates.io/crates/isbn)
->>>>>>> 12334df0
 
 ## [[0.13.13]](https://github.com/thoth-pub/thoth/releases/tag/v0.13.13) - 2025-06-05
 ### Changed
