--- conflicted
+++ resolved
@@ -5,7 +5,6 @@
 and this project adheres to [Semantic Versioning](https://semver.org/spec/v2.0.0.html).
 
 ## [Unreleased]
-<<<<<<< HEAD
 ### Changed
 - [689](https://github.com/thoth-pub/thoth/issues/689) - Move `Work.fullTitle`, `Work.title` and `Work.subtitle` into a dedicated `Title` table, supporting multilingual and rich text fields
 - [689](https://github.com/thoth-pub/thoth/issues/689) - Move `Work.shortAbstract` and `Work.longAbstract` into a dedicated `Abstract` table with `abstractType`, supporting multilingual and rich text fields
@@ -13,8 +12,6 @@
 - [689](https://github.com/thoth-pub/thoth/issues/689) - Store all rich text fields internally as JATS XML, supporting conversion to/from HTML, Markdown, and plain text
 - [689](https://github.com/thoth-pub/thoth/issues/689) - Mark existing GraphQL fields as deprecated and return only the canonical version
 
-=======
->>>>>>> c65da692
 ### Added
   - [711](https://github.com/thoth-pub/thoth/pull/711) - Allow filtering work queries by publication date
   - [715](https://github.com/thoth-pub/thoth/pull/715) - Support reordering items which have ordinals
@@ -27,7 +24,7 @@
 
 ## [[0.13.15]](https://github.com/thoth-pub/thoth/releases/tag/v0.13.15) - 2025-12-03
 ### Changed
-  - [#717](https://github.com/thoth-pub/thoth/pull/717) - Update Thema codes to v1.6
+- [#717](https://github.com/thoth-pub/thoth/pull/717) - Update Thema codes to v1.6
 
 ## [[0.13.14]](https://github.com/thoth-pub/thoth/releases/tag/v0.13.14) - 2025-10-14
 ### Changed
