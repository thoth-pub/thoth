# Changelog
All notable changes to thoth will be documented in this file.

The format is based on [Keep a Changelog](https://keepachangelog.com/en/1.0.0/),
and this project adheres to [Semantic Versioning](https://semver.org/spec/v2.0.0.html).

## [Unreleased]
<<<<<<< HEAD
### Added
  - [#480](https://github.com/thoth-pub/thoth/pull/480) Add field to work table to track when the work or any of its relations was last updated
=======
## [[0.9.15]](https://github.com/thoth-pub/thoth/releases/tag/v0.9.15) - 2023-03-01
### Fixed
  - Issue adding institutions in previous release
>>>>>>> 7a54f2ab

## [[0.9.14]](https://github.com/thoth-pub/thoth/releases/tag/v0.9.14) - 2023-03-01
### Changed
  - Upgrade `openssl-src` to v111.25.0
  - Upgrade `bumpalo` to v3.12.0

### Fixed
  - [#326](https://github.com/thoth-pub/thoth/issues/326) - Debounce search queries

## [[0.9.13]](https://github.com/thoth-pub/thoth/releases/tag/v0.9.13) - 2023-02-21
### Changed
  - Input actix keep alive via CLI arguments
  - Implement a failed request retry policy in client

## [[0.9.12]](https://github.com/thoth-pub/thoth/releases/tag/v0.9.12) - 2023-02-17
### Changed
  - Reduce number of concurrent requests

## [[0.9.11]](https://github.com/thoth-pub/thoth/releases/tag/v0.9.11) - 2023-02-17
### Changed
  - Upgrade rust to `1.67.1` in production and development `Dockerfile`
  - Upgrade build dependencies (npm `v9.5.0`, node `v18.14.1` and rollup `v3.15.0`) in production and development `Dockerfile`

## [[0.9.10]](https://github.com/thoth-pub/thoth/releases/tag/v0.9.10) - 2023-02-17
### Changed
  - Include `limit` and `offset` in `thoth-client`'s works query
  - Paginate `get_works` requests in export API using concurrent requests
  - Input number of actix workers via CLI arguments

### Added
  - Work count query to `thoth-client`

## [[0.9.9]](https://github.com/thoth-pub/thoth/releases/tag/v0.9.9) - 2023-02-16
### Changed
  - Upgrade `actix-web` to v4.3.0
  - Upgrade `actix-cors` to v0.6.4
  - Upgrade `env_logger` to v0.10.0
  - Upgrade `jsonwebtoken` to v8.2.0
  - Upgrade `strum` to v0.24.1
  - Output real IP address in actix logs

## [[0.9.8]](https://github.com/thoth-pub/thoth/releases/tag/v0.9.8) - 2023-02-14
### Changed
  - Replace generic error with actual message when migrations fail
  - Upgrade node and rollup in github actions

### Added
  - Github action to check that all migrations run successfully
  - About page with organisation information

## [[0.9.7]](https://github.com/thoth-pub/thoth/releases/tag/v0.9.7) - 2023-02-02
### Fixed
  - Correct wrong fields used in `0.9.6` migration

## [[0.9.6]](https://github.com/thoth-pub/thoth/releases/tag/v0.9.6) - 2023-01-31
### Changed
  - Use inlined syntax in format strings to comply with [`rustc 1.67.0`](https://github.com/rust-lang/rust/releases/tag/1.67.0)
  - Upgrade rust to `1.67.0` in production and development `Dockerfile`
  - Upgrade build dependencies (npm `v9.4.0`, node `v18.13.0` and rollup `v3.12.0`) in production and development `Dockerfile`
  - [#457](https://github.com/thoth-pub/thoth/issues/457) - Upgrade `juniper` to v0.15.10
  - Upgrade `diesel` to v2.0.2
  - Upgrade `uuid` to v0.8.2
  - Upgrade `paperclip` to v0.8.0
  - Upgrade `graphql_client` to v0.12.0
  - Upgrade `chrono` to v0.4.23

### Fixed
  - [#469](https://github.com/thoth-pub/thoth/issues/469) - Expand DOI regex to include square brackets

## [[0.9.5]](https://github.com/thoth-pub/thoth/releases/tag/v0.9.5) - 2023-01-17
### Changed
  - Upgrade rust to `1.66.0` in production and development `Dockerfile`
  - Upgrade build dependencies (npm `v9.2.0`, n `v9.0.1`, node `v18.12.1` and rollup `v3.7.4`) in production and development `Dockerfile`

### Fixed
  - [#463](https://github.com/thoth-pub/thoth/issues/463) - Update Thema codes to v1.5

## [[0.9.4]](https://github.com/thoth-pub/thoth/releases/tag/v0.9.4) - 2022-12-05
### Added
  - [#414](https://github.com/thoth-pub/thoth/pull/414) - Synchronise chapters' `work_status` and `publication_date` with parent's upon parent's update

## [[0.9.3]](https://github.com/thoth-pub/thoth/releases/tag/v0.9.3) - 2022-11-21
### Added
  - [#456](https://github.com/thoth-pub/thoth/pull/456) - Implement JSON output format

### Changed
  - [#455](https://github.com/thoth-pub/thoth/pull/455) - Extend CSV output format to include all available fields

## [[0.9.2]](https://github.com/thoth-pub/thoth/releases/tag/v0.9.2) - 2022-11-01
### Changed
  - [#396](https://github.com/thoth-pub/thoth/pull/396) - Expand the list of contribution types with: SoftwareBy, ResearchBy, ContributionsBy, Indexer
  - [#451](https://github.com/thoth-pub/thoth/pull/451) - Output both short and long abstracts in Crossref DOI deposit

## [[0.9.1]](https://github.com/thoth-pub/thoth/releases/tag/v0.9.1) - 2022-10-27
### Changed
  - [#449](https://github.com/thoth-pub/thoth/pull/449) - Update EBSCO Host ONIX price type code

## [[0.9.0]](https://github.com/thoth-pub/thoth/releases/tag/v0.9.0) - 2022-10-24
### Added
  - [#333](https://github.com/thoth-pub/thoth/issues/333) - Add references to schema
  - Output references in Crossref DOI deposit
  - [#444](https://github.com/thoth-pub/thoth/issues/444) - Output abstracts in Crossref DOI deposit
  - [#443](https://github.com/thoth-pub/thoth/issues/443) - Output affiliations in Crossref DOI deposit
  - [#446](https://github.com/thoth-pub/thoth/issues/446) - Output fundings in Crossref DOI deposit

### Changed
  - Simplify syntax in CRUD methods

## [[0.8.11]](https://github.com/thoth-pub/thoth/releases/tag/v0.8.11) - 2022-10-07
### Changed
  - [#298](https://github.com/thoth-pub/thoth/issues/298) - Make database constraint errors more user-friendly in API output and APP notifications
  - Replaced docker musl image (no longer maintained) with official images, installing requirements needed for static compilation

## [[0.8.10]](https://github.com/thoth-pub/thoth/releases/tag/v0.8.10) - 2022-09-30
  - [#438](https://github.com/thoth-pub/thoth/issues/438) - Allow specifying query parameters based on the requested specification
  - Upgrade rust to `1.64.0` in development `Dockerfile`

## [[0.8.9]](https://github.com/thoth-pub/thoth/releases/tag/v0.8.9) - 2022-09-21
### Added
  - [#426](https://github.com/thoth-pub/thoth/issues/426) - Add ProQuest Ebrary ONIX 2.1 specification
  - [#420](https://github.com/thoth-pub/thoth/issues/420) - Add RNIB Bookshare to the list of supported platforms for ONIX 2.1
  - [#423](https://github.com/thoth-pub/thoth/issues/423) - Add a link to the Thoth user manual under "Docs" tab of navbar
  - Development workflow in docker

### Changed
  - [#429](https://github.com/thoth-pub/thoth/issues/429) - Incomplete metadata record errors are now returned as a 404 instead of 500
  - Added derives for `Eq` alongside `PartialEq` to comply with [`rustc 1.63.0`](https://github.com/rust-lang/rust/releases/tag/1.63.0)
  - Upgrade rust to `1.63.0` in development `Dockerfile`
  - Order contributions and relations by ordinal, and subjects by type and ordinal

### Fixed
  - [#425](https://github.com/thoth-pub/thoth/issues/425) - Fix typo in contribution type illustrator
  - [#424](https://github.com/thoth-pub/thoth/issues/424) - Fix inactive tag on catalogue

## [[0.8.8]](https://github.com/thoth-pub/thoth/releases/tag/v0.8.8) - 2022-08-02
### Added
  - [#389](https://github.com/thoth-pub/thoth/issues/389) - Streamline chapter (child work) creation process

### Changed
  - [#411](https://github.com/thoth-pub/thoth/issues/411) - Make `copyright_holder` optional
  - [#393](https://github.com/thoth-pub/thoth/issues/393) - Use en-dash in `page_interval` instead of hyphen
  - Ignore `extra_unused_lifetimes` warning until [clippy's fix](https://github.com/rust-lang/rust-clippy/issues/9014) for the false positive is live
  - Split build, test, and lint workflow job into separate jobs

## [[0.8.7]](https://github.com/thoth-pub/thoth/releases/tag/v0.8.7) - 2022-07-22
### Fixed
  - [#379](https://github.com/thoth-pub/thoth/issues/379) - Limit to 6 the number of ISBNs offered in CrossRef metadata export
  - [#388](https://github.com/thoth-pub/thoth/issues/388) - Upgrade packages flagged in Dependabot alerts

### Changed
  - [#370](https://github.com/thoth-pub/thoth/issues/370) - Upgrade Yew to v0.19

## [[0.8.6]](https://github.com/thoth-pub/thoth/releases/tag/v0.8.6) - 2022-07-01
### Added
  - [#390](https://github.com/thoth-pub/thoth/pull/390) - Implement OverDrive ONIX 3.0 specification

### Fixed
  - [#392](https://github.com/thoth-pub/thoth/issues/392) - Fix encoding of print ISBN in JSTOR ONIX output

## [[0.8.5]](https://github.com/thoth-pub/thoth/releases/tag/v0.8.5) - 2022-05-30
### Added
  - [#287](https://github.com/thoth-pub/thoth/issues/287) - Allow editing contributions (and affiliations)

### Fixed
  - [#360](https://github.com/thoth-pub/thoth/issues/360) - Prevent adding 0 as the price of a publication
  - [#376](https://github.com/thoth-pub/thoth/issues/376) - Restrict Licence field entries to URL-formatted strings

## [[0.8.4]](https://github.com/thoth-pub/thoth/releases/tag/v0.8.4) - 2022-05-11
### Added
  - [#29](https://github.com/thoth-pub/thoth/issues/29) - Implement CrossRef DOI Deposit specification
  - [#72](https://github.com/thoth-pub/thoth/issues/72) - Implement Google Books ONIX 3.0 specification

### Changed
  - [#356](https://github.com/thoth-pub/thoth/issues/356) - Upgrade actix to v4

## [[0.8.3]](https://github.com/thoth-pub/thoth/releases/tag/v0.8.3) - 2022-04-18
### Added
  - [#359](https://github.com/thoth-pub/thoth/issues/359) - Allow editing publications

## [[0.8.2]](https://github.com/thoth-pub/thoth/releases/tag/v0.8.2) - 2022-04-06
### Changed
  - Added CA certificates to docker image to allow https requests from containers

## [[0.8.1]](https://github.com/thoth-pub/thoth/releases/tag/v0.8.1) - 2022-03-11
### Added
  - [#104](https://github.com/thoth-pub/thoth/issues/104) - Implement BibTeX specification

### Changed
  - Removed unnecessary title branching logic from KBART/ONIX output formats

## [[0.8.0]](https://github.com/thoth-pub/thoth/releases/tag/v0.8.0) - 2022-03-01
### Added
  - [#341](https://github.com/thoth-pub/thoth/issues/341) - Add weight to publication

### Changed
  - Tidied verbose bools and single-character strings to comply with [`rustc 1.59.0`](https://github.com/rust-lang/rust/releases/tag/1.59.0)
  - [#300](https://github.com/thoth-pub/thoth/issues/300) - Moved width/height to Publication, added depth, improved metric/imperial display
  - Upgrade docker's base images to latest available releases

## [[0.7.2]](https://github.com/thoth-pub/thoth/releases/tag/v0.7.2) - 2022-02-08
### Changed
  - [#339](https://github.com/thoth-pub/thoth/pull/339) - Update publication types to include AZW3, DOCX and FictionBook
  - [#331](https://github.com/thoth-pub/thoth/pull/331) - Update series model to include description and CFP URL
  - Allow triggering docker action manually

### Added
  - Add code of conduct and support document to repository

## [[0.7.1]](https://github.com/thoth-pub/thoth/releases/tag/v0.7.1) - 2022-01-24
### Changed
  - Removed redundant `to_string` calls to comply with [`rustc 1.58.0`](https://github.com/rust-lang/rust/releases/tag/1.58.0)
  - [#329](https://github.com/thoth-pub/thoth/pull/329) - Update EBSCO Host ONIX pricing and contributor display logic
  - Allow building docker image manually in actions

## [[0.7.0]](https://github.com/thoth-pub/thoth/releases/tag/v0.7.0) - 2022-01-11
### Added
  - [#28](https://github.com/thoth-pub/thoth/issues/28) - Implement chapter structure
  - GraphQL queries: support filtering on multiple enum variants (e.g. work types, language codes)
  - Dashboard: display Institution stats

### Fixed
  - Issues form: typing filter string in series search box has no effect on which series are displayed

## [[0.6.1]](https://github.com/thoth-pub/thoth/releases/tag/v0.6.1) - 2021-12-13
### Changed
  - Removed redundant closures and `impl`s to comply with [`rustc 1.57.0`](https://github.com/rust-lang/rust/releases/tag/1.57.0)

### Fixed
  - [#309](https://github.com/thoth-pub/thoth/issues/309) - Update Thema codes to v1.4

## [[0.6.0]](https://github.com/thoth-pub/thoth/releases/tag/v0.6.0) - 2021-11-29
### Added
  - [#92](https://github.com/thoth-pub/thoth/issues/92) - Implement institution table, replacing funder and standardising contributor affiliations

## [[0.5.0]](https://github.com/thoth-pub/thoth/releases/tag/v0.5.0) - 2021-11-29
### Added
  - [#297](https://github.com/thoth-pub/thoth/issues/297) - Implement publication location

### Changed
  - Requirement to Number fields preventing user from entering numbers below 0 for Counts/below 1 for Editions and Ordinals, and sets Contribution Ordinal default to 1 instead of 0
  - [#299](https://github.com/thoth-pub/thoth/pull/299) - Update Project MUSE ONIX subject output logic
  - Updated if and else branches to comply with [`rustc 1.56.0`](https://github.com/rust-lang/rust/releases/tag/1.56.0)

### Fixed
  - [#292](https://github.com/thoth-pub/thoth/issues/292) - Cannot unset publication date: error when trying to clear a previously set publication date
  - [#295](https://github.com/thoth-pub/thoth/issues/295) - various subforms failing to trim strings before saving (including on mandatory fields which are checked for emptiness)
  - Factored out duplicated logic for handling optional field values, simplifying the code and reducing the likelihood of further bugs such as [#295](https://github.com/thoth-pub/thoth/issues/295) being introduced
  - Minor issue where some required fields were not marked as "required" (so empty values would be sent to the API and raise an error)
  - Issue with subforms where clicking save button bypassed field requirements (so instead of displaying a warning message such as "Please enter a number", invalid values would be sent to the API and raise an error)
  - [#310](https://github.com/thoth-pub/thoth/issues/310) - Add jstor specification to formats

## [[0.4.7]](https://github.com/thoth-pub/thoth/releases/tag/v0.4.7) - 2021-10-04
### Added
  - [#43](https://github.com/thoth-pub/thoth/issues/43), [#49](https://github.com/thoth-pub/thoth/issues/49) - Implement EBSCO Host's ONIX 2.1 specification
  - [#44](https://github.com/thoth-pub/thoth/issues/44) - Implement JSTOR's ONIX 3.0 specification
  - [#253](https://github.com/thoth-pub/thoth/issues/253) - Implement Project MUSE ONIX specification tests

### Changed
  - [#242](https://github.com/thoth-pub/thoth/issues/242) - Move API models to object-specific subdirectories
  - [#274](https://github.com/thoth-pub/thoth/issues/274) - Add width/height units to CSV specification
  - [#263](https://github.com/thoth-pub/thoth/issues/263) - Add `Doi`, `Isbn` and `Orcid` types to client schema

## [[0.4.6]](https://github.com/thoth-pub/thoth/releases/tag/v0.4.6) - 2021-09-02
### Added
  - [#88](https://github.com/thoth-pub/thoth/issues/88) - Implement KBART specification
  - [#266](https://github.com/thoth-pub/thoth/issues/266) - Delete confirmation to publications

### Changed
  - [#272](https://github.com/thoth-pub/thoth/issues/272) - Use more fields in `contributors` filtering

### Fixed
  - [#271](https://github.com/thoth-pub/thoth/issues/271) - Make filter parameter optional in `subjectCount`

## [[0.4.5]](https://github.com/thoth-pub/thoth/releases/tag/v0.4.5) - 2021-08-12
### Added
  - [#259](https://github.com/thoth-pub/thoth/issues/259) - Units selection dropdown to Work and NewWork pages, which updates the Width/Height display on change
  - [#259](https://github.com/thoth-pub/thoth/issues/259) - Local storage key to retain user's choice of units across all Work/NewWork pages
  - [#259](https://github.com/thoth-pub/thoth/issues/259) - Backend function to convert to/from database units (mm): uses 1inch = 25.4mm as conversion factor, rounds mm values to nearest mm, rounds cm values to 1 decimal place, rounds inch values to 2 decimal places
  - [#259](https://github.com/thoth-pub/thoth/issues/259) - Constraints on Width/Height fields depending on unit selection: user may only enter whole numbers when in mm, numbers with up to 1 decimal place when in cm, numbers with up to 2 decimal places when in inches

### Changed
  - [#259](https://github.com/thoth-pub/thoth/issues/259) - GraphQL and APP queries to specify units when submitting new Width/Height values, and handle conversion if required

## [[0.4.4]](https://github.com/thoth-pub/thoth/releases/tag/v0.4.4) - 2021-08-02
### Fixed
  - Read button in catalogue now uses the landing page URL instead of the DOI

### Changed
  - Removed needless borrow to comply with `clippy` under [`rustc 1.54.0`](https://github.com/rust-lang/rust/releases/tag/1.54.0)

## [[0.4.3]](https://github.com/thoth-pub/thoth/releases/tag/v0.4.3) - 2021-07-28
### Added
  - [#48](https://github.com/thoth-pub/thoth/issues/48) - Implement OAPEN ONIX 3.0 specification

### Fixed
  - [#254](https://github.com/thoth-pub/thoth/issues/254) - Ensure order of fields in create work match those in edit work

## [[0.4.2]](https://github.com/thoth-pub/thoth/releases/tag/v0.4.2) - 2021-07-05
### Added
  - [#125](https://github.com/thoth-pub/thoth/issues/125) - Implement `ISBN` type to standardise parsing
  - [#217](https://github.com/thoth-pub/thoth/issues/217) - Add "Contribution Ordinal" field to indicate order of contributions within a work

## [[0.4.1]](https://github.com/thoth-pub/thoth/releases/tag/v0.4.1) - 2021-06-22
### Changed
  - [#234](https://github.com/thoth-pub/thoth/issues/234) - Move database calls out of GraphQL model

### Added
  - [#136](https://github.com/thoth-pub/thoth/issues/135), [#233](https://github.com/thoth-pub/thoth/issues/233) - Implement `Doi` and `Orcid` types to standardise parsing
  - `thoth-errors` crate to share `ThothError` and `ThothResult`

## [[0.4.0]](https://github.com/thoth-pub/thoth/releases/tag/v0.4.0) - 2021-06-15
### Changed
  - Updated `yew` to [`v0.18.0`](https://github.com/yewstack/yew/releases/tag/0.18.0)
  - Updated `actix-web` to [`3.3.2`](https://github.com/actix/actix-web/releases/tag/web-v3.3.2)
  - Catch client errors with `ThothError::EntityNotFound`
  - Use a custom instance of GaphiQL
  - Unify `Work` output structure in client using GraphQL fragments

### Added
  - [#235](https://github.com/thoth-pub/thoth/issues/235) - Export API with openapi schema
  - [#110](https://github.com/thoth-pub/thoth/issues/110) - Output to CSV
  - Rapidoc schema explorer interface

### Removed
  - `actix_rt`

## [[0.3.6]](https://github.com/thoth-pub/thoth/releases/tag/v0.3.6) - 2021-05-11
### Fixed
  - Problem building docker image

## [[0.3.5]](https://github.com/thoth-pub/thoth/releases/tag/v0.3.5) - 2021-05-11
### Added
  - [#213](https://github.com/thoth-pub/thoth/issues/213) - Link to documentation in readme
  - [#206](https://github.com/thoth-pub/thoth/issues/206) - Notify user when a new version of the APP is available
  - [#231](https://github.com/thoth-pub/thoth/issues/231) - Link to publication page in work page
  - [#224](https://github.com/thoth-pub/thoth/issues/224) - Implement limit and offset in linked queries
  - Implement Crud trait with database calls per object

### Changed
  - [#236](https://github.com/thoth-pub/thoth/issues/236) - Split server logic into individual crates
  - Update rustc to 1.51.0 in docker image
  - Replace composite keys in `contribution` and `issue` with standard UUIDs
  - Server configuration parsed from binary

### Fixed
  - [#216](https://github.com/thoth-pub/thoth/issues/216), [#228](https://github.com/thoth-pub/thoth/issues/228) - Error adding multiple subjects


## [[0.3.4]](https://github.com/thoth-pub/thoth/releases/tag/v0.3.4) - 2021-03-29
### Fixed
  - Upgraded rusct in docker image. Moved `wasm-pack` to a less fragile build stage using official image, keeping main build statically compiled

## [[0.3.3]](https://github.com/thoth-pub/thoth/releases/tag/v0.3.3) - 2021-03-26
### Added
  - [#120](https://github.com/thoth-pub/thoth/issues/120) - Implement table sorting by columns in APP
  - [#203](https://github.com/thoth-pub/thoth/issues/203) - Cascade filtering options to relation queries in API

### Changed
  - [#210](https://github.com/thoth-pub/thoth/issues/210) - Specify .xml extension when outputting ONIX files

### Fixed
  - [#182](https://github.com/thoth-pub/thoth/issues/182) - Ensure issue's series and work have the same imprint


## [[0.3.2]](https://github.com/thoth-pub/thoth/releases/tag/v0.3.2) - 2021-03-09
### Added
  - [#202](https://github.com/thoth-pub/thoth/issues/202) - Enum type filtering in GraphQL queries
  - [#202](https://github.com/thoth-pub/thoth/issues/202) - Query works by DOI
  - [#195](https://github.com/thoth-pub/thoth/issues/195) - Prompt confirmation upon delete

### Fixed
  - [#199](https://github.com/thoth-pub/thoth/issues/199), [#201](https://github.com/thoth-pub/thoth/issues/201) - Error displaying publications if filtering on empty ISBN or URL
  - Trigger a warning when the current user does not have any editting permissions

## [[0.3.1]](https://github.com/thoth-pub/thoth/releases/tag/v0.3.1) - 2021-03-04
### Fixed
  - [#197](https://github.com/thoth-pub/thoth/issues/197) - Error deserialising publications in APP

## [[0.3.0]](https://github.com/thoth-pub/thoth/releases/tag/v0.3.0) - 2021-03-03
### Changed
  - [#162](https://github.com/thoth-pub/thoth/issues/162) - Only records linked to publishers user has access to are listed in APP
  - [#167](https://github.com/thoth-pub/thoth/issues/167) - Make work contribution the canonical source of contributor names in ONIX output

### Added
  - [#177](https://github.com/thoth-pub/thoth/issues/177) - Allow querying objects by linked publisher(s)
  - [#159](https://github.com/thoth-pub/thoth/issues/159), [#160](https://github.com/thoth-pub/thoth/issues/160), [#161](https://github.com/thoth-pub/thoth/issues/161) - Add publisher accounts
  - [#163](https://github.com/thoth-pub/thoth/issues/163) - Save a snapshot of each object upon update
  - [#164](https://github.com/thoth-pub/thoth/issues/164), [#165](https://github.com/thoth-pub/thoth/issues/165) - Add contributor names to contribution
  - [#168](https://github.com/thoth-pub/thoth/issues/168) - Warn users when editing a contributor or a funder that is linked to a work
  - [#185](https://github.com/thoth-pub/thoth/issues/185) - Allow resetting user passwords through CLI
  - Allow creating publisher accounts through CLI

### Fixed
  - [#181](https://github.com/thoth-pub/thoth/issues/181) - Enforce numeric values for issue ordinal

## [[0.2.13]](https://github.com/thoth-pub/thoth/releases/tag/v0.2.13) - 2021-01-14
### Changed
  - Update API URL in docker github action
  - Remove staging tag in docker github action

## [[0.2.12]](https://github.com/thoth-pub/thoth/releases/tag/v0.2.12) - 2021-01-12
### Changed
  - [#153](https://github.com/thoth-pub/thoth/issues/153) - Implement created and updated dates to each structure

## [[0.2.11]](https://github.com/thoth-pub/thoth/releases/tag/v0.2.11) - 2021-01-06
### Changed
  - [#151](https://github.com/thoth-pub/thoth/issues/151) - Make browser prompt user to save Onix XML to file
  - [#143](https://github.com/thoth-pub/thoth/issues/143) - Start using Github Actions instead of Travis

### Added
  - [#121](https://github.com/thoth-pub/thoth/issues/121) - Add created and updated dates to each table

## [[0.2.10]](https://github.com/thoth-pub/thoth/releases/tag/v0.2.10) - 2021-01-04
### Changed
  - [#127](https://github.com/thoth-pub/thoth/issues/127) - Do not exit main entity edit pages upon saving
  - [#147](https://github.com/thoth-pub/thoth/issues/147) - Remove subject code validation for non open subject headings

## [[0.2.9]](https://github.com/thoth-pub/thoth/releases/tag/v0.2.9) - 2020-11-24
### Changed
  - Hide creative commons icon when license is unset in APP catalogue

### Added
  - Display book cover placeholder when cover URL is unset
  - Status tags to APP catalogue

## [[0.2.8]](https://github.com/thoth-pub/thoth/releases/tag/v0.2.8) - 2020-11-23
### Changed
  - Upgrade fontawesome to v5.4.0

### Added
  - Information banner to APP homepage
  - New BISAC codes

## [[0.2.7]](https://github.com/thoth-pub/thoth/releases/tag/v0.2.7) - 2020-11-19
### Changed
  - [#118](https://github.com/thoth-pub/thoth/issues/118) - Ensure empty data is sent as null not as empty strings
  - [#131](https://github.com/thoth-pub/thoth/issues/131) - Moved forms with relationships outside main object form

## [[0.2.6]](https://github.com/thoth-pub/thoth/releases/tag/v0.2.6) - 2020-11-13
### Changed
  - Fix pricing functionality ommitted in previous release

## [[0.2.5]](https://github.com/thoth-pub/thoth/releases/tag/v0.2.5) - 2020-11-13
### Added
  - New BISAC codes

## [[0.2.4]](https://github.com/thoth-pub/thoth/releases/tag/v0.2.4) - 2020-11-10
### Added
  - Implemented pricing CRUD in APP

## [[0.2.3]](https://github.com/thoth-pub/thoth/releases/tag/v0.2.3) - 2020-11-06
### Added
  - Implemented pagination in all admin components
  - Implemented pagination in catalogue

## [[0.2.2]](https://github.com/thoth-pub/thoth/releases/tag/v0.2.2) - 2020-11-03
### Changed
  - Set `THOTH_API` on build via docker

## [[0.2.1]](https://github.com/thoth-pub/thoth/releases/tag/v0.2.1) - 2020-11-02
### Changed
  - Redirect to relevant routes upon save and create actions in APP

### Added
  - Delete functionality in all APP objects

## [[0.2.0]](https://github.com/thoth-pub/thoth/releases/tag/v0.2.0) - 2020-10-23
### Changed
  - [#38](https://github.com/thoth-pub/thoth/issues/38) - Split client and server
  - [#98](https://github.com/thoth-pub/thoth/issues/98) - Streamline Thoth logo

### Added
  - [#97](https://github.com/thoth-pub/thoth/issues/97), [#39](https://github.com/thoth-pub/thoth/issues/39), [#41](https://github.com/thoth-pub/thoth/issues/41) - Implement WASM frontend with Yew
  - [#40](https://github.com/thoth-pub/thoth/issues/40) - Implement API authentication

## [[0.1.10]](https://github.com/thoth-pub/thoth/releases/tag/v0.1.10) - 2020-06-03
### Changed
  - Roadmap button in index catalogue

## [[0.1.9]](https://github.com/thoth-pub/thoth/releases/tag/v0.1.9) - 2020-06-03
### Added
  - Roadmap document

## [[0.1.8]](https://github.com/thoth-pub/thoth/releases/tag/v0.1.8) - 2020-06-02
### Changed
  - New design for the index catalogue

## [[0.1.7]](https://github.com/thoth-pub/thoth/releases/tag/v0.1.7) - 2020-03-27
### Changed
  - [#35](https://github.com/thoth-pub/thoth/issues/35) - Fix date format and lack in ONIX sender header
  - Add place of publication to ONIX file
  - Use code 03 (description) instead of 30 (abstract) in OAPEN ONIX

## [[0.1.6]](https://github.com/thoth-pub/thoth/releases/tag/v0.1.6) - 2020-03-26
### Changed
  - Fix incompatibilities with OAPEN ONIX parser
  - Map ONIX parameter to UUID directly, instead of converting afterwards
  - Normalise server route definitions

## [[0.1.5]](https://github.com/thoth-pub/thoth/releases/tag/v0.1.5) - 2020-03-25
### Changed
  - Load assets statically

## [[0.1.4]](https://github.com/thoth-pub/thoth/releases/tag/v0.1.4) - 2020-03-24
### Changed
  - "/" now renders its own page, instead of redirecting to "/graphiql"
  - [#27](https://github.com/thoth-pub/thoth/issues/27) - Produce an OAPEN compatible ONIX file

### Added
  - [#26](https://github.com/thoth-pub/thoth/issues/26) - Create an endpoint to allow generating ONIX streams from "/onix/{workId}"

### Removed
  - Dropped support for creating ONIX from binary

## [[0.1.3]](https://github.com/thoth-pub/thoth/releases/tag/v0.1.3) - 2020-03-16
### Changed
  - Pin compiler's docker image to a specific version (best practice)
  - Use COPY instead of ADD for directories in Dockerfile (best practice)
  - [#24](https://github.com/thoth-pub/thoth/issues/24) - Implemented rust style guidelines

### Added
  - [#23](https://github.com/thoth-pub/thoth/issues/23) - Redirect "/" to "/graphiql"
  - [#18](https://github.com/thoth-pub/thoth/issues/18) - Create ThothError structure to start catching all other types of errors
  - [#24](https://github.com/thoth-pub/thoth/issues/24) - Enforce rust style guidelines using husky (pre-push hook) and travis
  - [#17](https://github.com/thoth-pub/thoth/issues/17) - Allow producing a proto ONIX file from the binary

## [[0.1.2]](https://github.com/thoth-pub/thoth/releases/tag/v0.1.2) - 2020-03-03
### Changed
  - [#10](https://github.com/thoth-pub/thoth/issues/10) - Port exposing is handled in Dockerfile instead of docker-compose
  - [#16](https://github.com/thoth-pub/thoth/issues/16) - Moved server start function from binary to library
  - [#9](https://github.com/thoth-pub/thoth/issues/9) - Docker image is now compiled statically

### Added
  - [#13](https://github.com/thoth-pub/thoth/issues/13) - Added limit and offset arguments to all queries
  - [#13](https://github.com/thoth-pub/thoth/issues/13) - Added default order by clauses to all queries
  - [#15](https://github.com/thoth-pub/thoth/issues/15) - Implemented GraphQL errors for diesel errors
  - [#13](https://github.com/thoth-pub/thoth/issues/13) - Added filter arguments for publishers and works queries

## [[0.1.1]](https://github.com/thoth-pub/thoth/releases/tag/v0.1.1) - 2020-02-27
### Changed
  - Improved Dockerfile to allow running database migrations at run time

### Added
  - Implemented imprints for publisher graphql object
  - [#6](https://github.com/thoth-pub/thoth/issues/6) - Added subcommands to main binary to allow running embedded migrations without having to install diesel\_cli
  - Automatic publication to crates.io

## [[0.1.0]](https://github.com/thoth-pub/thoth/releases/tag/v0.1.0) - 2020-02-21
### Added
  - Database migrations
  - GraphQL handlers implementing the thoth schema<|MERGE_RESOLUTION|>--- conflicted
+++ resolved
@@ -5,14 +5,12 @@
 and this project adheres to [Semantic Versioning](https://semver.org/spec/v2.0.0.html).
 
 ## [Unreleased]
-<<<<<<< HEAD
 ### Added
   - [#480](https://github.com/thoth-pub/thoth/pull/480) Add field to work table to track when the work or any of its relations was last updated
-=======
+
 ## [[0.9.15]](https://github.com/thoth-pub/thoth/releases/tag/v0.9.15) - 2023-03-01
 ### Fixed
   - Issue adding institutions in previous release
->>>>>>> 7a54f2ab
 
 ## [[0.9.14]](https://github.com/thoth-pub/thoth/releases/tag/v0.9.14) - 2023-03-01
 ### Changed
