--- conflicted
+++ resolved
@@ -18,7 +18,6 @@
   - [586](https://github.com/thoth-pub/thoth/issues/586) - Upgrade `trunk` to v0.20.3
   - [586](https://github.com/thoth-pub/thoth/issues/586) - Upgrade `wasm-bindgen` to v0.2.93
   - [586](https://github.com/thoth-pub/thoth/issues/586) - Upgrade rust to `1.80.1` in production and development `Dockerfile`
-<<<<<<< HEAD
   - [621](https://github.com/thoth-pub/thoth/pull/621) - Upgrade `clap` to v4.5.16
   - [621](https://github.com/thoth-pub/thoth/pull/621) - Upgrade `env_logger` to v0.11.5
   - [621](https://github.com/thoth-pub/thoth/pull/621) - Upgrade `futures` to v0.3.30
@@ -30,9 +29,7 @@
   - [621](https://github.com/thoth-pub/thoth/pull/621) - Upgrade `thiserror` to v1.0.63
   - [621](https://github.com/thoth-pub/thoth/pull/621) - Upgrade `semver` to v1.0.23
   - [621](https://github.com/thoth-pub/thoth/pull/621) - Replace deprecated diesel macro `sql_function` with `define_sql_function`
-=======
   - [617](https://github.com/thoth-pub/thoth/issues/617) - Update publication types to include audiobook formats (MP3 and WAV)
->>>>>>> 63dc9792
 
 ### Fixed
   - [610](https://github.com/thoth-pub/thoth/issues/610) - Update <WebsiteRole> code for Work Landing Page in all ONIX exports from "01" (Publisher’s corporate website) to "02" (Publisher’s website for a specified work).
