# Changelog
All notable changes to thoth will be documented in this file.

The format is based on [Keep a Changelog](https://keepachangelog.com/en/1.0.0/),
and this project adheres to [Semantic Versioning](https://semver.org/spec/v2.0.0.html).

## [Unreleased]
### Added
<<<<<<< HEAD
  - Implement Redis connection pools using `deadpool-redis`
  - Implement Redis caching in export API
  - Added `WorkLastUpdatedQuery` and `WorksLastUpdatedQuery` queries to thoth-client
  - Implement `Copy`, `Ord` and `PartialOrd` traits for `Timestamp`
  - Implement parsing from and to RFC 3339 strings for `Timestamp`
  - Implement `Copy` trait for `WorkType`, `WorkStatus`, `PublicationType`, `CountryCode`, `LanguageRelation`, `LanguageCode`, `LocationPlatform`, `LengthUnit`, `WeightUnit`, `CurrencyCode`, and `SeriesType`
=======
- [648](https://github.com/thoth-pub/thoth/issues/648) - Added new `LocationPlatform`, `THOTH`, for Locations where file is hosted directly by Thoth on S3.
>>>>>>> f1a9bc57

## [[0.12.14]](https://github.com/thoth-pub/thoth/releases/tag/v0.12.14) - 2024-11-04
### Changed
  - [642](https://github.com/thoth-pub/thoth/issues/642) - Output `ProductAvailability` based on work status in Thoth ONIX 3.0
  - [642](https://github.com/thoth-pub/thoth/issues/642) - Use `UnpricedItemType` code `01` (Free of charge) for unpriced products in Thoth ONIX 3.0

## [[0.12.13]](https://github.com/thoth-pub/thoth/releases/tag/v0.12.13) - 2024-10-23
### Fixed
  - [639](https://github.com/thoth-pub/thoth/issues/639) - Make new locations canonical by default

### Changed
  - [628](https://github.com/thoth-pub/thoth/pull/628) - Upgrade rust to `1.82.0` in production and development `Dockerfile`

## [[0.12.12]](https://github.com/thoth-pub/thoth/releases/tag/v0.12.12) - 2024-10-15
### Fixed
  - [636](https://github.com/thoth-pub/thoth/issues/636) - OpenAPI documentation was displaying the public URL of the export API with an extra protocol

## [[0.12.11]](https://github.com/thoth-pub/thoth/releases/tag/v0.12.11) - 2024-10-14
### Changed
  - [324](https://github.com/thoth-pub/thoth/issues/324) - Make Locations editable, including the ability to change the Canonical Location for a Publication
  - [635](https://github.com/thoth-pub/thoth/pull/635) - Upgrade `reqwest` to v0.12.8
  - [635](https://github.com/thoth-pub/thoth/pull/635) - Upgrade `reqwest-middleware` to v0.3.3
  - [635](https://github.com/thoth-pub/thoth/pull/635) - Upgrade `reqwest-retry` to v0.6.1
  - [635](https://github.com/thoth-pub/thoth/pull/635) - Upgrade `paperclip` to v0.9.2

## [[0.12.10]](https://github.com/thoth-pub/thoth/releases/tag/v0.12.10) - 2024-10-01
### Added
  - [628](https://github.com/thoth-pub/thoth/pull/628) - Implement OpenAPI v3 schema in export API, served under `/openapi.json`
  - [628](https://github.com/thoth-pub/thoth/pull/628) - Added terms of service to export API

### Changed
  - [551](https://github.com/thoth-pub/thoth/issues/551) - Only include chapters in Crossref metadata output if they have DOIs
  - [628](https://github.com/thoth-pub/thoth/pull/628) - Upgrade `paperclip` to v0.9.1
  - [628](https://github.com/thoth-pub/thoth/pull/628) - Upgrade rust to `1.81.0` in production and development `Dockerfile`
  - [544](https://github.com/thoth-pub/thoth/issues/544) - Implement non-OA metadata in export outputs

### Fixed
  - [565](https://github.com/thoth-pub/thoth/issues/565) - Don't generate Crossref metadata output if no DOIs (work or chapter) are present
  - [632](https://github.com/thoth-pub/thoth/pull/632) - Add second order by clause (work\_id) to work queries for consistent ordering when multiple works share the same user-ordered field, such as publication date

## [[0.12.9]](https://github.com/thoth-pub/thoth/releases/tag/v0.12.9) - 2024-09-06
### Added
  - [595](https://github.com/thoth-pub/thoth/issues/595), [626](https://github.com/thoth-pub/thoth/pull/626) - Remove infrequently used and unused work statuses (unspecified, no longer our product, out of stock indefinitely, out of print, inactive, unknown, remaindered, recalled). Require a publication date for active, withdrawn, and superseded works in Thoth. Add a new `Superseded` work status to replace Out of Print for older editions of Works. Require a withdrawn date for Superseded works.
  - [582](https://github.com/thoth-pub/thoth/issues/582) - Add Crossmark metadata in Crossref DOI deposit when a Crossmark policy is present in the publisher record. Add Crossmark update new\_edition metadata when a book is replaced by a new edition, and withdrawal metadata when a book is withdrawn from sale.
  - [574](https://github.com/thoth-pub/thoth/issues/574), [626](https://github.com/thoth-pub/thoth/pull/626) - Add descriptions to all remaining items in schema

### Fixed
  - [548](https://github.com/thoth-pub/thoth/issues/548) - Prevent users from deleting contributors/institutions which are linked to works by other publishers

### Changed
  - [623](https://github.com/thoth-pub/thoth/pull/623) - Convert connection pool errors (`r2d2::Error`) to `ThothError`
  - [625](https://github.com/thoth-pub/thoth/pull/625) - Use relationcode 13 for physical ISBNs in ONIX 2.1 EBSCOHost output

## [[0.12.8]](https://github.com/thoth-pub/thoth/releases/tag/v0.12.8) - 2024-09-03
### Fixed
  - [622](https://github.com/thoth-pub/thoth/pull/622) - Fix bug where list of contributors in New/Edit Contribution form was truncated

## [[0.12.7]](https://github.com/thoth-pub/thoth/releases/tag/v0.12.7) - 2024-08-28
### Changed
  - [538](https://github.com/thoth-pub/thoth/issues/538) - Update Project MUSE ONIX 3.0 export to reflect new specifications provided by Project MUSE.
  - [616](https://github.com/thoth-pub/thoth/pull/616) - Removed unused constant to comply with [`rustc 1.80.0`](https://github.com/rust-lang/rust/releases/tag/1.80.0)
  - [616](https://github.com/thoth-pub/thoth/pull/616) - Upgrade `time` to v0.3.36
  - [616](https://github.com/thoth-pub/thoth/pull/616), [621](https://github.com/thoth-pub/thoth/pull/621) - Upgrade `actix-web` to v4.9
  - [616](https://github.com/thoth-pub/thoth/pull/616) - Upgrade `openssl` to v0.10.66
  - [586](https://github.com/thoth-pub/thoth/issues/586) - Upgrade `juniper` to v0.16.1
  - [586](https://github.com/thoth-pub/thoth/issues/586) - Upgrade `uuid` to v1.10.0
  - [586](https://github.com/thoth-pub/thoth/issues/586) - Upgrade `graphql_client` to v0.14.0
  - [586](https://github.com/thoth-pub/thoth/issues/586) - Upgrade `chrono` to v0.4.38
  - [586](https://github.com/thoth-pub/thoth/issues/586) - Upgrade `trunk` to v0.20.3
  - [586](https://github.com/thoth-pub/thoth/issues/586) - Upgrade `wasm-bindgen` to v0.2.93
  - [586](https://github.com/thoth-pub/thoth/issues/586) - Upgrade rust to `1.80.1` in production and development `Dockerfile`
  - [621](https://github.com/thoth-pub/thoth/pull/621) - Upgrade `clap` to v4.5.16
  - [621](https://github.com/thoth-pub/thoth/pull/621) - Upgrade `env_logger` to v0.11.5
  - [621](https://github.com/thoth-pub/thoth/pull/621) - Upgrade `futures` to v0.3.30
  - [621](https://github.com/thoth-pub/thoth/pull/621) - Upgrade `jsonwebtoken` to v9.3.0
  - [621](https://github.com/thoth-pub/thoth/pull/621) - Upgrade `lazy_static` to v1.5.0
  - [621](https://github.com/thoth-pub/thoth/pull/621) - Upgrade `regex` to v1.10.6
  - [621](https://github.com/thoth-pub/thoth/pull/621) - Upgrade `strum` to v0.26.3
  - [621](https://github.com/thoth-pub/thoth/pull/621) - Upgrade `anyhow` to v1.0.86
  - [621](https://github.com/thoth-pub/thoth/pull/621) - Upgrade `thiserror` to v1.0.63
  - [621](https://github.com/thoth-pub/thoth/pull/621) - Upgrade `semver` to v1.0.23
  - [621](https://github.com/thoth-pub/thoth/pull/621) - Replace deprecated diesel macro `sql_function` with `define_sql_function`
  - [617](https://github.com/thoth-pub/thoth/issues/617) - Update publication types to include audiobook formats (MP3 and WAV)

### Fixed
  - [610](https://github.com/thoth-pub/thoth/issues/610) - Update <WebsiteRole> code for Work Landing Page in all ONIX exports from "01" (Publisher’s corporate website) to "02" (Publisher’s website for a specified work).

### Security
  - [621](https://github.com/thoth-pub/thoth/pull/621) - Upgrade `diesel` to v2.2.3
  - [621](https://github.com/thoth-pub/thoth/pull/621) - Upgrade `diesel-derive-newtype` to v2.1.2
  - [621](https://github.com/thoth-pub/thoth/pull/621) - Upgrade `diesel_migrations` to v2.2.0

## [[0.12.6]](https://github.com/thoth-pub/thoth/releases/tag/v0.12.6) - 2024-06-17
### Fixed
  - [#513](https://github.com/thoth-pub/thoth/issues/513) - Expand DOI regex to include `+`, `[`, and `]`

### Changed
  - [607](https://github.com/thoth-pub/thoth/pull/607) - Upgrade rust to `1.79.0` in production and development `Dockerfile`

### Added
  - [607](https://github.com/thoth-pub/thoth/pull/607) - Add caching steps to Github actions

## [[0.12.5]](https://github.com/thoth-pub/thoth/releases/tag/v0.12.5) - 2024-05-07
### Changed
  - [601](https://github.com/thoth-pub/thoth/pull/601) - Upgrade rust to `1.78.0` in production and development `Dockerfile`
  - [601](https://github.com/thoth-pub/thoth/pull/601) - Upgrade `trunk` to v0.20.0
  - [601](https://github.com/thoth-pub/thoth/pull/601) - Added `-vv` option to build command in Makefile and GitHub actions

## [[0.12.4]](https://github.com/thoth-pub/thoth/releases/tag/v0.12.4) - 2024-04-30
### Changed
  - [545](https://github.com/thoth-pub/thoth/issues/545) - Add Zenodo as a location platform

## [[0.12.3]](https://github.com/thoth-pub/thoth/releases/tag/v0.12.3) - 2024-04-26
### Added
  - [583](https://github.com/thoth-pub/thoth/issues/583) - Add new field, Permanently Withdrawn Date, to Work for Out-of-print or Withdrawn from Sale Works.

### Fixed
  - [597](https://github.com/thoth-pub/thoth/issues/597) - Graphiql not working in chrome and safari

### Changed
 - [218](https://github.com/thoth-pub/thoth/issues/218) - Make series ISSN optional

## [[0.12.2]](https://github.com/thoth-pub/thoth/releases/tag/v0.12.2) - 2024-04-16
### Added
  - [581](https://github.com/thoth-pub/thoth/issues/581) - Add crossmark policy DOI to imprint record

### Changed
  - [591](https://github.com/thoth-pub/thoth/pull/591) - Upgrade rust to `1.77.2` in production and development `Dockerfile`
  - [591](https://github.com/thoth-pub/thoth/pull/591) - Added favicons to export API and GraphQL API docs
  - [591](https://github.com/thoth-pub/thoth/pull/591) - Replaced static logo files with CDN paths
  - [591](https://github.com/thoth-pub/thoth/pull/591) - Moved thoth CSS to root directory in thoth-app
  - [591](https://github.com/thoth-pub/thoth/pull/591) - Replace unnecessary pageloader CSS with an actual loader
  - [591](https://github.com/thoth-pub/thoth/pull/591) - Apply Thoth theming to rapidocs
  - [591](https://github.com/thoth-pub/thoth/pull/591) - Upgrade `graphiql` to v3.2
  - [591](https://github.com/thoth-pub/thoth/pull/591) - Upgrade `trunk` to v0.19.2
  - [591](https://github.com/thoth-pub/thoth/pull/591) - Upgrade `wasm-bindgen` to v0.2.92

### Fixed
  - [591](https://github.com/thoth-pub/thoth/pull/591) - Replaced broken logo URL in export API docs

## [[0.12.1]](https://github.com/thoth-pub/thoth/releases/tag/v0.12.1) - 2024-04-8
### Fixed
  - [589](https://github.com/thoth-pub/thoth/issues/589) - Truncation of `short_abstract` in Thoth ONIX results in Invalid UTF-8 sequences

## [[0.12.0]](https://github.com/thoth-pub/thoth/releases/tag/v0.12.0) - 2024-03-14
### Removed
  - [549](https://github.com/thoth-pub/thoth/pull/549) - Deprecate public-facing pages in Thoth APP in favour of a separate, standalone, website

### Added
  - [549](https://github.com/thoth-pub/thoth/pull/549) - Build and push staging docker images on pull requests

### Changed
 - [549](https://github.com/thoth-pub/thoth/pull/549) - Upgrade GitHub actions dependencies (`docker/setup-qemu-action@v3`, `docker/setup-buildx-action@v3`, `docker/login-action@v3`, `docker/build-push-action@v5`, `actions/checkout@v4`, `actions/setup-node@v4`)

## [[0.11.18]](https://github.com/thoth-pub/thoth/releases/tag/v0.11.18) - 2024-03-07
### Added
  - [441](https://github.com/thoth-pub/thoth/issues/441) - Implement ONIX 3.0 "Thoth" specification (i.e. complete record reflecting full data model)
  - [401](https://github.com/thoth-pub/thoth/issues/401) - Add BDS Live to list of supported platforms for JSTOR ONIX output

### Fixed
  - [475](https://github.com/thoth-pub/thoth/issues/475) - Add seconds to timestamp for Crossref metadata output
  - [571](https://github.com/thoth-pub/thoth/issues/571) - Fix overlapping URL text for Locations in Thoth Admin panel on website in Safari and Chromium browsers

### Changed
 - [578](https://github.com/thoth-pub/thoth/pull/578) - Upgrade `actix-identity` to v0.7.1
 - [578](https://github.com/thoth-pub/thoth/pull/578) - Upgrade `actix-session` to v0.9.0

### Security
  - [572](https://github.com/thoth-pub/thoth/pull/572) - Upgrade `mio` to v0.8.11

## [[0.11.17]](https://github.com/thoth-pub/thoth/releases/tag/v0.11.17) - 2024-02-29
### Changed
  - [568](https://github.com/thoth-pub/thoth/issues/568) - Allow building `thoth-app` directly from cargo, using a build script in `thoth-app-server`
  - [569](https://github.com/thoth-pub/thoth/pull/569) - Build `thoth-app` with `trunk, instead of `wasm-pack`
  - [569](https://github.com/thoth-pub/thoth/pull/569) - Optionally load `thoth-export-server` env variables from `.env` at build time
  - [569](https://github.com/thoth-pub/thoth/pull/569) - Optionally load `thoth-app` env variables from `.env` at build time
  - [569](https://github.com/thoth-pub/thoth/pull/569) - Upgrade `jsonwebtoken` to v9.2.0
  - [569](https://github.com/thoth-pub/thoth/pull/569) - Mark `jsonwebtoken` as an optional dependency, built with the `backend` feature
  - [569](https://github.com/thoth-pub/thoth/pull/569) - Upgrade `env\_logger` to v0.11.2
  - [569](https://github.com/thoth-pub/thoth/pull/569) - Upgrade `semver` to v1.0.22
  - [569](https://github.com/thoth-pub/thoth/pull/569) - Upgrade `gloo-storage` to v0.3.0
  - [569](https://github.com/thoth-pub/thoth/pull/569) - Upgrade `gloo-timers` to v0.3.0
  - [569](https://github.com/thoth-pub/thoth/pull/569) - Upgrade `strum` to v0.26.1
  - [569](https://github.com/thoth-pub/thoth/pull/569) - Upgrade`reqwest-retry` to v0.3.0
  - [499](https://github.com/thoth-pub/thoth/issues/499) - Default main\_contribution to true

### Fixed
  - [564](https://github.com/thoth-pub/thoth/issues/564) - Fix error in BibTeX not outputting editors in work types other than edited volume
  - [447](https://github.com/thoth-pub/thoth/issues/447) - Prevents Google Books Onix3 format output from Export API if Thoth record doesn't contain at least one BIC, BISAC or LCC subject code
  - [404](https://github.com/thoth-pub/thoth/issues/404) - Prevents JSTOR Onix3 format output from Export API if Thoth record doesn't contain at least one BISAC subject code

### Security
  - [569](https://github.com/thoth-pub/thoth/pull/569) - Upgrade `actix-web` to v4.5.1
  - [569](https://github.com/thoth-pub/thoth/pull/569) - Upgrade `tempfile` to v3.10.1
  - [569](https://github.com/thoth-pub/thoth/pull/569) - Upgrade `openssl` to v0.10.64
  - [569](https://github.com/thoth-pub/thoth/pull/569) - Upgrade `serde\_yaml` to v0.9.25

## [[0.11.16]](https://github.com/thoth-pub/thoth/releases/tag/v0.11.16) - 2024-02-19
### Changed
  - [561](https://github.com/thoth-pub/thoth/issues/561) - Add "Publisher Website" as a location platform
  - [553](https://github.com/thoth-pub/thoth/pull/553) - Upgrade rust to `1.76.0` in production and development `Dockerfile`
  - [305](https://github.com/thoth-pub/thoth/issues/305) - Update rust edition to 2021
  - [555](https://github.com/thoth-pub/thoth/pull/555) - Remove thoth-client's schema.json with auto-generated GraphQL schema language file on compilation

### Added
  - [244](https://github.com/thoth-pub/thoth/issues/244) - Expose GraphQL schema file in /schema.graphql
  - [503](https://github.com/thoth-pub/thoth/issues/503) - Allow reverting migrations in the CLI and check that migrations can be reverted in run-migration github action
  - [557](https://github.com/thoth-pub/thoth/pull/557) - Added github action to chech that the changelog has been updated on PRs

## [[0.11.15]](https://github.com/thoth-pub/thoth/releases/tag/v0.11.15) - 2024-01-18
### Changed
  - [536](https://github.com/thoth-pub/thoth/issues/536) - Rename "SciELO" location platform to "SciELO Books"

## [[0.11.14]](https://github.com/thoth-pub/thoth/releases/tag/v0.11.14) - 2024-01-18
### Changed
  - [#467](https://github.com/thoth-pub/thoth/issues/467), [#403](https://github.com/thoth-pub/thoth/issues/403), [#536](https://github.com/thoth-pub/thoth/issues/536) - Expand the list of location platforms with: GoogleBooks, InternetArchive, ScienceOpen, and Scielo
  - [526](https://github.com/thoth-pub/thoth/issues/526) - Added Brendan to About page

## [[0.11.13]](https://github.com/thoth-pub/thoth/releases/tag/v0.11.13) - 2024-01-08
### Changed
  - Upgrade rust to `1.75.0` in production and development `Dockerfile`
  - Upgrade `juniper` to v0.15.12
  - Upgrade `actix-web` to v4.4.1
  - Upgrade `actix-cors` to v0.7.0
  - Increase size of URL columns in locations component

### Fixed
  - [531](https://github.com/thoth-pub/thoth/pull/531) - Fix bug where New Publication form for Chapter could have an ISBN pre-populated but greyed out

## [[0.11.12]](https://github.com/thoth-pub/thoth/releases/tag/v0.11.12) - 2023-12-20
### Fixed
  - [530](https://github.com/thoth-pub/thoth/pull/530) - Fix pagination offset calculation in export API
  - [530](https://github.com/thoth-pub/thoth/pull/530) - Do not allow to create more than one price in the same currency for the same publication

## [[0.11.11]](https://github.com/thoth-pub/thoth/releases/tag/v0.11.11) - 2023-12-19
### Changed
  - Upgrade rust to `1.74.1` in production and development `Dockerfile`
  - Upgrade build dependencies (npm `v10.2.5`, node `v20.10.0` and rollup `v4.9.1`) in production and development `Dockerfile`

## [[0.11.10]](https://github.com/thoth-pub/thoth/releases/tag/v0.11.10) - 2023-11-27
### Fixed
  - [524](https://github.com/thoth-pub/thoth/pull/524) - Bibliography note not being retrieved on work page

## [[0.11.9]](https://github.com/thoth-pub/thoth/releases/tag/v0.11.9) - 2023-11-22
### Changed
  - Upgrade rust to `1.74.0` in production and development `Dockerfile`
  - Upgrade `xml-rs` to v0.8.19
  - Upgrade `clap` to v4.4.7
  - Upgrade `dialoguer` to v0.11.0
  - Upgrade `futures` to v0.3.29
  - Upgrade `regex` to v1.10.2
  - Upgrade `diesel` to v2.1.3
  - Upgrade `csv` to v1.3.0
  - Upgrade `reqwest-middleware` to v0.2.4
  - [522](https://github.com/thoth-pub/thoth/pull/522) - Improve MARC records with further recommendations

## [[0.11.8]](https://github.com/thoth-pub/thoth/releases/tag/v0.11.8) - 2023-10-31
### Changed
  - Upgrade rust to `1.73.0` in production and development `Dockerfile`
  - Upgrade build dependencies (npm `v10.2.0`, node `v18.18.2`, n `v9.2.0` and rollup `v4.1.4`) in production and development `Dockerfile`
  - [519](https://github.com/thoth-pub/thoth/issues/519) - Update ProQuest Ebrary (Ebook Central) ONIX output pricing

## [[0.11.7]](https://github.com/thoth-pub/thoth/releases/tag/v0.11.7) - 2023-10-02
### Changed
  - [508](https://github.com/thoth-pub/thoth/pull/508) - Improve MARC records with recommendations
  - Upgrade `actix-identity` to v0.6.0
  - Upgrade `actix-session` to v0.8.0
  - Upgrade `chrono` to v0.4.31
  - Upgrade `marc` to v3.1.1

### Fixed
  - [#513](https://github.com/thoth-pub/thoth/issues/513) - Expand DOI regex to include angle brackets

## [[0.11.6]](https://github.com/thoth-pub/thoth/releases/tag/v0.11.6) - 2023-09-08
### Security
  - Upgrade `chrono` to v0.4.30

## [[0.11.5]](https://github.com/thoth-pub/thoth/releases/tag/v0.11.5) - 2023-09-05
### Security
  - Upgrade `actix-web` to v4.4.0
  - Upgrade `tempfile` to v3.8.0

### Changed
  - Upgrade `diesel` to v2.1.1
  - Upgrade `diesel-derive-enum` to v2.1.0
  - Upgrade `diesel-derive-newtype` to v2.1.0
  - Upgrade `diesel_migrations` to v2.1.0
  - Upgrade `rand` to v0.8.5
  - Upgrade `juniper` to v0.15.11
  - Upgrade `strum` to v0.25.0
  - Upgrade `paperclip` to v0.8.1
  - Upgrade `graphql_client` to v0.13.0
  - Upgrade `reqwest-middleware` to v0.2.3
  - Upgrade `reqwest-retry` to v0.2.3
  - Upgrade `actix-identity` to v0.5.2 and added `actix-session` v0.7.2
  - Upgrade `dialoguer` to v0.10.4
  - Upgrade `futures` to v0.3.28
  - Upgrade `regex` to v1.9.5
  - Upgrade `jsonwebtoken` to v8.3.0
  - Upgrade `csv` to v1.2.2
  - Upgrade `xml-rs` to v0.8.17
  - Upgrade `log` to v0.4.20
  - Upgrade `clap` to v4.4.2
  - Short version of host command is now `-H` instead of `-h` in CLI

## [[0.11.4]](https://github.com/thoth-pub/thoth/releases/tag/v0.11.4) - 2023-08-28
### Security
  - Upgrade `rustls-webpki` to v0.100.2

## [[0.11.3]](https://github.com/thoth-pub/thoth/releases/tag/v0.11.3) - 2023-08-28
### Fixed
  - [500](https://github.com/thoth-pub/thoth/issues/500) - Update ORCID regex

### Security
  - Upgrade `openssl` to v0.10.56
  - Upgrade `reqwest` to v0.11.20
  - Upgrade `chrono` to v0.4.26

### Changed
  - Upgrade rust to `1.72.0` in production and development `Dockerfile`
  - Upgrade build dependencies (npm `v9.8.1`, node `v18.17.1`, n `v9.1.0`, and rollup `v3.28.1`) in production and development `Dockerfile`
  - Upgrade `wasm-pack` to [v0.12.1](https://github.com/rustwasm/wasm-pack/releases/tag/v0.12.1)

### Added
  - Link to privacy policy in navbar

## [[0.11.2]](https://github.com/thoth-pub/thoth/releases/tag/v0.11.2) - 2023-06-19
### Changed
  - Upgrade `wasm-pack` to [v0.12.0](https://github.com/rustwasm/wasm-pack/releases/tag/v0.12.0)
  - Upgrade `clap` to v2.34.0

## [[0.11.1]](https://github.com/thoth-pub/thoth/releases/tag/v0.11.1) - 2023-06-15
### Added
  - Add CC0 license to MARC records

### Changed
  - Upgrade rust to `1.70.0` in production and development `Dockerfile`
  - Upgrade build dependencies (npm `v9.6.7`, node `v18.16.0` and rollup `v3.23.1`) in production and development `Dockerfile`
  - Upgrade `wasm-pack` to v0.11.1
  - Replace `marc` fork with actual crate
  - Update about page

## [[0.11.0]](https://github.com/thoth-pub/thoth/releases/tag/v0.11.0) - 2023-04-14
### Added
  - [490](https://github.com/thoth-pub/thoth/issues/490) - Generate MARC 21 markup
  - [491](https://github.com/thoth-pub/thoth/issues/491) - Generate MARC 21 XML
  - [492](https://github.com/thoth-pub/thoth/pull/492) - Add Thoth's MARC organization code to MARC records
  - [492](https://github.com/thoth-pub/thoth/pull/492) - Add ORCID IDs to MARC
  - [492](https://github.com/thoth-pub/thoth/pull/492) - Add contact details to APP

### Changed
  - [492](https://github.com/thoth-pub/thoth/pull/492) - Streamline `thoth-export-server`'s XML module

## [[0.10.0]](https://github.com/thoth-pub/thoth/releases/tag/v0.10.0) - 2023-04-03
### Added
  - [42](https://github.com/thoth-pub/thoth/issues/42) - Generate MARC 21 records
  - New `work` field `bibliography_note`

## [[0.9.18]](https://github.com/thoth-pub/thoth/releases/tag/v0.9.18) - 2023-03-27
### Security
  - Upgrade `r2d2` to v0.8.10
  - Upgrade `scheduled-thread-pool` to v0.2.7
  - Upgrade `openssl` to v0.10.48
  - Upgrade `remove_dir_all` to v0.5.3

## [[0.9.17]](https://github.com/thoth-pub/thoth/releases/tag/v0.9.17) - 2023-03-25
### Changed
  - Upgrade rust to `1.68.1` in production and development `Dockerfile`
  - Upgrade build dependencies (npm `v9.6.2`, node `v18.15.0` and rollup `v3.20.2`) in production and development `Dockerfile`
  - Upgrade `wasm-pack` to v0.11.0

## [[0.9.16]](https://github.com/thoth-pub/thoth/releases/tag/v0.9.16) - 2023-03-24
### Added
  - [#480](https://github.com/thoth-pub/thoth/pull/480) Add field to work table to track when the work or any of its relations was last updated

### Changed
  - Removed manual character checks and derivable defaults to comply with [`rustc 1.68.0`](https://github.com/rust-lang/rust/releases/tag/1.68.0)
  - [484](https://github.com/thoth-pub/thoth/pull/484) GraphQL queries: support filtering on multiple enum variants for work status and language relation, and add filtering for works last updated before/after a specified timestamp

## [[0.9.15]](https://github.com/thoth-pub/thoth/releases/tag/v0.9.15) - 2023-03-01
### Fixed
  - Issue adding institutions in previous release

## [[0.9.14]](https://github.com/thoth-pub/thoth/releases/tag/v0.9.14) - 2023-03-01
### Changed
  - Upgrade `openssl-src` to v111.25.0
  - Upgrade `bumpalo` to v3.12.0

### Fixed
  - [#326](https://github.com/thoth-pub/thoth/issues/326) - Debounce search queries

## [[0.9.13]](https://github.com/thoth-pub/thoth/releases/tag/v0.9.13) - 2023-02-21
### Changed
  - Input actix keep alive via CLI arguments
  - Implement a failed request retry policy in client

## [[0.9.12]](https://github.com/thoth-pub/thoth/releases/tag/v0.9.12) - 2023-02-17
### Changed
  - Reduce number of concurrent requests

## [[0.9.11]](https://github.com/thoth-pub/thoth/releases/tag/v0.9.11) - 2023-02-17
### Changed
  - Upgrade rust to `1.67.1` in production and development `Dockerfile`
  - Upgrade build dependencies (npm `v9.5.0`, node `v18.14.1` and rollup `v3.15.0`) in production and development `Dockerfile`

## [[0.9.10]](https://github.com/thoth-pub/thoth/releases/tag/v0.9.10) - 2023-02-17
### Changed
  - Include `limit` and `offset` in `thoth-client`'s works query
  - Paginate `get_works` requests in export API using concurrent requests
  - Input number of actix workers via CLI arguments

### Added
  - Work count query to `thoth-client`

## [[0.9.9]](https://github.com/thoth-pub/thoth/releases/tag/v0.9.9) - 2023-02-16
### Changed
  - Upgrade `actix-web` to v4.3.0
  - Upgrade `actix-cors` to v0.6.4
  - Upgrade `env_logger` to v0.10.0
  - Upgrade `jsonwebtoken` to v8.2.0
  - Upgrade `strum` to v0.24.1
  - Output real IP address in actix logs

## [[0.9.8]](https://github.com/thoth-pub/thoth/releases/tag/v0.9.8) - 2023-02-14
### Changed
  - Replace generic error with actual message when migrations fail
  - Upgrade node and rollup in github actions

### Added
  - Github action to check that all migrations run successfully
  - About page with organisation information

## [[0.9.7]](https://github.com/thoth-pub/thoth/releases/tag/v0.9.7) - 2023-02-02
### Fixed
  - Correct wrong fields used in `0.9.6` migration

## [[0.9.6]](https://github.com/thoth-pub/thoth/releases/tag/v0.9.6) - 2023-01-31
### Changed
  - Use inlined syntax in format strings to comply with [`rustc 1.67.0`](https://github.com/rust-lang/rust/releases/tag/1.67.0)
  - Upgrade rust to `1.67.0` in production and development `Dockerfile`
  - Upgrade build dependencies (npm `v9.4.0`, node `v18.13.0` and rollup `v3.12.0`) in production and development `Dockerfile`
  - [#457](https://github.com/thoth-pub/thoth/issues/457) - Upgrade `juniper` to v0.15.10
  - Upgrade `diesel` to v2.0.2
  - Upgrade `uuid` to v0.8.2
  - Upgrade `paperclip` to v0.8.0
  - Upgrade `graphql_client` to v0.12.0
  - Upgrade `chrono` to v0.4.23

### Fixed
  - [#469](https://github.com/thoth-pub/thoth/issues/469) - Expand DOI regex to include square brackets

## [[0.9.5]](https://github.com/thoth-pub/thoth/releases/tag/v0.9.5) - 2023-01-17
### Changed
  - Upgrade rust to `1.66.0` in production and development `Dockerfile`
  - Upgrade build dependencies (npm `v9.2.0`, n `v9.0.1`, node `v18.12.1` and rollup `v3.7.4`) in production and development `Dockerfile`

### Fixed
  - [#463](https://github.com/thoth-pub/thoth/issues/463) - Update Thema codes to v1.5

## [[0.9.4]](https://github.com/thoth-pub/thoth/releases/tag/v0.9.4) - 2022-12-05
### Added
  - [#414](https://github.com/thoth-pub/thoth/pull/414) - Synchronise chapters' `work_status` and `publication_date` with parent's upon parent's update

## [[0.9.3]](https://github.com/thoth-pub/thoth/releases/tag/v0.9.3) - 2022-11-21
### Added
  - [#456](https://github.com/thoth-pub/thoth/pull/456) - Implement JSON output format

### Changed
  - [#455](https://github.com/thoth-pub/thoth/pull/455) - Extend CSV output format to include all available fields

## [[0.9.2]](https://github.com/thoth-pub/thoth/releases/tag/v0.9.2) - 2022-11-01
### Changed
  - [#396](https://github.com/thoth-pub/thoth/pull/396) - Expand the list of contribution types with: SoftwareBy, ResearchBy, ContributionsBy, Indexer
  - [#451](https://github.com/thoth-pub/thoth/pull/451) - Output both short and long abstracts in Crossref DOI deposit

## [[0.9.1]](https://github.com/thoth-pub/thoth/releases/tag/v0.9.1) - 2022-10-27
### Changed
  - [#449](https://github.com/thoth-pub/thoth/pull/449) - Update EBSCO Host ONIX price type code

## [[0.9.0]](https://github.com/thoth-pub/thoth/releases/tag/v0.9.0) - 2022-10-24
### Added
  - [#333](https://github.com/thoth-pub/thoth/issues/333) - Add references to schema
  - Output references in Crossref DOI deposit
  - [#444](https://github.com/thoth-pub/thoth/issues/444) - Output abstracts in Crossref DOI deposit
  - [#443](https://github.com/thoth-pub/thoth/issues/443) - Output affiliations in Crossref DOI deposit
  - [#446](https://github.com/thoth-pub/thoth/issues/446) - Output fundings in Crossref DOI deposit

### Changed
  - Simplify syntax in CRUD methods

## [[0.8.11]](https://github.com/thoth-pub/thoth/releases/tag/v0.8.11) - 2022-10-07
### Changed
  - [#298](https://github.com/thoth-pub/thoth/issues/298) - Make database constraint errors more user-friendly in API output and APP notifications
  - Replaced docker musl image (no longer maintained) with official images, installing requirements needed for static compilation

## [[0.8.10]](https://github.com/thoth-pub/thoth/releases/tag/v0.8.10) - 2022-09-30
  - [#438](https://github.com/thoth-pub/thoth/issues/438) - Allow specifying query parameters based on the requested specification
  - Upgrade rust to `1.64.0` in development `Dockerfile`

## [[0.8.9]](https://github.com/thoth-pub/thoth/releases/tag/v0.8.9) - 2022-09-21
### Added
  - [#426](https://github.com/thoth-pub/thoth/issues/426) - Add ProQuest Ebrary ONIX 2.1 specification
  - [#420](https://github.com/thoth-pub/thoth/issues/420) - Add RNIB Bookshare to the list of supported platforms for ONIX 2.1
  - [#423](https://github.com/thoth-pub/thoth/issues/423) - Add a link to the Thoth user manual under "Docs" tab of navbar
  - Development workflow in docker

### Changed
  - [#429](https://github.com/thoth-pub/thoth/issues/429) - Incomplete metadata record errors are now returned as a 404 instead of 500
  - Added derives for `Eq` alongside `PartialEq` to comply with [`rustc 1.63.0`](https://github.com/rust-lang/rust/releases/tag/1.63.0)
  - Upgrade rust to `1.63.0` in development `Dockerfile`
  - Order contributions and relations by ordinal, and subjects by type and ordinal

### Fixed
  - [#425](https://github.com/thoth-pub/thoth/issues/425) - Fix typo in contribution type illustrator
  - [#424](https://github.com/thoth-pub/thoth/issues/424) - Fix inactive tag on catalogue

## [[0.8.8]](https://github.com/thoth-pub/thoth/releases/tag/v0.8.8) - 2022-08-02
### Added
  - [#389](https://github.com/thoth-pub/thoth/issues/389) - Streamline chapter (child work) creation process

### Changed
  - [#411](https://github.com/thoth-pub/thoth/issues/411) - Make `copyright_holder` optional
  - [#393](https://github.com/thoth-pub/thoth/issues/393) - Use en-dash in `page_interval` instead of hyphen
  - Ignore `extra_unused_lifetimes` warning until [clippy's fix](https://github.com/rust-lang/rust-clippy/issues/9014) for the false positive is live
  - Split build, test, and lint workflow job into separate jobs

## [[0.8.7]](https://github.com/thoth-pub/thoth/releases/tag/v0.8.7) - 2022-07-22
### Fixed
  - [#379](https://github.com/thoth-pub/thoth/issues/379) - Limit to 6 the number of ISBNs offered in CrossRef metadata export
  - [#388](https://github.com/thoth-pub/thoth/issues/388) - Upgrade packages flagged in Dependabot alerts

### Changed
  - [#370](https://github.com/thoth-pub/thoth/issues/370) - Upgrade Yew to v0.19

## [[0.8.6]](https://github.com/thoth-pub/thoth/releases/tag/v0.8.6) - 2022-07-01
### Added
  - [#390](https://github.com/thoth-pub/thoth/pull/390) - Implement OverDrive ONIX 3.0 specification

### Fixed
  - [#392](https://github.com/thoth-pub/thoth/issues/392) - Fix encoding of print ISBN in JSTOR ONIX output

## [[0.8.5]](https://github.com/thoth-pub/thoth/releases/tag/v0.8.5) - 2022-05-30
### Added
  - [#287](https://github.com/thoth-pub/thoth/issues/287) - Allow editing contributions (and affiliations)

### Fixed
  - [#360](https://github.com/thoth-pub/thoth/issues/360) - Prevent adding 0 as the price of a publication
  - [#376](https://github.com/thoth-pub/thoth/issues/376) - Restrict Licence field entries to URL-formatted strings

## [[0.8.4]](https://github.com/thoth-pub/thoth/releases/tag/v0.8.4) - 2022-05-11
### Added
  - [#29](https://github.com/thoth-pub/thoth/issues/29) - Implement CrossRef DOI Deposit specification
  - [#72](https://github.com/thoth-pub/thoth/issues/72) - Implement Google Books ONIX 3.0 specification

### Changed
  - [#356](https://github.com/thoth-pub/thoth/issues/356) - Upgrade actix to v4

## [[0.8.3]](https://github.com/thoth-pub/thoth/releases/tag/v0.8.3) - 2022-04-18
### Added
  - [#359](https://github.com/thoth-pub/thoth/issues/359) - Allow editing publications

## [[0.8.2]](https://github.com/thoth-pub/thoth/releases/tag/v0.8.2) - 2022-04-06
### Changed
  - Added CA certificates to docker image to allow https requests from containers

## [[0.8.1]](https://github.com/thoth-pub/thoth/releases/tag/v0.8.1) - 2022-03-11
### Added
  - [#104](https://github.com/thoth-pub/thoth/issues/104) - Implement BibTeX specification

### Changed
  - Removed unnecessary title branching logic from KBART/ONIX output formats

## [[0.8.0]](https://github.com/thoth-pub/thoth/releases/tag/v0.8.0) - 2022-03-01
### Added
  - [#341](https://github.com/thoth-pub/thoth/issues/341) - Add weight to publication

### Changed
  - Tidied verbose bools and single-character strings to comply with [`rustc 1.59.0`](https://github.com/rust-lang/rust/releases/tag/1.59.0)
  - [#300](https://github.com/thoth-pub/thoth/issues/300) - Moved width/height to Publication, added depth, improved metric/imperial display
  - Upgrade docker's base images to latest available releases

## [[0.7.2]](https://github.com/thoth-pub/thoth/releases/tag/v0.7.2) - 2022-02-08
### Changed
  - [#339](https://github.com/thoth-pub/thoth/pull/339) - Update publication types to include AZW3, DOCX and FictionBook
  - [#331](https://github.com/thoth-pub/thoth/pull/331) - Update series model to include description and CFP URL
  - Allow triggering docker action manually

### Added
  - Add code of conduct and support document to repository

## [[0.7.1]](https://github.com/thoth-pub/thoth/releases/tag/v0.7.1) - 2022-01-24
### Changed
  - Removed redundant `to_string` calls to comply with [`rustc 1.58.0`](https://github.com/rust-lang/rust/releases/tag/1.58.0)
  - [#329](https://github.com/thoth-pub/thoth/pull/329) - Update EBSCO Host ONIX pricing and contributor display logic
  - Allow building docker image manually in actions

## [[0.7.0]](https://github.com/thoth-pub/thoth/releases/tag/v0.7.0) - 2022-01-11
### Added
  - [#28](https://github.com/thoth-pub/thoth/issues/28) - Implement chapter structure
  - GraphQL queries: support filtering on multiple enum variants (e.g. work types, language codes)
  - Dashboard: display Institution stats

### Fixed
  - Issues form: typing filter string in series search box has no effect on which series are displayed

## [[0.6.1]](https://github.com/thoth-pub/thoth/releases/tag/v0.6.1) - 2021-12-13
### Changed
  - Removed redundant closures and `impl`s to comply with [`rustc 1.57.0`](https://github.com/rust-lang/rust/releases/tag/1.57.0)

### Fixed
  - [#309](https://github.com/thoth-pub/thoth/issues/309) - Update Thema codes to v1.4

## [[0.6.0]](https://github.com/thoth-pub/thoth/releases/tag/v0.6.0) - 2021-11-29
### Added
  - [#92](https://github.com/thoth-pub/thoth/issues/92) - Implement institution table, replacing funder and standardising contributor affiliations

## [[0.5.0]](https://github.com/thoth-pub/thoth/releases/tag/v0.5.0) - 2021-11-29
### Added
  - [#297](https://github.com/thoth-pub/thoth/issues/297) - Implement publication location

### Changed
  - Requirement to Number fields preventing user from entering numbers below 0 for Counts/below 1 for Editions and Ordinals, and sets Contribution Ordinal default to 1 instead of 0
  - [#299](https://github.com/thoth-pub/thoth/pull/299) - Update Project MUSE ONIX subject output logic
  - Updated if and else branches to comply with [`rustc 1.56.0`](https://github.com/rust-lang/rust/releases/tag/1.56.0)

### Fixed
  - [#292](https://github.com/thoth-pub/thoth/issues/292) - Cannot unset publication date: error when trying to clear a previously set publication date
  - [#295](https://github.com/thoth-pub/thoth/issues/295) - various subforms failing to trim strings before saving (including on mandatory fields which are checked for emptiness)
  - Factored out duplicated logic for handling optional field values, simplifying the code and reducing the likelihood of further bugs such as [#295](https://github.com/thoth-pub/thoth/issues/295) being introduced
  - Minor issue where some required fields were not marked as "required" (so empty values would be sent to the API and raise an error)
  - Issue with subforms where clicking save button bypassed field requirements (so instead of displaying a warning message such as "Please enter a number", invalid values would be sent to the API and raise an error)
  - [#310](https://github.com/thoth-pub/thoth/issues/310) - Add jstor specification to formats

## [[0.4.7]](https://github.com/thoth-pub/thoth/releases/tag/v0.4.7) - 2021-10-04
### Added
  - [#43](https://github.com/thoth-pub/thoth/issues/43), [#49](https://github.com/thoth-pub/thoth/issues/49) - Implement EBSCO Host's ONIX 2.1 specification
  - [#44](https://github.com/thoth-pub/thoth/issues/44) - Implement JSTOR's ONIX 3.0 specification
  - [#253](https://github.com/thoth-pub/thoth/issues/253) - Implement Project MUSE ONIX specification tests

### Changed
  - [#242](https://github.com/thoth-pub/thoth/issues/242) - Move API models to object-specific subdirectories
  - [#274](https://github.com/thoth-pub/thoth/issues/274) - Add width/height units to CSV specification
  - [#263](https://github.com/thoth-pub/thoth/issues/263) - Add `Doi`, `Isbn` and `Orcid` types to client schema

## [[0.4.6]](https://github.com/thoth-pub/thoth/releases/tag/v0.4.6) - 2021-09-02
### Added
  - [#88](https://github.com/thoth-pub/thoth/issues/88) - Implement KBART specification
  - [#266](https://github.com/thoth-pub/thoth/issues/266) - Delete confirmation to publications

### Changed
  - [#272](https://github.com/thoth-pub/thoth/issues/272) - Use more fields in `contributors` filtering

### Fixed
  - [#271](https://github.com/thoth-pub/thoth/issues/271) - Make filter parameter optional in `subjectCount`

## [[0.4.5]](https://github.com/thoth-pub/thoth/releases/tag/v0.4.5) - 2021-08-12
### Added
  - [#259](https://github.com/thoth-pub/thoth/issues/259) - Units selection dropdown to Work and NewWork pages, which updates the Width/Height display on change
  - [#259](https://github.com/thoth-pub/thoth/issues/259) - Local storage key to retain user's choice of units across all Work/NewWork pages
  - [#259](https://github.com/thoth-pub/thoth/issues/259) - Backend function to convert to/from database units (mm): uses 1inch = 25.4mm as conversion factor, rounds mm values to nearest mm, rounds cm values to 1 decimal place, rounds inch values to 2 decimal places
  - [#259](https://github.com/thoth-pub/thoth/issues/259) - Constraints on Width/Height fields depending on unit selection: user may only enter whole numbers when in mm, numbers with up to 1 decimal place when in cm, numbers with up to 2 decimal places when in inches

### Changed
  - [#259](https://github.com/thoth-pub/thoth/issues/259) - GraphQL and APP queries to specify units when submitting new Width/Height values, and handle conversion if required

## [[0.4.4]](https://github.com/thoth-pub/thoth/releases/tag/v0.4.4) - 2021-08-02
### Fixed
  - Read button in catalogue now uses the landing page URL instead of the DOI

### Changed
  - Removed needless borrow to comply with `clippy` under [`rustc 1.54.0`](https://github.com/rust-lang/rust/releases/tag/1.54.0)

## [[0.4.3]](https://github.com/thoth-pub/thoth/releases/tag/v0.4.3) - 2021-07-28
### Added
  - [#48](https://github.com/thoth-pub/thoth/issues/48) - Implement OAPEN ONIX 3.0 specification

### Fixed
  - [#254](https://github.com/thoth-pub/thoth/issues/254) - Ensure order of fields in create work match those in edit work

## [[0.4.2]](https://github.com/thoth-pub/thoth/releases/tag/v0.4.2) - 2021-07-05
### Added
  - [#125](https://github.com/thoth-pub/thoth/issues/125) - Implement `ISBN` type to standardise parsing
  - [#217](https://github.com/thoth-pub/thoth/issues/217) - Add "Contribution Ordinal" field to indicate order of contributions within a work

## [[0.4.1]](https://github.com/thoth-pub/thoth/releases/tag/v0.4.1) - 2021-06-22
### Changed
  - [#234](https://github.com/thoth-pub/thoth/issues/234) - Move database calls out of GraphQL model

### Added
  - [#136](https://github.com/thoth-pub/thoth/issues/135), [#233](https://github.com/thoth-pub/thoth/issues/233) - Implement `Doi` and `Orcid` types to standardise parsing
  - `thoth-errors` crate to share `ThothError` and `ThothResult`

## [[0.4.0]](https://github.com/thoth-pub/thoth/releases/tag/v0.4.0) - 2021-06-15
### Changed
  - Updated `yew` to [`v0.18.0`](https://github.com/yewstack/yew/releases/tag/0.18.0)
  - Updated `actix-web` to [`3.3.2`](https://github.com/actix/actix-web/releases/tag/web-v3.3.2)
  - Catch client errors with `ThothError::EntityNotFound`
  - Use a custom instance of GaphiQL
  - Unify `Work` output structure in client using GraphQL fragments

### Added
  - [#235](https://github.com/thoth-pub/thoth/issues/235) - Export API with openapi schema
  - [#110](https://github.com/thoth-pub/thoth/issues/110) - Output to CSV
  - Rapidoc schema explorer interface

### Removed
  - `actix_rt`

## [[0.3.6]](https://github.com/thoth-pub/thoth/releases/tag/v0.3.6) - 2021-05-11
### Fixed
  - Problem building docker image

## [[0.3.5]](https://github.com/thoth-pub/thoth/releases/tag/v0.3.5) - 2021-05-11
### Added
  - [#213](https://github.com/thoth-pub/thoth/issues/213) - Link to documentation in readme
  - [#206](https://github.com/thoth-pub/thoth/issues/206) - Notify user when a new version of the APP is available
  - [#231](https://github.com/thoth-pub/thoth/issues/231) - Link to publication page in work page
  - [#224](https://github.com/thoth-pub/thoth/issues/224) - Implement limit and offset in linked queries
  - Implement Crud trait with database calls per object

### Changed
  - [#236](https://github.com/thoth-pub/thoth/issues/236) - Split server logic into individual crates
  - Update rustc to 1.51.0 in docker image
  - Replace composite keys in `contribution` and `issue` with standard UUIDs
  - Server configuration parsed from binary

### Fixed
  - [#216](https://github.com/thoth-pub/thoth/issues/216), [#228](https://github.com/thoth-pub/thoth/issues/228) - Error adding multiple subjects


## [[0.3.4]](https://github.com/thoth-pub/thoth/releases/tag/v0.3.4) - 2021-03-29
### Fixed
  - Upgraded rusct in docker image. Moved `wasm-pack` to a less fragile build stage using official image, keeping main build statically compiled

## [[0.3.3]](https://github.com/thoth-pub/thoth/releases/tag/v0.3.3) - 2021-03-26
### Added
  - [#120](https://github.com/thoth-pub/thoth/issues/120) - Implement table sorting by columns in APP
  - [#203](https://github.com/thoth-pub/thoth/issues/203) - Cascade filtering options to relation queries in API

### Changed
  - [#210](https://github.com/thoth-pub/thoth/issues/210) - Specify .xml extension when outputting ONIX files

### Fixed
  - [#182](https://github.com/thoth-pub/thoth/issues/182) - Ensure issue's series and work have the same imprint


## [[0.3.2]](https://github.com/thoth-pub/thoth/releases/tag/v0.3.2) - 2021-03-09
### Added
  - [#202](https://github.com/thoth-pub/thoth/issues/202) - Enum type filtering in GraphQL queries
  - [#202](https://github.com/thoth-pub/thoth/issues/202) - Query works by DOI
  - [#195](https://github.com/thoth-pub/thoth/issues/195) - Prompt confirmation upon delete

### Fixed
  - [#199](https://github.com/thoth-pub/thoth/issues/199), [#201](https://github.com/thoth-pub/thoth/issues/201) - Error displaying publications if filtering on empty ISBN or URL
  - Trigger a warning when the current user does not have any editting permissions

## [[0.3.1]](https://github.com/thoth-pub/thoth/releases/tag/v0.3.1) - 2021-03-04
### Fixed
  - [#197](https://github.com/thoth-pub/thoth/issues/197) - Error deserialising publications in APP

## [[0.3.0]](https://github.com/thoth-pub/thoth/releases/tag/v0.3.0) - 2021-03-03
### Changed
  - [#162](https://github.com/thoth-pub/thoth/issues/162) - Only records linked to publishers user has access to are listed in APP
  - [#167](https://github.com/thoth-pub/thoth/issues/167) - Make work contribution the canonical source of contributor names in ONIX output

### Added
  - [#177](https://github.com/thoth-pub/thoth/issues/177) - Allow querying objects by linked publisher(s)
  - [#159](https://github.com/thoth-pub/thoth/issues/159), [#160](https://github.com/thoth-pub/thoth/issues/160), [#161](https://github.com/thoth-pub/thoth/issues/161) - Add publisher accounts
  - [#163](https://github.com/thoth-pub/thoth/issues/163) - Save a snapshot of each object upon update
  - [#164](https://github.com/thoth-pub/thoth/issues/164), [#165](https://github.com/thoth-pub/thoth/issues/165) - Add contributor names to contribution
  - [#168](https://github.com/thoth-pub/thoth/issues/168) - Warn users when editing a contributor or a funder that is linked to a work
  - [#185](https://github.com/thoth-pub/thoth/issues/185) - Allow resetting user passwords through CLI
  - Allow creating publisher accounts through CLI

### Fixed
  - [#181](https://github.com/thoth-pub/thoth/issues/181) - Enforce numeric values for issue ordinal

## [[0.2.13]](https://github.com/thoth-pub/thoth/releases/tag/v0.2.13) - 2021-01-14
### Changed
  - Update API URL in docker github action
  - Remove staging tag in docker github action

## [[0.2.12]](https://github.com/thoth-pub/thoth/releases/tag/v0.2.12) - 2021-01-12
### Changed
  - [#153](https://github.com/thoth-pub/thoth/issues/153) - Implement created and updated dates to each structure

## [[0.2.11]](https://github.com/thoth-pub/thoth/releases/tag/v0.2.11) - 2021-01-06
### Changed
  - [#151](https://github.com/thoth-pub/thoth/issues/151) - Make browser prompt user to save Onix XML to file
  - [#143](https://github.com/thoth-pub/thoth/issues/143) - Start using Github Actions instead of Travis

### Added
  - [#121](https://github.com/thoth-pub/thoth/issues/121) - Add created and updated dates to each table

## [[0.2.10]](https://github.com/thoth-pub/thoth/releases/tag/v0.2.10) - 2021-01-04
### Changed
  - [#127](https://github.com/thoth-pub/thoth/issues/127) - Do not exit main entity edit pages upon saving
  - [#147](https://github.com/thoth-pub/thoth/issues/147) - Remove subject code validation for non open subject headings

## [[0.2.9]](https://github.com/thoth-pub/thoth/releases/tag/v0.2.9) - 2020-11-24
### Changed
  - Hide creative commons icon when license is unset in APP catalogue

### Added
  - Display book cover placeholder when cover URL is unset
  - Status tags to APP catalogue

## [[0.2.8]](https://github.com/thoth-pub/thoth/releases/tag/v0.2.8) - 2020-11-23
### Changed
  - Upgrade fontawesome to v5.4.0

### Added
  - Information banner to APP homepage
  - New BISAC codes

## [[0.2.7]](https://github.com/thoth-pub/thoth/releases/tag/v0.2.7) - 2020-11-19
### Changed
  - [#118](https://github.com/thoth-pub/thoth/issues/118) - Ensure empty data is sent as null not as empty strings
  - [#131](https://github.com/thoth-pub/thoth/issues/131) - Moved forms with relationships outside main object form

## [[0.2.6]](https://github.com/thoth-pub/thoth/releases/tag/v0.2.6) - 2020-11-13
### Changed
  - Fix pricing functionality ommitted in previous release

## [[0.2.5]](https://github.com/thoth-pub/thoth/releases/tag/v0.2.5) - 2020-11-13
### Added
  - New BISAC codes

## [[0.2.4]](https://github.com/thoth-pub/thoth/releases/tag/v0.2.4) - 2020-11-10
### Added
  - Implemented pricing CRUD in APP

## [[0.2.3]](https://github.com/thoth-pub/thoth/releases/tag/v0.2.3) - 2020-11-06
### Added
  - Implemented pagination in all admin components
  - Implemented pagination in catalogue

## [[0.2.2]](https://github.com/thoth-pub/thoth/releases/tag/v0.2.2) - 2020-11-03
### Changed
  - Set `THOTH_API` on build via docker

## [[0.2.1]](https://github.com/thoth-pub/thoth/releases/tag/v0.2.1) - 2020-11-02
### Changed
  - Redirect to relevant routes upon save and create actions in APP

### Added
  - Delete functionality in all APP objects

## [[0.2.0]](https://github.com/thoth-pub/thoth/releases/tag/v0.2.0) - 2020-10-23
### Changed
  - [#38](https://github.com/thoth-pub/thoth/issues/38) - Split client and server
  - [#98](https://github.com/thoth-pub/thoth/issues/98) - Streamline Thoth logo

### Added
  - [#97](https://github.com/thoth-pub/thoth/issues/97), [#39](https://github.com/thoth-pub/thoth/issues/39), [#41](https://github.com/thoth-pub/thoth/issues/41) - Implement WASM frontend with Yew
  - [#40](https://github.com/thoth-pub/thoth/issues/40) - Implement API authentication

## [[0.1.10]](https://github.com/thoth-pub/thoth/releases/tag/v0.1.10) - 2020-06-03
### Changed
  - Roadmap button in index catalogue

## [[0.1.9]](https://github.com/thoth-pub/thoth/releases/tag/v0.1.9) - 2020-06-03
### Added
  - Roadmap document

## [[0.1.8]](https://github.com/thoth-pub/thoth/releases/tag/v0.1.8) - 2020-06-02
### Changed
  - New design for the index catalogue

## [[0.1.7]](https://github.com/thoth-pub/thoth/releases/tag/v0.1.7) - 2020-03-27
### Changed
  - [#35](https://github.com/thoth-pub/thoth/issues/35) - Fix date format and lack in ONIX sender header
  - Add place of publication to ONIX file
  - Use code 03 (description) instead of 30 (abstract) in OAPEN ONIX

## [[0.1.6]](https://github.com/thoth-pub/thoth/releases/tag/v0.1.6) - 2020-03-26
### Changed
  - Fix incompatibilities with OAPEN ONIX parser
  - Map ONIX parameter to UUID directly, instead of converting afterwards
  - Normalise server route definitions

## [[0.1.5]](https://github.com/thoth-pub/thoth/releases/tag/v0.1.5) - 2020-03-25
### Changed
  - Load assets statically

## [[0.1.4]](https://github.com/thoth-pub/thoth/releases/tag/v0.1.4) - 2020-03-24
### Changed
  - "/" now renders its own page, instead of redirecting to "/graphiql"
  - [#27](https://github.com/thoth-pub/thoth/issues/27) - Produce an OAPEN compatible ONIX file

### Added
  - [#26](https://github.com/thoth-pub/thoth/issues/26) - Create an endpoint to allow generating ONIX streams from "/onix/{workId}"

### Removed
  - Dropped support for creating ONIX from binary

## [[0.1.3]](https://github.com/thoth-pub/thoth/releases/tag/v0.1.3) - 2020-03-16
### Changed
  - Pin compiler's docker image to a specific version (best practice)
  - Use COPY instead of ADD for directories in Dockerfile (best practice)
  - [#24](https://github.com/thoth-pub/thoth/issues/24) - Implemented rust style guidelines

### Added
  - [#23](https://github.com/thoth-pub/thoth/issues/23) - Redirect "/" to "/graphiql"
  - [#18](https://github.com/thoth-pub/thoth/issues/18) - Create ThothError structure to start catching all other types of errors
  - [#24](https://github.com/thoth-pub/thoth/issues/24) - Enforce rust style guidelines using husky (pre-push hook) and travis
  - [#17](https://github.com/thoth-pub/thoth/issues/17) - Allow producing a proto ONIX file from the binary

## [[0.1.2]](https://github.com/thoth-pub/thoth/releases/tag/v0.1.2) - 2020-03-03
### Changed
  - [#10](https://github.com/thoth-pub/thoth/issues/10) - Port exposing is handled in Dockerfile instead of docker-compose
  - [#16](https://github.com/thoth-pub/thoth/issues/16) - Moved server start function from binary to library
  - [#9](https://github.com/thoth-pub/thoth/issues/9) - Docker image is now compiled statically

### Added
  - [#13](https://github.com/thoth-pub/thoth/issues/13) - Added limit and offset arguments to all queries
  - [#13](https://github.com/thoth-pub/thoth/issues/13) - Added default order by clauses to all queries
  - [#15](https://github.com/thoth-pub/thoth/issues/15) - Implemented GraphQL errors for diesel errors
  - [#13](https://github.com/thoth-pub/thoth/issues/13) - Added filter arguments for publishers and works queries

## [[0.1.1]](https://github.com/thoth-pub/thoth/releases/tag/v0.1.1) - 2020-02-27
### Changed
  - Improved Dockerfile to allow running database migrations at run time

### Added
  - Implemented imprints for publisher graphql object
  - [#6](https://github.com/thoth-pub/thoth/issues/6) - Added subcommands to main binary to allow running embedded migrations without having to install diesel\_cli
  - Automatic publication to crates.io

## [[0.1.0]](https://github.com/thoth-pub/thoth/releases/tag/v0.1.0) - 2020-02-21
### Added
  - Database migrations
  - GraphQL handlers implementing the thoth schema<|MERGE_RESOLUTION|>--- conflicted
+++ resolved
@@ -6,16 +6,13 @@
 
 ## [Unreleased]
 ### Added
-<<<<<<< HEAD
   - Implement Redis connection pools using `deadpool-redis`
   - Implement Redis caching in export API
   - Added `WorkLastUpdatedQuery` and `WorksLastUpdatedQuery` queries to thoth-client
   - Implement `Copy`, `Ord` and `PartialOrd` traits for `Timestamp`
   - Implement parsing from and to RFC 3339 strings for `Timestamp`
   - Implement `Copy` trait for `WorkType`, `WorkStatus`, `PublicationType`, `CountryCode`, `LanguageRelation`, `LanguageCode`, `LocationPlatform`, `LengthUnit`, `WeightUnit`, `CurrencyCode`, and `SeriesType`
-=======
-- [648](https://github.com/thoth-pub/thoth/issues/648) - Added new `LocationPlatform`, `THOTH`, for Locations where file is hosted directly by Thoth on S3.
->>>>>>> f1a9bc57
+  - [648](https://github.com/thoth-pub/thoth/issues/648) - Added new `LocationPlatform`, `THOTH`, for Locations where file is hosted directly by Thoth on S3.
 
 ## [[0.12.14]](https://github.com/thoth-pub/thoth/releases/tag/v0.12.14) - 2024-11-04
 ### Changed
