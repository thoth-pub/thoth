[package]
name = "thoth-api-server"
version = "0.13.13"
authors = ["Javier Arias <javi@thoth.pub>", "Ross Higman <ross@thoth.pub>"]
edition = "2021"
license = "Apache-2.0"
description = "Actix instance serving Thoth's GraphQL endpoints"
repository = "https://github.com/thoth-pub/thoth"
readme = "README.md"

[dependencies]
<<<<<<< HEAD
thoth-api = { version = "=0.13.12", path = "../thoth-api", features = ["backend"] }
=======
thoth-api = { version = "=0.13.13", path = "../thoth-api", features = ["backend"] }
thoth-errors = { version = "=0.13.13", path = "../thoth-errors" }
>>>>>>> ff8509c9
actix-web = "4.10"
actix-cors = "0.7.1"
actix-http = "3.10.0"
base64 = "0.22.1"
env_logger = "0.11.7"
futures-util = "0.3.31"
log = "0.4.26"
serde = { version = "1.0", features = ["derive"] }
zitadel = { version = "5.5.1", features = ["actix"]}<|MERGE_RESOLUTION|>--- conflicted
+++ resolved
@@ -9,12 +9,7 @@
 readme = "README.md"
 
 [dependencies]
-<<<<<<< HEAD
-thoth-api = { version = "=0.13.12", path = "../thoth-api", features = ["backend"] }
-=======
 thoth-api = { version = "=0.13.13", path = "../thoth-api", features = ["backend"] }
-thoth-errors = { version = "=0.13.13", path = "../thoth-errors" }
->>>>>>> ff8509c9
 actix-web = "4.10"
 actix-cors = "0.7.1"
 actix-http = "3.10.0"
