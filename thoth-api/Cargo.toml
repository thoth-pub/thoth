--- conflicted
+++ resolved
@@ -16,13 +16,8 @@
 backend = ["diesel", "diesel-derive-enum", "diesel_migrations", "futures", "actix-web"]
 
 [dependencies]
-<<<<<<< HEAD
-thoth-errors = { version = "0.7.2", path = "../thoth-errors" }
+thoth-errors = { version = "0.8.2", path = "../thoth-errors" }
 actix-web = { version = "4.0.1", optional = true }
-=======
-thoth-errors = { version = "0.8.2", path = "../thoth-errors" }
-actix-web = { version = "3.3.2", optional = true }
->>>>>>> 3257a1e0
 argon2rs = "0.2.5"
 isbn2 = "0.4.0"
 chrono = { version = "0.4", features = ["serde"] }
