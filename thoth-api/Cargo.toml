--- conflicted
+++ resolved
@@ -25,13 +25,9 @@
 ]
 
 [dependencies]
-<<<<<<< HEAD
 pulldown-cmark = "0.13.0"
 scraper = "0.20.0"
 thoth-errors = { version = "=0.13.13", path = "../thoth-errors" }
-=======
-thoth-errors = { version = "=0.13.14", path = "../thoth-errors" }
->>>>>>> 0dc95c55
 actix-web = { version = "4.10", optional = true }
 argon2rs = { version = "0.2.5", optional = true }
 isbn = "0.6.0"
