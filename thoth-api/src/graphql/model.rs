--- conflicted
+++ resolved
@@ -591,15 +591,8 @@
     #[graphql(description = "Query a single contribution using its id")]
     fn contribution(context: &Context, contribution_id: Uuid) -> FieldResult<Contribution> {
         let connection = context.db.get().unwrap();
-<<<<<<< HEAD
         crate::schema::contribution::dsl::contribution
-            .filter(crate::schema::contribution::dsl::work_id.eq(work_id))
-            .filter(crate::schema::contribution::dsl::contributor_id.eq(contributor_id))
-            .filter(crate::schema::contribution::dsl::contribution_type.eq(contribution_type))
-=======
-        match crate::schema::contribution::dsl::contribution
             .find(contribution_id)
->>>>>>> 1a9f99dd
             .get_result::<Contribution>(&connection)
             .map_err(|e| e.into())
     }
@@ -775,14 +768,8 @@
     #[graphql(description = "Query a single issue using its id")]
     fn issue(context: &Context, issue_id: Uuid) -> FieldResult<Issue> {
         let connection = context.db.get().unwrap();
-<<<<<<< HEAD
         crate::schema::issue::dsl::issue
-            .filter(crate::schema::issue::dsl::series_id.eq(series_id))
-            .filter(crate::schema::issue::dsl::work_id.eq(work_id))
-=======
-        match crate::schema::issue::dsl::issue
             .find(issue_id)
->>>>>>> 1a9f99dd
             .get_result::<Issue>(&connection)
             .map_err(|e| e.into())
     }
