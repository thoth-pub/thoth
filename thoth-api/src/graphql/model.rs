use chrono::naive::NaiveDate;
use juniper::FieldResult;
use juniper::RootNode;
use std::sync::Arc;
use uuid::Uuid;

use crate::account::model::AccountAccess;
use crate::account::model::DecodedToken;
use crate::db::PgPool;
use crate::model::affiliation::*;
use crate::model::contribution::*;
use crate::model::contributor::*;
use crate::model::funding::*;
use crate::model::imprint::*;
use crate::model::institution::*;
use crate::model::issue::*;
use crate::model::language::*;
use crate::model::location::*;
use crate::model::price::*;
use crate::model::publication::*;
use crate::model::publisher::*;
use crate::model::series::*;
use crate::model::subject::*;
use crate::model::work::*;
use crate::model::work_relation::*;
use crate::model::Convert;
use crate::model::Crud;
use crate::model::Doi;
use crate::model::Isbn;
use crate::model::LengthUnit;
use crate::model::Orcid;
use crate::model::Ror;
use crate::model::Timestamp;
use thoth_errors::{ThothError, ThothResult};

use super::utils::Direction;

impl juniper::Context for Context {}

#[derive(Clone)]
pub struct Context {
    pub db: Arc<PgPool>,
    pub account_access: AccountAccess,
    pub token: DecodedToken,
}

impl Context {
    pub fn new(pool: Arc<PgPool>, token: DecodedToken) -> Self {
        Self {
            db: pool,
            account_access: token.get_user_permissions(),
            token,
        }
    }
}

#[derive(juniper::GraphQLInputObject)]
#[graphql(description = "Field and order to use when sorting contributions list")]
pub struct ContributionOrderBy {
    pub field: ContributionField,
    pub direction: Direction,
}

#[derive(juniper::GraphQLInputObject)]
#[graphql(description = "Field and order to use when sorting issues list")]
pub struct IssueOrderBy {
    pub field: IssueField,
    pub direction: Direction,
}

#[derive(juniper::GraphQLInputObject)]
#[graphql(description = "Field and order to use when sorting languages list")]
pub struct LanguageOrderBy {
    pub field: LanguageField,
    pub direction: Direction,
}

#[derive(juniper::GraphQLInputObject)]
#[graphql(description = "Field and order to use when sorting locations list")]
pub struct LocationOrderBy {
    pub field: LocationField,
    pub direction: Direction,
}

#[derive(juniper::GraphQLInputObject)]
#[graphql(description = "Field and order to use when sorting prices list")]
pub struct PriceOrderBy {
    pub field: PriceField,
    pub direction: Direction,
}

#[derive(juniper::GraphQLInputObject)]
#[graphql(description = "Field and order to use when sorting subjects list")]
pub struct SubjectOrderBy {
    pub field: SubjectField,
    pub direction: Direction,
}

#[derive(juniper::GraphQLInputObject)]
#[graphql(description = "Field and order to use when sorting fundings list")]
pub struct FundingOrderBy {
    pub field: FundingField,
    pub direction: Direction,
}

pub struct QueryRoot;

#[juniper::object(Context = Context)]
impl QueryRoot {
    #[graphql(
    description="Query the full list of works",
    arguments(
        limit(
            default = 100,
            description = "The number of items to return"
        ),
        offset(
            default = 0,
            description = "The number of items to skip"
        ),
        filter(
            default = "".to_string(),
            description = "A query string to search. This argument is a test, do not rely on it. At present it simply searches for case insensitive literals on full_title, doi, reference, short_abstract, long_abstract, and landing_page"
        ),
        order(
            default = WorkOrderBy::default(),
            description = "The order in which to sort the results",
        ),
        publishers(
            default = vec![],
            description = "If set, only shows results connected to publishers with these IDs",
        ),
        work_types(
            default = vec![],
            description = "Specific types to filter by",
        ),
        work_status(description = "A specific status to filter by"),
    )
  )]
    fn works(
        context: &Context,
        limit: i32,
        offset: i32,
        filter: String,
        order: WorkOrderBy,
        publishers: Vec<Uuid>,
        work_types: Vec<WorkType>,
        work_status: Option<WorkStatus>,
    ) -> FieldResult<Vec<Work>> {
        Work::all(
            &context.db,
            limit,
            offset,
            Some(filter),
            order,
            publishers,
            None,
            None,
            work_types,
            work_status,
        )
        .map_err(|e| e.into())
    }

    #[graphql(description = "Query a single work using its id")]
    fn work(context: &Context, work_id: Uuid) -> FieldResult<Work> {
        Work::from_id(&context.db, &work_id).map_err(|e| e.into())
    }

    #[graphql(description = "Query a single work using its DOI")]
    fn work_by_doi(context: &Context, doi: Doi) -> FieldResult<Work> {
        Work::from_doi(&context.db, doi, vec![]).map_err(|e| e.into())
    }

    #[graphql(
        description = "Get the total number of works",
        arguments(
            filter(
                default = "".to_string(),
                description = "A query string to search. This argument is a test, do not rely on it. At present it simply searches for case insensitive literals on full_title, doi, reference, short_abstract, long_abstract, and landing_page",
            ),
            publishers(
                default = vec![],
                description = "If set, only shows results connected to publishers with these IDs",
            ),
            work_types(
                default = vec![],
                description = "Specific types to filter by",
            ),
            work_status(description = "A specific status to filter by"),
        )
    )]
    fn work_count(
        context: &Context,
        filter: String,
        publishers: Vec<Uuid>,
        work_types: Vec<WorkType>,
        work_status: Option<WorkStatus>,
    ) -> FieldResult<i32> {
        Work::count(
            &context.db,
            Some(filter),
            publishers,
            work_types,
            work_status,
        )
        .map_err(|e| e.into())
    }

    #[graphql(
        description="Query the full list of books (a subset of the full list of works)",
        arguments(
            limit(
                default = 100,
                description = "The number of items to return"
            ),
            offset(
                default = 0,
                description = "The number of items to skip"
            ),
            filter(
                default = "".to_string(),
                description = "A query string to search. This argument is a test, do not rely on it. At present it simply searches for case insensitive literals on full_title, doi, reference, short_abstract, long_abstract, and landing_page"
            ),
            order(
                default = WorkOrderBy::default(),
                description = "The order in which to sort the results",
            ),
            publishers(
                default = vec![],
                description = "If set, only shows results connected to publishers with these IDs",
            ),
            work_status(description = "A specific status to filter by"),
        )
    )]
    fn books(
        context: &Context,
        limit: i32,
        offset: i32,
        filter: String,
        order: WorkOrderBy,
        publishers: Vec<Uuid>,
        work_status: Option<WorkStatus>,
    ) -> FieldResult<Vec<Work>> {
        Work::all(
            &context.db,
            limit,
            offset,
            Some(filter),
            order,
            publishers,
            None,
            None,
            vec![
                WorkType::Monograph,
                WorkType::EditedBook,
                WorkType::Textbook,
                WorkType::JournalIssue,
            ],
            work_status,
        )
        .map_err(|e| e.into())
    }

    #[graphql(description = "Query a single book using its DOI")]
    fn book_by_doi(context: &Context, doi: Doi) -> FieldResult<Work> {
        Work::from_doi(
            &context.db,
            doi,
            vec![
                WorkType::Monograph,
                WorkType::EditedBook,
                WorkType::Textbook,
                WorkType::JournalIssue,
            ],
        )
        .map_err(|e| e.into())
    }

    #[graphql(
        description = "Get the total number of books (a subset of the total number of works)",
        arguments(
            filter(
                default = "".to_string(),
                description = "A query string to search. This argument is a test, do not rely on it. At present it simply searches for case insensitive literals on full_title, doi, reference, short_abstract, long_abstract, and landing_page",
            ),
            publishers(
                default = vec![],
                description = "If set, only shows results connected to publishers with these IDs",
            ),
            work_status(description = "A specific status to filter by"),
        )
    )]
    fn book_count(
        context: &Context,
        filter: String,
        publishers: Vec<Uuid>,
        work_status: Option<WorkStatus>,
    ) -> FieldResult<i32> {
        Work::count(
            &context.db,
            Some(filter),
            publishers,
            vec![
                WorkType::Monograph,
                WorkType::EditedBook,
                WorkType::Textbook,
                WorkType::JournalIssue,
            ],
            work_status,
        )
        .map_err(|e| e.into())
    }

    #[graphql(
        description="Query the full list of chapters (a subset of the full list of works)",
        arguments(
            limit(
                default = 100,
                description = "The number of items to return"
            ),
            offset(
                default = 0,
                description = "The number of items to skip"
            ),
            filter(
                default = "".to_string(),
                description = "A query string to search. This argument is a test, do not rely on it. At present it simply searches for case insensitive literals on full_title, doi, reference, short_abstract, long_abstract, and landing_page"
            ),
            order(
                default = WorkOrderBy::default(),
                description = "The order in which to sort the results",
            ),
            publishers(
                default = vec![],
                description = "If set, only shows results connected to publishers with these IDs",
            ),
            work_status(description = "A specific status to filter by"),
        )
    )]
    fn chapters(
        context: &Context,
        limit: i32,
        offset: i32,
        filter: String,
        order: WorkOrderBy,
        publishers: Vec<Uuid>,
        work_status: Option<WorkStatus>,
    ) -> FieldResult<Vec<Work>> {
        Work::all(
            &context.db,
            limit,
            offset,
            Some(filter),
            order,
            publishers,
            None,
            None,
            vec![WorkType::BookChapter],
            work_status,
        )
        .map_err(|e| e.into())
    }

    #[graphql(description = "Query a single chapter using its DOI")]
    fn chapter_by_doi(context: &Context, doi: Doi) -> FieldResult<Work> {
        Work::from_doi(&context.db, doi, vec![WorkType::BookChapter]).map_err(|e| e.into())
    }

    #[graphql(
        description = "Get the total number of chapters (a subset of the total number of works)",
        arguments(
            filter(
                default = "".to_string(),
                description = "A query string to search. This argument is a test, do not rely on it. At present it simply searches for case insensitive literals on full_title, doi, reference, short_abstract, long_abstract, and landing_page",
            ),
            publishers(
                default = vec![],
                description = "If set, only shows results connected to publishers with these IDs",
            ),
            work_status(description = "A specific status to filter by"),
        )
    )]
    fn chapter_count(
        context: &Context,
        filter: String,
        publishers: Vec<Uuid>,
        work_status: Option<WorkStatus>,
    ) -> FieldResult<i32> {
        Work::count(
            &context.db,
            Some(filter),
            publishers,
            vec![WorkType::BookChapter],
            work_status,
        )
        .map_err(|e| e.into())
    }

    #[graphql(
        description = "Query the full list of publications",
        arguments(
            limit(default = 100, description = "The number of items to return"),
            offset(default = 0, description = "The number of items to skip"),
            filter(
                default = "".to_string(),
                description = "A query string to search. This argument is a test, do not rely on it. At present it simply searches for case insensitive literals on isbn"
            ),
            order(
                default = PublicationOrderBy::default(),
                description = "The order in which to sort the results",
            ),
            publishers(
                default = vec![],
                description = "If set, only shows results connected to publishers with these IDs",
            ),
            publication_types(
                default = vec![],
                description = "Specific types to filter by",
            ),
        )
    )]
    fn publications(
        context: &Context,
        limit: i32,
        offset: i32,
        filter: String,
        order: PublicationOrderBy,
        publishers: Vec<Uuid>,
        publication_types: Vec<PublicationType>,
    ) -> FieldResult<Vec<Publication>> {
        Publication::all(
            &context.db,
            limit,
            offset,
            Some(filter),
            order,
            publishers,
            None,
            None,
            publication_types,
            None,
        )
        .map_err(|e| e.into())
    }

    #[graphql(description = "Query a single publication using its id")]
    fn publication(context: &Context, publication_id: Uuid) -> FieldResult<Publication> {
        Publication::from_id(&context.db, &publication_id).map_err(|e| e.into())
    }

    #[graphql(
        description = "Get the total number of publications",
        arguments(
            filter(
                default = "".to_string(),
                description = "A query string to search. This argument is a test, do not rely on it. At present it simply searches for case insensitive literals on isbn",
            ),
            publishers(
                default = vec![],
                description = "If set, only shows results connected to publishers with these IDs",
            ),
            publication_types(
                default = vec![],
                description = "Specific types to filter by",
            ),
        )
    )]
    fn publication_count(
        context: &Context,
        filter: String,
        publishers: Vec<Uuid>,
        publication_types: Vec<PublicationType>,
    ) -> FieldResult<i32> {
        Publication::count(
            &context.db,
            Some(filter),
            publishers,
            publication_types,
            None,
        )
        .map_err(|e| e.into())
    }

    #[graphql(
    description="Query the full list of publishers",
    arguments(
        limit(
            default = 100,
            description = "The number of items to return"
        ),
        offset(
            default = 0,
            description = "The number of items to skip"
        ),
        filter(
            default = "".to_string(),
            description = "A query string to search. This argument is a test, do not rely on it. At present it simply searches for case insensitive literals on publisher_name and publisher_shortname"

        ),
        order(
            default = PublisherOrderBy::default(),
            description = "The order in which to sort the results",
        ),
        publishers(
            default = vec![],
            description = "If set, only shows results connected to publishers with these IDs",
        ),
    )
  )]
    fn publishers(
        context: &Context,
        limit: i32,
        offset: i32,
        filter: String,
        order: PublisherOrderBy,
        publishers: Vec<Uuid>,
    ) -> FieldResult<Vec<Publisher>> {
        Publisher::all(
            &context.db,
            limit,
            offset,
            Some(filter),
            order,
            publishers,
            None,
            None,
            vec![],
            None,
        )
        .map_err(|e| e.into())
    }

    #[graphql(description = "Query a single publisher using its id")]
    fn publisher(context: &Context, publisher_id: Uuid) -> FieldResult<Publisher> {
        Publisher::from_id(&context.db, &publisher_id).map_err(|e| e.into())
    }

    #[graphql(
        description = "Get the total number of publishers",
        arguments(
            filter(
                default = "".to_string(),
                description = "A query string to search. This argument is a test, do not rely on it. At present it simply searches for case insensitive literals on publisher_name and publisher_shortname",
            ),
            publishers(
                default = vec![],
                description = "If set, only shows results connected to publishers with these IDs",
            ),
        )
    )]
    fn publisher_count(
        context: &Context,
        filter: String,
        publishers: Vec<Uuid>,
    ) -> FieldResult<i32> {
        Publisher::count(&context.db, Some(filter), publishers, vec![], None).map_err(|e| e.into())
    }

    #[graphql(
        description = "Query the full list of imprints",
        arguments(
            limit(default = 100, description = "The number of items to return"),
            offset(default = 0, description = "The number of items to skip"),
            filter(
                default = "".to_string(),
                description = "A query string to search. This argument is a test, do not rely on it. At present it simply searches for case insensitive literals on imprint_name and imprint_url"
            ),
            order(
                default = ImprintOrderBy::default(),
                description = "The order in which to sort the results",
            ),
            publishers(
                default = vec![],
                description = "If set, only shows results connected to publishers with these IDs",
            ),
        )
    )]
    fn imprints(
        context: &Context,
        limit: i32,
        offset: i32,
        filter: String,
        order: ImprintOrderBy,
        publishers: Vec<Uuid>,
    ) -> FieldResult<Vec<Imprint>> {
        Imprint::all(
            &context.db,
            limit,
            offset,
            Some(filter),
            order,
            publishers,
            None,
            None,
            vec![],
            None,
        )
        .map_err(|e| e.into())
    }

    #[graphql(description = "Query a single imprint using its id")]
    fn imprint(context: &Context, imprint_id: Uuid) -> FieldResult<Imprint> {
        Imprint::from_id(&context.db, &imprint_id).map_err(|e| e.into())
    }

    #[graphql(
        description = "Get the total number of imprints",
        arguments(
            filter(
                default = "".to_string(),
                description = "A query string to search. This argument is a test, do not rely on it. At present it simply searches for case insensitive literals on imprint_name and imprint_url",
            ),
            publishers(
                default = vec![],
                description = "If set, only shows results connected to publishers with these IDs",
            ),
        )
    )]
    fn imprint_count(context: &Context, filter: String, publishers: Vec<Uuid>) -> FieldResult<i32> {
        Imprint::count(&context.db, Some(filter), publishers, vec![], None).map_err(|e| e.into())
    }

    #[graphql(
        description = "Query the full list of contributors",
        arguments(
            limit(default = 100, description = "The number of items to return"),
            offset(default = 0, description = "The number of items to skip"),
            filter(
                default = "".to_string(),
                description = "A query string to search. This argument is a test, do not rely on it. At present it simply searches for case insensitive literals on full_name, last_name and orcid"
            ),
            order(
                default = ContributorOrderBy::default(),
                description = "The order in which to sort the results",
            ),
        )
    )]
    fn contributors(
        context: &Context,
        limit: i32,
        offset: i32,
        filter: String,
        order: ContributorOrderBy,
    ) -> FieldResult<Vec<Contributor>> {
        Contributor::all(
            &context.db,
            limit,
            offset,
            Some(filter),
            order,
            vec![],
            None,
            None,
            vec![],
            None,
        )
        .map_err(|e| e.into())
    }

    #[graphql(description = "Query a single contributor using its id")]
    fn contributor(context: &Context, contributor_id: Uuid) -> FieldResult<Contributor> {
        Contributor::from_id(&context.db, &contributor_id).map_err(|e| e.into())
    }

    #[graphql(
        description = "Get the total number of contributors",
        arguments(
            filter(
                default = "".to_string(),
                description = "A query string to search. This argument is a test, do not rely on it. At present it simply searches for case insensitive literals on full_name, last_name and orcid",
            ),
        )
    )]
    fn contributor_count(context: &Context, filter: String) -> FieldResult<i32> {
        Contributor::count(&context.db, Some(filter), vec![], vec![], None).map_err(|e| e.into())
    }

    #[graphql(
        description = "Query the full list of contributions",
        arguments(
            limit(default = 100, description = "The number of items to return"),
            offset(default = 0, description = "The number of items to skip"),
            order(
                default = {
                    ContributionOrderBy {
                        field: ContributionField::ContributionType,
                        direction: Direction::Asc,
                    }
                },
                description = "The order in which to sort the results",
            ),
            publishers(
                default = vec![],
                description = "If set, only shows results connected to publishers with these IDs",
            ),
            contribution_types(
                default = vec![],
                description = "Specific types to filter by",
            ),
        )
    )]
    fn contributions(
        context: &Context,
        limit: i32,
        offset: i32,
        order: ContributionOrderBy,
        publishers: Vec<Uuid>,
        contribution_types: Vec<ContributionType>,
    ) -> FieldResult<Vec<Contribution>> {
        Contribution::all(
            &context.db,
            limit,
            offset,
            None,
            order,
            publishers,
            None,
            None,
            contribution_types,
            None,
        )
        .map_err(|e| e.into())
    }

    #[graphql(description = "Query a single contribution using its id")]
    fn contribution(context: &Context, contribution_id: Uuid) -> FieldResult<Contribution> {
        Contribution::from_id(&context.db, &contribution_id).map_err(|e| e.into())
    }

    #[graphql(description = "Get the total number of contributions",
        arguments(
            contribution_types(
                default = vec![],
                description = "Specific types to filter by",
            ),
        )
    )]
    fn contribution_count(
        context: &Context,
        contribution_types: Vec<ContributionType>,
    ) -> FieldResult<i32> {
        Contribution::count(&context.db, None, vec![], contribution_types, None)
            .map_err(|e| e.into())
    }

    #[graphql(
        description = "Query the full list of series",
        arguments(
            limit(default = 100, description = "The number of items to return"),
            offset(default = 0, description = "The number of items to skip"),
            filter(
                default = "".to_string(),
                description = "A query string to search. This argument is a test, do not rely on it. At present it simply searches for case insensitive literals on series_name, issn_print, issn_digital and series_url"
            ),
            order(
                default = SeriesOrderBy::default(),
                description = "The order in which to sort the results",
            ),
            publishers(
                default = vec![],
                description = "If set, only shows results connected to publishers with these IDs",
            ),
            series_types(
                default = vec![],
                description = "Specific types to filter by",
            ),
        ),
    )]
    fn serieses(
        context: &Context,
        limit: i32,
        offset: i32,
        filter: String,
        order: SeriesOrderBy,
        publishers: Vec<Uuid>,
        series_types: Vec<SeriesType>,
    ) -> FieldResult<Vec<Series>> {
        Series::all(
            &context.db,
            limit,
            offset,
            Some(filter),
            order,
            publishers,
            None,
            None,
            series_types,
            None,
        )
        .map_err(|e| e.into())
    }

    #[graphql(description = "Query a single series using its id")]
    fn series(context: &Context, series_id: Uuid) -> FieldResult<Series> {
        Series::from_id(&context.db, &series_id).map_err(|e| e.into())
    }

    #[graphql(
        description = "Get the total number of series",
        arguments(
            filter(
                default = "".to_string(),
                description = "A query string to search. This argument is a test, do not rely on it. At present it simply searches for case insensitive literals on series_name, issn_print, issn_digital and series_url",
            ),
            publishers(
                default = vec![],
                description = "If set, only shows results connected to publishers with these IDs",
            ),
            series_types(
                default = vec![],
                description = "Specific types to filter by",
            ),
        )
    )]
    fn series_count(
        context: &Context,
        filter: String,
        publishers: Vec<Uuid>,
        series_types: Vec<SeriesType>,
    ) -> FieldResult<i32> {
        Series::count(&context.db, Some(filter), publishers, series_types, None)
            .map_err(|e| e.into())
    }

    #[graphql(
        description = "Query the full list of issues",
        arguments(
            limit(default = 100, description = "The number of items to return"),
            offset(default = 0, description = "The number of items to skip"),
            order(
                default = {
                    IssueOrderBy {
                        field: IssueField::IssueOrdinal,
                        direction: Direction::Asc,
                    }
                },
                description = "The order in which to sort the results",
            ),
            publishers(
                default = vec![],
                description = "If set, only shows results connected to publishers with these IDs",
            ),
        )
    )]
    fn issues(
        context: &Context,
        limit: i32,
        offset: i32,
        order: IssueOrderBy,
        publishers: Vec<Uuid>,
    ) -> FieldResult<Vec<Issue>> {
        Issue::all(
            &context.db,
            limit,
            offset,
            None,
            order,
            publishers,
            None,
            None,
            vec![],
            None,
        )
        .map_err(|e| e.into())
    }

    #[graphql(description = "Query a single issue using its id")]
    fn issue(context: &Context, issue_id: Uuid) -> FieldResult<Issue> {
        Issue::from_id(&context.db, &issue_id).map_err(|e| e.into())
    }

    #[graphql(description = "Get the total number of issues")]
    fn issue_count(context: &Context) -> FieldResult<i32> {
        Issue::count(&context.db, None, vec![], vec![], None).map_err(|e| e.into())
    }

    #[graphql(
        description = "Query the full list of languages",
        arguments(
            limit(default = 100, description = "The number of items to return"),
            offset(default = 0, description = "The number of items to skip"),
            order(
                default = {
                    LanguageOrderBy {
                        field: LanguageField::LanguageCode,
                        direction: Direction::Asc,
                    }
                },
                description = "The order in which to sort the results",
            ),
            publishers(
                default = vec![],
                description = "If set, only shows results connected to publishers with these IDs",
            ),
            language_codes(
                default = vec![],
                description = "Specific languages to filter by",
            ),
            language_relation(description = "A specific relation to filter by"),
        )
    )]
    fn languages(
        context: &Context,
        limit: i32,
        offset: i32,
        order: LanguageOrderBy,
        publishers: Vec<Uuid>,
        language_codes: Vec<LanguageCode>,
        language_relation: Option<LanguageRelation>,
    ) -> FieldResult<Vec<Language>> {
        Language::all(
            &context.db,
            limit,
            offset,
            None,
            order,
            publishers,
            None,
            None,
            language_codes,
            language_relation,
        )
        .map_err(|e| e.into())
    }

    #[graphql(description = "Query a single language using its id")]
    fn language(context: &Context, language_id: Uuid) -> FieldResult<Language> {
        Language::from_id(&context.db, &language_id).map_err(|e| e.into())
    }

    #[graphql(
        description = "Get the total number of languages associated to works",
        arguments(
            language_codes(
                default = vec![],
                description = "Specific languages to filter by",
            ),
            language_relation(description = "A specific relation to filter by"),
        )
    )]
    fn language_count(
        context: &Context,
        language_codes: Vec<LanguageCode>,
        language_relation: Option<LanguageRelation>,
    ) -> FieldResult<i32> {
        Language::count(&context.db, None, vec![], language_codes, language_relation)
            .map_err(|e| e.into())
    }

    #[graphql(
        description = "Query the full list of locations",
        arguments(
            limit(default = 100, description = "The number of items to return"),
            offset(default = 0, description = "The number of items to skip"),
            order(
                default = {
                    LocationOrderBy {
                        field: LocationField::LocationPlatform,
                        direction: Direction::Asc,
                    }
                },
                description = "The order in which to sort the results",
            ),
            publishers(
                default = vec![],
                description = "If set, only shows results connected to publishers with these IDs",
            ),
            location_platform(description = "A specific platform to filter by"),
        )
    )]
    fn locations(
        context: &Context,
        limit: i32,
        offset: i32,
        order: LocationOrderBy,
        publishers: Vec<Uuid>,
        location_platform: Option<LocationPlatform>,
    ) -> FieldResult<Vec<Location>> {
        Location::all(
            &context.db,
            limit,
            offset,
            None,
            order,
            publishers,
            None,
            None,
            location_platform,
            None,
        )
        .map_err(|e| e.into())
    }

    #[graphql(description = "Query a single location using its id")]
    fn location(context: &Context, location_id: Uuid) -> FieldResult<Location> {
        Location::from_id(&context.db, &location_id).map_err(|e| e.into())
    }

    #[graphql(description = "Get the total number of locations associated to works")]
    fn location_count(
        context: &Context,
        location_platform: Option<LocationPlatform>,
    ) -> FieldResult<i32> {
        Location::count(&context.db, None, vec![], location_platform, None).map_err(|e| e.into())
    }

    #[graphql(
        description = "Query the full list of prices",
        arguments(
            limit(default = 100, description = "The number of items to return"),
            offset(default = 0, description = "The number of items to skip"),
            order(
                default = {
                    PriceOrderBy {
                        field: PriceField::CurrencyCode,
                        direction: Direction::Asc,
                    }
                },
                description = "The order in which to sort the results",
            ),
            publishers(
                default = vec![],
                description = "If set, only shows results connected to publishers with these IDs",
            ),
            currency_codes(
                default = vec![],
                description = "Specific currencies to filter by",
            ),
        )
    )]
    fn prices(
        context: &Context,
        limit: i32,
        offset: i32,
        order: PriceOrderBy,
        publishers: Vec<Uuid>,
        currency_codes: Vec<CurrencyCode>,
    ) -> FieldResult<Vec<Price>> {
        Price::all(
            &context.db,
            limit,
            offset,
            None,
            order,
            publishers,
            None,
            None,
            currency_codes,
            None,
        )
        .map_err(|e| e.into())
    }

    #[graphql(description = "Query a single price using its id")]
    fn price(context: &Context, price_id: Uuid) -> FieldResult<Price> {
        Price::from_id(&context.db, &price_id).map_err(|e| e.into())
    }

    #[graphql(
        description = "Get the total number of prices associated to works",
        arguments(
            currency_codes(
                default = vec![],
                description = "Specific currencies to filter by",
            ),
        )
    )]
    fn price_count(context: &Context, currency_codes: Vec<CurrencyCode>) -> FieldResult<i32> {
        Price::count(&context.db, None, vec![], currency_codes, None).map_err(|e| e.into())
    }

    #[graphql(
        description = "Query the full list of subjects",
        arguments(
            limit(default = 100, description = "The number of items to return"),
            offset(default = 0, description = "The number of items to skip"),
            filter(
                default = "".to_string(),
                description = "A query string to search. This argument is a test, do not rely on it. At present it simply searches for case insensitive literals on subject_code",
            ),
            order(
                default = {
                    SubjectOrderBy {
                        field: SubjectField::SubjectType,
                        direction: Direction::Asc,
                    }
                },
                description = "The order in which to sort the results",
            ),
            publishers(
                default = vec![],
                description = "If set, only shows results connected to publishers with these IDs",
            ),
            subject_types(
                default = vec![],
                description = "Specific types to filter by",
            ),
        )
    )]
    fn subjects(
        context: &Context,
        limit: i32,
        offset: i32,
        filter: String,
        order: SubjectOrderBy,
        publishers: Vec<Uuid>,
        subject_types: Vec<SubjectType>,
    ) -> FieldResult<Vec<Subject>> {
        Subject::all(
            &context.db,
            limit,
            offset,
            Some(filter),
            order,
            publishers,
            None,
            None,
            subject_types,
            None,
        )
        .map_err(|e| e.into())
    }

    #[graphql(description = "Query a single subject using its id")]
    fn subject(context: &Context, subject_id: Uuid) -> FieldResult<Subject> {
        Subject::from_id(&context.db, &subject_id).map_err(|e| e.into())
    }

    #[graphql(
        description = "Get the total number of subjects associated to works",
        arguments(
            filter(
                default = "".to_string(),
                description = "A query string to search. This argument is a test, do not rely on it. At present it simply searches for case insensitive literals on subject_code",
            ),
            subject_types(
                default = vec![],
                description = "Specific types to filter by",
            ),
        )
    )]
    fn subject_count(
        context: &Context,
        filter: String,
        subject_types: Vec<SubjectType>,
    ) -> FieldResult<i32> {
        Subject::count(&context.db, Some(filter), vec![], subject_types, None).map_err(|e| e.into())
    }

    #[graphql(
        description = "Query the full list of institutions",
        arguments(
            limit(default = 100, description = "The number of items to return"),
            offset(default = 0, description = "The number of items to skip"),
            filter(
                default = "".to_string(),
                description = "A query string to search. This argument is a test, do not rely on it. At present it simply searches for case insensitive literals on institution_name, ror and institution_doi",
            ),
            order(
                default = InstitutionOrderBy::default(),
                description = "The order in which to sort the results",
            ),
        )
    )]
    fn institutions(
        context: &Context,
        limit: i32,
        offset: i32,
        filter: String,
        order: InstitutionOrderBy,
    ) -> FieldResult<Vec<Institution>> {
        Institution::all(
            &context.db,
            limit,
            offset,
            Some(filter),
            order,
            vec![],
            None,
            None,
            vec![],
            None,
        )
        .map_err(|e| e.into())
    }

    #[graphql(description = "Query a single institution using its id")]
    fn institution(context: &Context, institution_id: Uuid) -> FieldResult<Institution> {
        Institution::from_id(&context.db, &institution_id).map_err(|e| e.into())
    }

    #[graphql(
        description = "Get the total number of institutions",
        arguments(
            filter(
                default = "".to_string(),
                description = "A query string to search. This argument is a test, do not rely on it. At present it simply searches for case insensitive literals on institution_name, ror and institution_doi",
            ),
        )
    )]
<<<<<<< HEAD
    fn funder_count(context: &Context, filter: String) -> FieldResult<i32> {
        Funder::count(&context.db, Some(filter), vec![], vec![], None).map_err(|e| e.into())
=======
    fn institution_count(context: &Context, filter: String) -> FieldResult<i32> {
        Institution::count(&context.db, Some(filter), vec![], None, None).map_err(|e| e.into())
>>>>>>> 07bad1ae
    }

    #[graphql(
        description = "Query the full list of fundings",
        arguments(
            limit(default = 100, description = "The number of items to return"),
            offset(default = 0, description = "The number of items to skip"),
            order(
                default = {
                    FundingOrderBy {
                        field: FundingField::Program,
                        direction: Direction::Asc,
                    }
                },
                description = "The order in which to sort the results",
            ),
            publishers(
                default = vec![],
                description = "If set, only shows results connected to publishers with these IDs",
            ),
        )
    )]
    fn fundings(
        context: &Context,
        limit: i32,
        offset: i32,
        order: FundingOrderBy,
        publishers: Vec<Uuid>,
    ) -> FieldResult<Vec<Funding>> {
        Funding::all(
            &context.db,
            limit,
            offset,
            None,
            order,
            publishers,
            None,
            None,
            vec![],
            None,
        )
        .map_err(|e| e.into())
    }

    #[graphql(description = "Query a single funding using its id")]
    fn funding(context: &Context, funding_id: Uuid) -> FieldResult<Funding> {
        Funding::from_id(&context.db, &funding_id).map_err(|e| e.into())
    }

    #[graphql(description = "Get the total number of funding instances associated to works")]
    fn funding_count(context: &Context) -> FieldResult<i32> {
        Funding::count(&context.db, None, vec![], vec![], None).map_err(|e| e.into())
    }

    #[graphql(
        description = "Query the full list of affiliations",
        arguments(
            limit(default = 100, description = "The number of items to return"),
            offset(default = 0, description = "The number of items to skip"),
            order(
                default = {
                    AffiliationOrderBy {
                        field: AffiliationField::AffiliationOrdinal,
                        direction: Direction::Asc,
                    }
                },
                description = "The order in which to sort the results",
            ),
            publishers(
                default = vec![],
                description = "If set, only shows results connected to publishers with these IDs",
            ),
        )
    )]
    fn affiliations(
        context: &Context,
        limit: i32,
        offset: i32,
        order: AffiliationOrderBy,
        publishers: Vec<Uuid>,
    ) -> FieldResult<Vec<Affiliation>> {
        Affiliation::all(
            &context.db,
            limit,
            offset,
            None,
            order,
            publishers,
            None,
            None,
            None,
            None,
        )
        .map_err(|e| e.into())
    }

    #[graphql(description = "Query a single affiliation using its id")]
    fn affiliation(context: &Context, affiliation_id: Uuid) -> FieldResult<Affiliation> {
        Affiliation::from_id(&context.db, &affiliation_id).map_err(|e| e.into())
    }

    #[graphql(description = "Get the total number of affiliations")]
    fn affiliation_count(context: &Context) -> FieldResult<i32> {
        Affiliation::count(&context.db, None, vec![], None, None).map_err(|e| e.into())
    }
}

pub struct MutationRoot;

#[juniper::object(Context = Context)]
impl MutationRoot {
    fn create_work(context: &Context, data: NewWork, units: LengthUnit) -> FieldResult<Work> {
        context.token.jwt.as_ref().ok_or(ThothError::Unauthorised)?;
        context
            .account_access
            .can_edit(publisher_id_from_imprint_id(&context.db, data.imprint_id)?)?;

        Work::create_with_units(&context.db, data, units).map_err(|e| e.into())
    }

    fn create_publisher(context: &Context, data: NewPublisher) -> FieldResult<Publisher> {
        context.token.jwt.as_ref().ok_or(ThothError::Unauthorised)?;
        // Only superusers can create new publishers - NewPublisher has no ID field
        if !context.account_access.is_superuser {
            return Err(ThothError::Unauthorised.into());
        }

        Publisher::create(&context.db, &data).map_err(|e| e.into())
    }

    fn create_imprint(context: &Context, data: NewImprint) -> FieldResult<Imprint> {
        context.token.jwt.as_ref().ok_or(ThothError::Unauthorised)?;
        context.account_access.can_edit(data.publisher_id)?;

        Imprint::create(&context.db, &data).map_err(|e| e.into())
    }

    fn create_contributor(context: &Context, data: NewContributor) -> FieldResult<Contributor> {
        context.token.jwt.as_ref().ok_or(ThothError::Unauthorised)?;
        Contributor::create(&context.db, &data).map_err(|e| e.into())
    }

    fn create_contribution(context: &Context, data: NewContribution) -> FieldResult<Contribution> {
        context.token.jwt.as_ref().ok_or(ThothError::Unauthorised)?;
        context
            .account_access
            .can_edit(publisher_id_from_work_id(&context.db, data.work_id)?)?;

        Contribution::create(&context.db, &data).map_err(|e| e.into())
    }

    fn create_publication(context: &Context, data: NewPublication) -> FieldResult<Publication> {
        context.token.jwt.as_ref().ok_or(ThothError::Unauthorised)?;
        context
            .account_access
            .can_edit(publisher_id_from_work_id(&context.db, data.work_id)?)?;

        if !data.isbn.is_none() {
            data.can_have_isbn(&context.db)?;
        }

        Publication::create(&context.db, &data).map_err(|e| e.into())
    }

    fn create_series(context: &Context, data: NewSeries) -> FieldResult<Series> {
        context.token.jwt.as_ref().ok_or(ThothError::Unauthorised)?;
        context
            .account_access
            .can_edit(publisher_id_from_imprint_id(&context.db, data.imprint_id)?)?;

        Series::create(&context.db, &data).map_err(|e| e.into())
    }

    fn create_issue(context: &Context, data: NewIssue) -> FieldResult<Issue> {
        context.token.jwt.as_ref().ok_or(ThothError::Unauthorised)?;
        context
            .account_access
            .can_edit(publisher_id_from_work_id(&context.db, data.work_id)?)?;

        data.imprints_match(&context.db)?;

        Issue::create(&context.db, &data).map_err(|e| e.into())
    }

    fn create_language(context: &Context, data: NewLanguage) -> FieldResult<Language> {
        context.token.jwt.as_ref().ok_or(ThothError::Unauthorised)?;
        context
            .account_access
            .can_edit(publisher_id_from_work_id(&context.db, data.work_id)?)?;

        Language::create(&context.db, &data).map_err(|e| e.into())
    }

    fn create_institution(context: &Context, data: NewInstitution) -> FieldResult<Institution> {
        context.token.jwt.as_ref().ok_or(ThothError::Unauthorised)?;
        Institution::create(&context.db, &data).map_err(|e| e.into())
    }

    fn create_funding(context: &Context, data: NewFunding) -> FieldResult<Funding> {
        context.token.jwt.as_ref().ok_or(ThothError::Unauthorised)?;
        context
            .account_access
            .can_edit(publisher_id_from_work_id(&context.db, data.work_id)?)?;

        Funding::create(&context.db, &data).map_err(|e| e.into())
    }

    fn create_location(context: &Context, data: NewLocation) -> FieldResult<Location> {
        context.token.jwt.as_ref().ok_or(ThothError::Unauthorised)?;
        context
            .account_access
            .can_edit(publisher_id_from_publication_id(
                &context.db,
                data.publication_id,
            )?)?;

        if data.canonical {
            data.canonical_record_complete(&context.db)?;
        } else {
            data.can_be_non_canonical(&context.db)?;
        }

        Location::create(&context.db, &data).map_err(|e| e.into())
    }

    fn create_price(context: &Context, data: NewPrice) -> FieldResult<Price> {
        context.token.jwt.as_ref().ok_or(ThothError::Unauthorised)?;
        context
            .account_access
            .can_edit(publisher_id_from_publication_id(
                &context.db,
                data.publication_id,
            )?)?;

        Price::create(&context.db, &data).map_err(|e| e.into())
    }

    fn create_subject(context: &Context, data: NewSubject) -> FieldResult<Subject> {
        context.token.jwt.as_ref().ok_or(ThothError::Unauthorised)?;
        context
            .account_access
            .can_edit(publisher_id_from_work_id(&context.db, data.work_id)?)?;

        check_subject(&data.subject_type, &data.subject_code)?;

        Subject::create(&context.db, &data).map_err(|e| e.into())
    }

<<<<<<< HEAD
    fn create_work_relation(context: &Context, data: NewWorkRelation) -> FieldResult<WorkRelation> {
        context.token.jwt.as_ref().ok_or(ThothError::Unauthorised)?;
        context.account_access.can_edit(publisher_id_from_work_id(
            &context.db,
            data.relator_work_id,
        )?)?;

        WorkRelation::create(&context.db, &data).map_err(|e| e.into())
=======
    fn create_affiliation(context: &Context, data: NewAffiliation) -> FieldResult<Affiliation> {
        context.token.jwt.as_ref().ok_or(ThothError::Unauthorised)?;
        context
            .account_access
            .can_edit(publisher_id_from_contribution_id(
                &context.db,
                data.contribution_id,
            )?)?;

        Affiliation::create(&context.db, &data).map_err(|e| e.into())
>>>>>>> 07bad1ae
    }

    fn update_work(context: &Context, data: PatchWork, units: LengthUnit) -> FieldResult<Work> {
        context.token.jwt.as_ref().ok_or(ThothError::Unauthorised)?;
        let work = Work::from_id(&context.db, &data.work_id).unwrap();
        context
            .account_access
            .can_edit(work.publisher_id(&context.db)?)?;

        if !(data.imprint_id == work.imprint_id) {
            context
                .account_access
                .can_edit(publisher_id_from_imprint_id(&context.db, data.imprint_id)?)?;
            work.can_update_imprint(&context.db)?;
        }

        if data.work_type == WorkType::BookChapter {
            work.can_be_chapter(&context.db)?;
        }

        let account_id = context.token.jwt.as_ref().unwrap().account_id(&context.db);
        work.update_with_units(&context.db, data, &account_id, units)
            .map_err(|e| e.into())
    }

    fn update_publisher(context: &Context, data: PatchPublisher) -> FieldResult<Publisher> {
        context.token.jwt.as_ref().ok_or(ThothError::Unauthorised)?;
        let publisher = Publisher::from_id(&context.db, &data.publisher_id).unwrap();
        context.account_access.can_edit(publisher.publisher_id)?;

        if !(data.publisher_id == publisher.publisher_id) {
            context.account_access.can_edit(data.publisher_id)?;
        }
        let account_id = context.token.jwt.as_ref().unwrap().account_id(&context.db);
        publisher
            .update(&context.db, &data, &account_id)
            .map_err(|e| e.into())
    }

    fn update_imprint(context: &Context, data: PatchImprint) -> FieldResult<Imprint> {
        context.token.jwt.as_ref().ok_or(ThothError::Unauthorised)?;
        let imprint = Imprint::from_id(&context.db, &data.imprint_id).unwrap();
        context
            .account_access
            .can_edit(imprint.publisher_id(&context.db)?)?;

        if !(data.publisher_id == imprint.publisher_id) {
            context.account_access.can_edit(data.publisher_id)?;
        }
        let account_id = context.token.jwt.as_ref().unwrap().account_id(&context.db);
        imprint
            .update(&context.db, &data, &account_id)
            .map_err(|e| e.into())
    }

    fn update_contributor(context: &Context, data: PatchContributor) -> FieldResult<Contributor> {
        context.token.jwt.as_ref().ok_or(ThothError::Unauthorised)?;
        let account_id = context.token.jwt.as_ref().unwrap().account_id(&context.db);
        Contributor::from_id(&context.db, &data.contributor_id)
            .unwrap()
            .update(&context.db, &data, &account_id)
            .map_err(|e| e.into())
    }

    fn update_contribution(
        context: &Context,
        data: PatchContribution,
    ) -> FieldResult<Contribution> {
        context.token.jwt.as_ref().ok_or(ThothError::Unauthorised)?;
        let contribution = Contribution::from_id(&context.db, &data.contribution_id).unwrap();
        context
            .account_access
            .can_edit(contribution.publisher_id(&context.db)?)?;

        if !(data.work_id == contribution.work_id) {
            context
                .account_access
                .can_edit(publisher_id_from_work_id(&context.db, data.work_id)?)?;
        }
        let account_id = context.token.jwt.as_ref().unwrap().account_id(&context.db);
        contribution
            .update(&context.db, &data, &account_id)
            .map_err(|e| e.into())
    }

    fn update_publication(context: &Context, data: PatchPublication) -> FieldResult<Publication> {
        context.token.jwt.as_ref().ok_or(ThothError::Unauthorised)?;
        let publication = Publication::from_id(&context.db, &data.publication_id).unwrap();
        context
            .account_access
            .can_edit(publication.publisher_id(&context.db)?)?;

        if !(data.work_id == publication.work_id) {
            context
                .account_access
                .can_edit(publisher_id_from_work_id(&context.db, data.work_id)?)?;
        }

        if !data.isbn.is_none() {
            data.can_have_isbn(&context.db)?;
        }

        let account_id = context.token.jwt.as_ref().unwrap().account_id(&context.db);
        publication
            .update(&context.db, &data, &account_id)
            .map_err(|e| e.into())
    }

    fn update_series(context: &Context, data: PatchSeries) -> FieldResult<Series> {
        context.token.jwt.as_ref().ok_or(ThothError::Unauthorised)?;
        let series = Series::from_id(&context.db, &data.series_id).unwrap();
        context
            .account_access
            .can_edit(series.publisher_id(&context.db)?)?;

        if !(data.imprint_id == series.imprint_id) {
            context
                .account_access
                .can_edit(publisher_id_from_imprint_id(&context.db, data.imprint_id)?)?;
        }
        let account_id = context.token.jwt.as_ref().unwrap().account_id(&context.db);
        series
            .update(&context.db, &data, &account_id)
            .map_err(|e| e.into())
    }

    fn update_issue(context: &Context, data: PatchIssue) -> FieldResult<Issue> {
        context.token.jwt.as_ref().ok_or(ThothError::Unauthorised)?;
        let issue = Issue::from_id(&context.db, &data.issue_id).unwrap();
        context
            .account_access
            .can_edit(issue.publisher_id(&context.db)?)?;

        data.imprints_match(&context.db)?;

        if !(data.work_id == issue.work_id) {
            context
                .account_access
                .can_edit(publisher_id_from_work_id(&context.db, data.work_id)?)?;
        }
        let account_id = context.token.jwt.as_ref().unwrap().account_id(&context.db);
        issue
            .update(&context.db, &data, &account_id)
            .map_err(|e| e.into())
    }

    fn update_language(context: &Context, data: PatchLanguage) -> FieldResult<Language> {
        context.token.jwt.as_ref().ok_or(ThothError::Unauthorised)?;
        let language = Language::from_id(&context.db, &data.language_id).unwrap();
        context
            .account_access
            .can_edit(language.publisher_id(&context.db)?)?;

        if !(data.work_id == language.work_id) {
            context
                .account_access
                .can_edit(publisher_id_from_work_id(&context.db, data.work_id)?)?;
        }

        let account_id = context.token.jwt.as_ref().unwrap().account_id(&context.db);
        language
            .update(&context.db, &data, &account_id)
            .map_err(|e| e.into())
    }

    fn update_institution(context: &Context, data: PatchInstitution) -> FieldResult<Institution> {
        context.token.jwt.as_ref().ok_or(ThothError::Unauthorised)?;
        let account_id = context.token.jwt.as_ref().unwrap().account_id(&context.db);
        Institution::from_id(&context.db, &data.institution_id)
            .unwrap()
            .update(&context.db, &data, &account_id)
            .map_err(|e| e.into())
    }

    fn update_funding(context: &Context, data: PatchFunding) -> FieldResult<Funding> {
        context.token.jwt.as_ref().ok_or(ThothError::Unauthorised)?;
        let funding = Funding::from_id(&context.db, &data.funding_id).unwrap();
        context
            .account_access
            .can_edit(funding.publisher_id(&context.db)?)?;

        if !(data.work_id == funding.work_id) {
            context
                .account_access
                .can_edit(publisher_id_from_work_id(&context.db, data.work_id)?)?;
        }

        let account_id = context.token.jwt.as_ref().unwrap().account_id(&context.db);
        funding
            .update(&context.db, &data, &account_id)
            .map_err(|e| e.into())
    }

    fn update_location(context: &Context, data: PatchLocation) -> FieldResult<Location> {
        context.token.jwt.as_ref().ok_or(ThothError::Unauthorised)?;
        let location = Location::from_id(&context.db, &data.location_id).unwrap();
        context
            .account_access
            .can_edit(location.publisher_id(&context.db)?)?;

        if !(data.publication_id == location.publication_id) {
            context
                .account_access
                .can_edit(publisher_id_from_publication_id(
                    &context.db,
                    data.publication_id,
                )?)?;
        }

        if !(data.canonical == location.canonical) {
            // Each publication must have exactly one canonical location.
            // Updating an existing location would always violate this,
            // as it should always result in either zero or two canonical locations.
            return Err(ThothError::CanonicalLocationError.into());
        }

        if data.canonical {
            data.canonical_record_complete(&context.db)?;
        }

        let account_id = context.token.jwt.as_ref().unwrap().account_id(&context.db);
        location
            .update(&context.db, &data, &account_id)
            .map_err(|e| e.into())
    }

    fn update_price(context: &Context, data: PatchPrice) -> FieldResult<Price> {
        context.token.jwt.as_ref().ok_or(ThothError::Unauthorised)?;
        let price = Price::from_id(&context.db, &data.price_id).unwrap();
        context
            .account_access
            .can_edit(price.publisher_id(&context.db)?)?;

        if !(data.publication_id == price.publication_id) {
            context
                .account_access
                .can_edit(publisher_id_from_publication_id(
                    &context.db,
                    data.publication_id,
                )?)?;
        }

        let account_id = context.token.jwt.as_ref().unwrap().account_id(&context.db);
        price
            .update(&context.db, &data, &account_id)
            .map_err(|e| e.into())
    }

    fn update_subject(context: &Context, data: PatchSubject) -> FieldResult<Subject> {
        context.token.jwt.as_ref().ok_or(ThothError::Unauthorised)?;
        let subject = Subject::from_id(&context.db, &data.subject_id).unwrap();
        context
            .account_access
            .can_edit(subject.publisher_id(&context.db)?)?;

        if !(data.work_id == subject.work_id) {
            context
                .account_access
                .can_edit(publisher_id_from_work_id(&context.db, data.work_id)?)?;
        }

        check_subject(&data.subject_type, &data.subject_code)?;

        let account_id = context.token.jwt.as_ref().unwrap().account_id(&context.db);
        subject
            .update(&context.db, &data, &account_id)
            .map_err(|e| e.into())
    }

<<<<<<< HEAD
    fn update_work_relation(
        context: &Context,
        data: PatchWorkRelation,
    ) -> FieldResult<WorkRelation> {
        context.token.jwt.as_ref().ok_or(ThothError::Unauthorised)?;
        let work_relation = WorkRelation::from_id(&context.db, &data.work_relation_id).unwrap();
        context
            .account_access
            .can_edit(work_relation.publisher_id(&context.db)?)?;

        if !(data.relator_work_id == work_relation.relator_work_id) {
            context.account_access.can_edit(publisher_id_from_work_id(
                &context.db,
                data.relator_work_id,
            )?)?;
        }

        let account_id = context.token.jwt.as_ref().unwrap().account_id(&context.db);
        work_relation
=======
    fn update_affiliation(context: &Context, data: PatchAffiliation) -> FieldResult<Affiliation> {
        context.token.jwt.as_ref().ok_or(ThothError::Unauthorised)?;
        let affiliation = Affiliation::from_id(&context.db, &data.affiliation_id).unwrap();
        context
            .account_access
            .can_edit(affiliation.publisher_id(&context.db)?)?;

        if !(data.contribution_id == affiliation.contribution_id) {
            context
                .account_access
                .can_edit(publisher_id_from_contribution_id(
                    &context.db,
                    data.contribution_id,
                )?)?;
        }

        let account_id = context.token.jwt.as_ref().unwrap().account_id(&context.db);
        affiliation
>>>>>>> 07bad1ae
            .update(&context.db, &data, &account_id)
            .map_err(|e| e.into())
    }

    fn delete_work(context: &Context, work_id: Uuid) -> FieldResult<Work> {
        context.token.jwt.as_ref().ok_or(ThothError::Unauthorised)?;
        let work = Work::from_id(&context.db, &work_id).unwrap();
        context
            .account_access
            .can_edit(work.publisher_id(&context.db)?)?;

        work.delete(&context.db).map_err(|e| e.into())
    }

    fn delete_publisher(context: &Context, publisher_id: Uuid) -> FieldResult<Publisher> {
        context.token.jwt.as_ref().ok_or(ThothError::Unauthorised)?;
        let publisher = Publisher::from_id(&context.db, &publisher_id).unwrap();
        context.account_access.can_edit(publisher_id)?;

        publisher.delete(&context.db).map_err(|e| e.into())
    }

    fn delete_imprint(context: &Context, imprint_id: Uuid) -> FieldResult<Imprint> {
        context.token.jwt.as_ref().ok_or(ThothError::Unauthorised)?;
        let imprint = Imprint::from_id(&context.db, &imprint_id).unwrap();
        context
            .account_access
            .can_edit(imprint.publisher_id(&context.db)?)?;

        imprint.delete(&context.db).map_err(|e| e.into())
    }

    fn delete_contributor(context: &Context, contributor_id: Uuid) -> FieldResult<Contributor> {
        context.token.jwt.as_ref().ok_or(ThothError::Unauthorised)?;
        Contributor::from_id(&context.db, &contributor_id)
            .unwrap()
            .delete(&context.db)
            .map_err(|e| e.into())
    }

    fn delete_contribution(context: &Context, contribution_id: Uuid) -> FieldResult<Contribution> {
        context.token.jwt.as_ref().ok_or(ThothError::Unauthorised)?;
        let contribution = Contribution::from_id(&context.db, &contribution_id).unwrap();
        context
            .account_access
            .can_edit(contribution.publisher_id(&context.db)?)?;

        contribution.delete(&context.db).map_err(|e| e.into())
    }

    fn delete_publication(context: &Context, publication_id: Uuid) -> FieldResult<Publication> {
        context.token.jwt.as_ref().ok_or(ThothError::Unauthorised)?;
        let publication = Publication::from_id(&context.db, &publication_id).unwrap();
        context
            .account_access
            .can_edit(publication.publisher_id(&context.db)?)?;

        publication.delete(&context.db).map_err(|e| e.into())
    }

    fn delete_series(context: &Context, series_id: Uuid) -> FieldResult<Series> {
        context.token.jwt.as_ref().ok_or(ThothError::Unauthorised)?;
        let series = Series::from_id(&context.db, &series_id).unwrap();
        context
            .account_access
            .can_edit(series.publisher_id(&context.db)?)?;

        series.delete(&context.db).map_err(|e| e.into())
    }

    fn delete_issue(context: &Context, issue_id: Uuid) -> FieldResult<Issue> {
        context.token.jwt.as_ref().ok_or(ThothError::Unauthorised)?;
        let issue = Issue::from_id(&context.db, &issue_id).unwrap();
        context
            .account_access
            .can_edit(issue.publisher_id(&context.db)?)?;

        issue.delete(&context.db).map_err(|e| e.into())
    }

    fn delete_language(context: &Context, language_id: Uuid) -> FieldResult<Language> {
        context.token.jwt.as_ref().ok_or(ThothError::Unauthorised)?;
        let language = Language::from_id(&context.db, &language_id).unwrap();
        context
            .account_access
            .can_edit(language.publisher_id(&context.db)?)?;

        language.delete(&context.db).map_err(|e| e.into())
    }

    fn delete_institution(context: &Context, institution_id: Uuid) -> FieldResult<Institution> {
        context.token.jwt.as_ref().ok_or(ThothError::Unauthorised)?;
        Institution::from_id(&context.db, &institution_id)
            .unwrap()
            .delete(&context.db)
            .map_err(|e| e.into())
    }

    fn delete_funding(context: &Context, funding_id: Uuid) -> FieldResult<Funding> {
        context.token.jwt.as_ref().ok_or(ThothError::Unauthorised)?;
        let funding = Funding::from_id(&context.db, &funding_id).unwrap();
        context
            .account_access
            .can_edit(funding.publisher_id(&context.db)?)?;

        funding.delete(&context.db).map_err(|e| e.into())
    }

    fn delete_location(context: &Context, location_id: Uuid) -> FieldResult<Location> {
        context.token.jwt.as_ref().ok_or(ThothError::Unauthorised)?;
        let location = Location::from_id(&context.db, &location_id).unwrap();
        context
            .account_access
            .can_edit(location.publisher_id(&context.db)?)?;

        location.delete(&context.db).map_err(|e| e.into())
    }

    fn delete_price(context: &Context, price_id: Uuid) -> FieldResult<Price> {
        context.token.jwt.as_ref().ok_or(ThothError::Unauthorised)?;
        let price = Price::from_id(&context.db, &price_id).unwrap();
        context
            .account_access
            .can_edit(price.publisher_id(&context.db)?)?;

        price.delete(&context.db).map_err(|e| e.into())
    }

    fn delete_subject(context: &Context, subject_id: Uuid) -> FieldResult<Subject> {
        context.token.jwt.as_ref().ok_or(ThothError::Unauthorised)?;
        let subject = Subject::from_id(&context.db, &subject_id).unwrap();
        context
            .account_access
            .can_edit(subject.publisher_id(&context.db)?)?;

        subject.delete(&context.db).map_err(|e| e.into())
    }

<<<<<<< HEAD
    fn delete_work_relation(
        context: &Context,
        work_relation_id: Uuid,
    ) -> FieldResult<WorkRelation> {
        context.token.jwt.as_ref().ok_or(ThothError::Unauthorised)?;
        let work_relation = WorkRelation::from_id(&context.db, &work_relation_id).unwrap();
        context
            .account_access
            .can_edit(work_relation.publisher_id(&context.db)?)?;

        work_relation.delete(&context.db).map_err(|e| e.into())
=======
    fn delete_affiliation(context: &Context, affiliation_id: Uuid) -> FieldResult<Affiliation> {
        context.token.jwt.as_ref().ok_or(ThothError::Unauthorised)?;
        let affiliation = Affiliation::from_id(&context.db, &affiliation_id).unwrap();
        context
            .account_access
            .can_edit(affiliation.publisher_id(&context.db)?)?;

        affiliation.delete(&context.db).map_err(|e| e.into())
>>>>>>> 07bad1ae
    }
}

#[juniper::object(Context = Context, description = "A written text that can be published")]
impl Work {
    pub fn work_id(&self) -> &Uuid {
        &self.work_id
    }

    pub fn work_type(&self) -> &WorkType {
        &self.work_type
    }

    pub fn work_status(&self) -> &WorkStatus {
        &self.work_status
    }

    #[graphql(description = "Concatenation of title and subtitle with punctuation mark")]
    pub fn full_title(&self) -> &str {
        self.full_title.as_str()
    }

    #[graphql(description = "Main title of the work (excluding subtitle)")]
    pub fn title(&self) -> &str {
        self.title.as_str()
    }

    #[graphql(description = "Secondary title of the work (excluding main title)")]
    pub fn subtitle(&self) -> Option<&String> {
        self.subtitle.as_ref()
    }

    #[graphql(description = "Internal reference code")]
    pub fn reference(&self) -> Option<&String> {
        self.reference.as_ref()
    }

    pub fn edition(&self) -> &i32 {
        &self.edition
    }

    pub fn imprint_id(&self) -> Uuid {
        self.imprint_id
    }

    #[graphql(
        description = "Digital Object Identifier of the work as full URL. It must use the HTTPS scheme and the doi.org domain (e.g. https://doi.org/10.11647/obp.0001)"
    )]
    pub fn doi(&self) -> Option<&Doi> {
        self.doi.as_ref()
    }

    pub fn publication_date(&self) -> Option<NaiveDate> {
        self.publication_date
    }

    pub fn place(&self) -> Option<&String> {
        self.place.as_ref()
    }

    #[graphql(
        description = "Width of the physical Work (in mm, cm or in)",
        arguments(
            units(
                default = LengthUnit::default(),
                description = "Unit of measurement in which to represent the width (mm, cm or in)",
            ),
        )
    )]
    pub fn width(&self, units: LengthUnit) -> Option<f64> {
        self.width
            .map(|w| w.convert_units_from_to(&LengthUnit::Mm, &units))
    }

    #[graphql(
        description = "Height of the physical Work (in mm, cm or in)",
        arguments(
            units(
                default = LengthUnit::default(),
                description = "Unit of measurement in which to represent the height (mm, cm or in)",
            ),
        )
    )]
    pub fn height(&self, units: LengthUnit) -> Option<f64> {
        self.height
            .map(|h| h.convert_units_from_to(&LengthUnit::Mm, &units))
    }

    pub fn page_count(&self) -> Option<&i32> {
        self.page_count.as_ref()
    }

    pub fn page_breakdown(&self) -> Option<&String> {
        self.page_breakdown.as_ref()
    }

    pub fn image_count(&self) -> Option<&i32> {
        self.image_count.as_ref()
    }

    pub fn table_count(&self) -> Option<&i32> {
        self.table_count.as_ref()
    }

    pub fn audio_count(&self) -> Option<&i32> {
        self.audio_count.as_ref()
    }

    pub fn video_count(&self) -> Option<&i32> {
        self.video_count.as_ref()
    }

    pub fn license(&self) -> Option<&String> {
        self.license.as_ref()
    }

    pub fn copyright_holder(&self) -> &str {
        self.copyright_holder.as_str()
    }

    pub fn landing_page(&self) -> Option<&String> {
        self.landing_page.as_ref()
    }

    pub fn lccn(&self) -> Option<&String> {
        self.lccn.as_ref()
    }

    pub fn oclc(&self) -> Option<&String> {
        self.oclc.as_ref()
    }

    pub fn short_abstract(&self) -> Option<&String> {
        self.short_abstract.as_ref()
    }

    pub fn long_abstract(&self) -> Option<&String> {
        self.long_abstract.as_ref()
    }

    pub fn general_note(&self) -> Option<&String> {
        self.general_note.as_ref()
    }

    pub fn toc(&self) -> Option<&String> {
        self.toc.as_ref()
    }

    pub fn cover_url(&self) -> Option<&String> {
        self.cover_url.as_ref()
    }

    pub fn cover_caption(&self) -> Option<&String> {
        self.cover_caption.as_ref()
    }

    pub fn created_at(&self) -> Timestamp {
        self.created_at.clone()
    }

    pub fn updated_at(&self) -> Timestamp {
        self.updated_at.clone()
    }

    pub fn imprint(&self, context: &Context) -> FieldResult<Imprint> {
        Imprint::from_id(&context.db, &self.imprint_id).map_err(|e| e.into())
    }

    #[graphql(
        description = "Get contributions linked to this work",
        arguments(
            limit(default = 100, description = "The number of items to return"),
            offset(default = 0, description = "The number of items to skip"),
            order(
                default = {
                    ContributionOrderBy {
                        field: ContributionField::ContributionType,
                        direction: Direction::Asc,
                    }
                },
                description = "The order in which to sort the results",
            ),
            contribution_types(
                default = vec![],
                description = "Specific types to filter by",
            ),
        )
    )]
    pub fn contributions(
        &self,
        context: &Context,
        limit: i32,
        offset: i32,
        order: ContributionOrderBy,
        contribution_types: Vec<ContributionType>,
    ) -> FieldResult<Vec<Contribution>> {
        Contribution::all(
            &context.db,
            limit,
            offset,
            None,
            order,
            vec![],
            Some(self.work_id),
            None,
            contribution_types,
            None,
        )
        .map_err(|e| e.into())
    }

    #[graphql(
        description = "Get languages linked to this work",
        arguments(
            limit(default = 100, description = "The number of items to return"),
            offset(default = 0, description = "The number of items to skip"),
            order(
                default = {
                    LanguageOrderBy {
                        field: LanguageField::LanguageCode,
                        direction: Direction::Asc,
                    }
                },
                description = "The order in which to sort the results",
            ),
            language_codes(
                default = vec![],
                description = "Specific languages to filter by",
            ),
            language_relation(description = "A specific relation to filter by"),
        )
    )]
    pub fn languages(
        &self,
        context: &Context,
        limit: i32,
        offset: i32,
        order: LanguageOrderBy,
        language_codes: Vec<LanguageCode>,
        language_relation: Option<LanguageRelation>,
    ) -> FieldResult<Vec<Language>> {
        Language::all(
            &context.db,
            limit,
            offset,
            None,
            order,
            vec![],
            Some(self.work_id),
            None,
            language_codes,
            language_relation,
        )
        .map_err(|e| e.into())
    }

    #[graphql(
        description = "Get publications linked to this work",
        arguments(
            limit(default = 100, description = "The number of items to return"),
            offset(default = 0, description = "The number of items to skip"),
            filter(
                default = "".to_string(),
                description = "A query string to search. This argument is a test, do not rely on it. At present it simply searches for case insensitive literals on isbn"
            ),
            order(
                default = {
                    PublicationOrderBy {
                        field: PublicationField::PublicationType,
                        direction: Direction::Asc,
                    }
                },
                description = "The order in which to sort the results",
            ),
            publication_types(
                default = vec![],
                description = "Specific types to filter by",
            ),
        )
    )]
    pub fn publications(
        &self,
        context: &Context,
        limit: i32,
        offset: i32,
        filter: String,
        order: PublicationOrderBy,
        publication_types: Vec<PublicationType>,
    ) -> FieldResult<Vec<Publication>> {
        Publication::all(
            &context.db,
            limit,
            offset,
            Some(filter),
            order,
            vec![],
            Some(self.work_id),
            None,
            publication_types,
            None,
        )
        .map_err(|e| e.into())
    }

    #[graphql(
        description = "Get subjects linked to this work",
        arguments(
            limit(default = 100, description = "The number of items to return"),
            offset(default = 0, description = "The number of items to skip"),
            filter(
                default = "".to_string(),
                description = "A query string to search. This argument is a test, do not rely on it. At present it simply searches for case insensitive literals on subject_code",
            ),
            order(
                default = {
                    SubjectOrderBy {
                        field: SubjectField::SubjectType,
                        direction: Direction::Asc,
                    }
                },
                description = "The order in which to sort the results",
            ),
            subject_types(
                default = vec![],
                description = "Specific types to filter by",
            ),
        )
    )]
    pub fn subjects(
        &self,
        context: &Context,
        limit: i32,
        offset: i32,
        filter: String,
        order: SubjectOrderBy,
        subject_types: Vec<SubjectType>,
    ) -> FieldResult<Vec<Subject>> {
        Subject::all(
            &context.db,
            limit,
            offset,
            Some(filter),
            order,
            vec![],
            Some(self.work_id),
            None,
            subject_types,
            None,
        )
        .map_err(|e| e.into())
    }

    #[graphql(
        description = "Get fundings linked to this work",
        arguments(
            limit(default = 100, description = "The number of items to return"),
            offset(default = 0, description = "The number of items to skip"),
            order(
                default = {
                    FundingOrderBy {
                        field: FundingField::Program,
                        direction: Direction::Asc,
                    }
                },
                description = "The order in which to sort the results",
            ),
        )
    )]
    pub fn fundings(
        &self,
        context: &Context,
        limit: i32,
        offset: i32,
        order: FundingOrderBy,
    ) -> FieldResult<Vec<Funding>> {
        Funding::all(
            &context.db,
            limit,
            offset,
            None,
            order,
            vec![],
            Some(self.work_id),
            None,
            vec![],
            None,
        )
        .map_err(|e| e.into())
    }

    #[graphql(
        description = "Get issues linked to this work",
        arguments(
            limit(default = 100, description = "The number of items to return"),
            offset(default = 0, description = "The number of items to skip"),
            order(
                default = {
                    IssueOrderBy {
                        field: IssueField::IssueOrdinal,
                        direction: Direction::Asc,
                    }
                },
                description = "The order in which to sort the results",
            ),
        )
    )]
    pub fn issues(
        &self,
        context: &Context,
        limit: i32,
        offset: i32,
        order: IssueOrderBy,
    ) -> FieldResult<Vec<Issue>> {
        Issue::all(
            &context.db,
            limit,
            offset,
            None,
            order,
            vec![],
            Some(self.work_id),
            None,
            vec![],
            None,
        )
        .map_err(|e| e.into())
    }
    #[graphql(
        description = "Get other works related to this work",
        arguments(
            limit(default = 100, description = "The number of items to return"),
            offset(default = 0, description = "The number of items to skip"),
            order(
                default = WorkRelationOrderBy::default(),
                description = "The order in which to sort the results",
            ),
            relation_types(
                default = vec![],
                description = "Specific types to filter by",
            ),
        )
    )]
    pub fn relations(
        &self,
        context: &Context,
        limit: i32,
        offset: i32,
        order: WorkRelationOrderBy,
        relation_types: Vec<RelationType>,
    ) -> FieldResult<Vec<WorkRelation>> {
        WorkRelation::all(
            &context.db,
            limit,
            offset,
            None,
            order,
            vec![],
            Some(self.work_id),
            None,
            relation_types,
            None,
        )
        .map_err(|e| e.into())
    }
}

#[juniper::object(Context = Context, description = "A manifestation of a written text")]
impl Publication {
    pub fn publication_id(&self) -> Uuid {
        self.publication_id
    }

    pub fn publication_type(&self) -> &PublicationType {
        &self.publication_type
    }

    pub fn work_id(&self) -> Uuid {
        self.work_id
    }

    pub fn isbn(&self) -> Option<&Isbn> {
        self.isbn.as_ref()
    }

    pub fn created_at(&self) -> Timestamp {
        self.created_at.clone()
    }

    pub fn updated_at(&self) -> Timestamp {
        self.updated_at.clone()
    }

    #[graphql(
        description = "Get prices linked to this publication",
        arguments(
            limit(default = 100, description = "The number of items to return"),
            offset(default = 0, description = "The number of items to skip"),
            order(
                default = {
                    PriceOrderBy {
                        field: PriceField::CurrencyCode,
                        direction: Direction::Asc,
                    }
                },
                description = "The order in which to sort the results",
            ),
            currency_codes(
                default = vec![],
                description = "Specific currencies to filter by",
            ),
        )
    )]
    pub fn prices(
        &self,
        context: &Context,
        limit: i32,
        offset: i32,
        order: PriceOrderBy,
        currency_codes: Vec<CurrencyCode>,
    ) -> FieldResult<Vec<Price>> {
        Price::all(
            &context.db,
            limit,
            offset,
            None,
            order,
            vec![],
            Some(self.publication_id),
            None,
            currency_codes,
            None,
        )
        .map_err(|e| e.into())
    }

    #[graphql(
        description = "Get locations linked to this publication",
        arguments(
            limit(default = 100, description = "The number of items to return"),
            offset(default = 0, description = "The number of items to skip"),
            order(
                default = {
                    LocationOrderBy {
                        field: LocationField::LocationPlatform,
                        direction: Direction::Asc,
                    }
                },
                description = "The order in which to sort the results",
            ),
            location_platform(description = "A specific platform to filter by"),
        )
    )]
    pub fn locations(
        &self,
        context: &Context,
        limit: i32,
        offset: i32,
        order: LocationOrderBy,
        location_platform: Option<LocationPlatform>,
    ) -> FieldResult<Vec<Location>> {
        Location::all(
            &context.db,
            limit,
            offset,
            None,
            order,
            vec![],
            Some(self.publication_id),
            None,
            location_platform,
            None,
        )
        .map_err(|e| e.into())
    }

    pub fn work(&self, context: &Context) -> FieldResult<Work> {
        Work::from_id(&context.db, &self.work_id).map_err(|e| e.into())
    }
}

#[juniper::object(Context = Context, description = "An organisation that produces and distributes written texts.")]
impl Publisher {
    pub fn publisher_id(&self) -> Uuid {
        self.publisher_id
    }

    pub fn publisher_name(&self) -> &String {
        &self.publisher_name
    }

    pub fn publisher_shortname(&self) -> Option<&String> {
        self.publisher_shortname.as_ref()
    }

    pub fn publisher_url(&self) -> Option<&String> {
        self.publisher_url.as_ref()
    }

    pub fn created_at(&self) -> Timestamp {
        self.created_at.clone()
    }

    pub fn updated_at(&self) -> Timestamp {
        self.updated_at.clone()
    }

    #[graphql(
        description = "Get imprints linked to this publisher",
        arguments(
            limit(default = 100, description = "The number of items to return"),
            offset(default = 0, description = "The number of items to skip"),
            filter(
                default = "".to_string(),
                description = "A query string to search. This argument is a test, do not rely on it. At present it simply searches for case insensitive literals on imprint_name and imprint_url"
            ),
            order(
                default = {
                    ImprintOrderBy {
                        field: ImprintField::ImprintName,
                        direction: Direction::Asc,
                    }
                },
                description = "The order in which to sort the results",
            ),
        )
    )]
    pub fn imprints(
        &self,
        context: &Context,
        limit: i32,
        offset: i32,
        filter: String,
        order: ImprintOrderBy,
    ) -> FieldResult<Vec<Imprint>> {
        Imprint::all(
            &context.db,
            limit,
            offset,
            Some(filter),
            order,
            vec![],
            Some(self.publisher_id),
            None,
            vec![],
            None,
        )
        .map_err(|e| e.into())
    }
}

#[juniper::object(Context = Context, description = "The brand under which a publisher issues works.")]
impl Imprint {
    pub fn imprint_id(&self) -> Uuid {
        self.imprint_id
    }

    pub fn publisher_id(&self) -> Uuid {
        self.publisher_id
    }

    pub fn imprint_name(&self) -> &String {
        &self.imprint_name
    }

    pub fn imprint_url(&self) -> Option<&String> {
        self.imprint_url.as_ref()
    }

    pub fn created_at(&self) -> Timestamp {
        self.created_at.clone()
    }

    pub fn updated_at(&self) -> Timestamp {
        self.updated_at.clone()
    }

    pub fn publisher(&self, context: &Context) -> FieldResult<Publisher> {
        Publisher::from_id(&context.db, &self.publisher_id).map_err(|e| e.into())
    }

    #[graphql(
    description="Get works linked to this imprint",
    arguments(
        limit(
            default = 100,
            description = "The number of items to return"
        ),
        offset(
            default = 0,
            description = "The number of items to skip"
        ),
        filter(
            default = "".to_string(),
            description = "A query string to search. This argument is a test, do not rely on it. At present it simply searches for case insensitive literals on full_title, doi, reference, short_abstract, long_abstract, and landing_page"
        ),
        order(
            default = {
                WorkOrderBy {
                    field: WorkField::FullTitle,
                    direction: Direction::Asc,
                }
            },
            description = "The order in which to sort the results",
        ),
        work_types(
            default = vec![],
            description = "Specific types to filter by",
        ),
        work_status(description = "A specific status to filter by"),
    )
  )]
    pub fn works(
        context: &Context,
        limit: i32,
        offset: i32,
        filter: String,
        order: WorkOrderBy,
        work_types: Vec<WorkType>,
        work_status: Option<WorkStatus>,
    ) -> FieldResult<Vec<Work>> {
        Work::all(
            &context.db,
            limit,
            offset,
            Some(filter),
            order,
            vec![],
            Some(self.imprint_id),
            None,
            work_types,
            work_status,
        )
        .map_err(|e| e.into())
    }
}

#[juniper::object(Context = Context, description = "A person who has been involved in the production of a written text.")]
impl Contributor {
    pub fn contributor_id(&self) -> Uuid {
        self.contributor_id
    }

    pub fn first_name(&self) -> Option<&String> {
        self.first_name.as_ref()
    }

    pub fn last_name(&self) -> &String {
        &self.last_name
    }

    pub fn full_name(&self) -> &String {
        &self.full_name
    }

    pub fn orcid(&self) -> Option<&Orcid> {
        self.orcid.as_ref()
    }

    pub fn website(&self) -> Option<&String> {
        self.website.as_ref()
    }

    pub fn created_at(&self) -> Timestamp {
        self.created_at.clone()
    }

    pub fn updated_at(&self) -> Timestamp {
        self.updated_at.clone()
    }

    #[graphql(
        description = "Get contributions linked to this contributor",
        arguments(
            limit(default = 100, description = "The number of items to return"),
            offset(default = 0, description = "The number of items to skip"),
            order(
                default = {
                    ContributionOrderBy {
                        field: ContributionField::ContributionType,
                        direction: Direction::Asc,
                    }
                },
                description = "The order in which to sort the results",
            ),
            contribution_types(
                default = vec![],
                description = "Specific types to filter by",
            ),
        )
    )]
    pub fn contributions(
        &self,
        context: &Context,
        limit: i32,
        offset: i32,
        order: ContributionOrderBy,
        contribution_types: Vec<ContributionType>,
    ) -> FieldResult<Vec<Contribution>> {
        Contribution::all(
            &context.db,
            limit,
            offset,
            None,
            order,
            vec![],
            None,
            Some(self.contributor_id),
            contribution_types,
            None,
        )
        .map_err(|e| e.into())
    }
}

#[juniper::object(Context = Context, description = "A person's involvement in the production of a written text.")]
impl Contribution {
    pub fn contribution_id(&self) -> Uuid {
        self.contribution_id
    }

    pub fn contributor_id(&self) -> Uuid {
        self.contributor_id
    }

    pub fn work_id(&self) -> Uuid {
        self.work_id
    }

    pub fn contribution_type(&self) -> &ContributionType {
        &self.contribution_type
    }

    pub fn main_contribution(&self) -> bool {
        self.main_contribution
    }

    pub fn biography(&self) -> Option<&String> {
        self.biography.as_ref()
    }

    pub fn created_at(&self) -> Timestamp {
        self.created_at.clone()
    }

    pub fn updated_at(&self) -> Timestamp {
        self.updated_at.clone()
    }

    pub fn first_name(&self) -> Option<&String> {
        self.first_name.as_ref()
    }

    pub fn last_name(&self) -> &String {
        &self.last_name
    }

    pub fn full_name(&self) -> &String {
        &self.full_name
    }

    pub fn contribution_ordinal(&self) -> &i32 {
        &self.contribution_ordinal
    }

    pub fn work(&self, context: &Context) -> FieldResult<Work> {
        Work::from_id(&context.db, &self.work_id).map_err(|e| e.into())
    }

    pub fn contributor(&self, context: &Context) -> FieldResult<Contributor> {
        Contributor::from_id(&context.db, &self.contributor_id).map_err(|e| e.into())
    }

    #[graphql(
        description = "Get affiliations linked to this contribution",
        arguments(
            limit(default = 100, description = "The number of items to return"),
            offset(default = 0, description = "The number of items to skip"),
            order(
                default = {
                    AffiliationOrderBy {
                        field: AffiliationField::AffiliationOrdinal,
                        direction: Direction::Asc,
                    }
                },
                description = "The order in which to sort the results",
            ),
        )
    )]
    pub fn affiliations(
        &self,
        context: &Context,
        limit: i32,
        offset: i32,
        order: AffiliationOrderBy,
    ) -> FieldResult<Vec<Affiliation>> {
        Affiliation::all(
            &context.db,
            limit,
            offset,
            None,
            order,
            vec![],
            None,
            Some(self.contribution_id),
            None,
            None,
        )
        .map_err(|e| e.into())
    }
}

#[juniper::object(Context = Context, description = "A periodical of publications about a particular subject.")]
impl Series {
    pub fn series_id(&self) -> Uuid {
        self.series_id
    }

    pub fn series_type(&self) -> &SeriesType {
        &self.series_type
    }

    pub fn series_name(&self) -> &String {
        &self.series_name
    }

    pub fn issn_print(&self) -> &String {
        &self.issn_print
    }

    pub fn issn_digital(&self) -> &String {
        &self.issn_digital
    }

    pub fn series_url(&self) -> Option<&String> {
        self.series_url.as_ref()
    }

    pub fn imprint_id(&self) -> Uuid {
        self.imprint_id
    }

    pub fn created_at(&self) -> Timestamp {
        self.created_at.clone()
    }

    pub fn updated_at(&self) -> Timestamp {
        self.updated_at.clone()
    }

    pub fn imprint(&self, context: &Context) -> FieldResult<Imprint> {
        Imprint::from_id(&context.db, &self.imprint_id).map_err(|e| e.into())
    }

    #[graphql(
        description = "Get issues linked to this series",
        arguments(
            limit(default = 100, description = "The number of items to return"),
            offset(default = 0, description = "The number of items to skip"),
            order(
                default = {
                    IssueOrderBy {
                        field: IssueField::IssueOrdinal,
                        direction: Direction::Asc,
                    }
                },
                description = "The order in which to sort the results",
            ),
        )
    )]
    pub fn issues(
        &self,
        context: &Context,
        limit: i32,
        offset: i32,
        order: IssueOrderBy,
    ) -> FieldResult<Vec<Issue>> {
        Issue::all(
            &context.db,
            limit,
            offset,
            None,
            order,
            vec![],
            None,
            Some(self.series_id),
            vec![],
            None,
        )
        .map_err(|e| e.into())
    }
}

#[juniper::object(Context = Context, description = "A work published as a number in a periodical.")]
impl Issue {
    pub fn issue_id(&self) -> Uuid {
        self.issue_id
    }

    pub fn work_id(&self) -> Uuid {
        self.work_id
    }

    pub fn series_id(&self) -> Uuid {
        self.series_id
    }

    pub fn issue_ordinal(&self) -> &i32 {
        &self.issue_ordinal
    }

    pub fn created_at(&self) -> Timestamp {
        self.created_at.clone()
    }

    pub fn updated_at(&self) -> Timestamp {
        self.updated_at.clone()
    }

    pub fn series(&self, context: &Context) -> FieldResult<Series> {
        Series::from_id(&context.db, &self.series_id).map_err(|e| e.into())
    }

    pub fn work(&self, context: &Context) -> FieldResult<Work> {
        Work::from_id(&context.db, &self.work_id).map_err(|e| e.into())
    }
}

#[juniper::object(Context = Context, description = "Description of a work's language.")]
impl Language {
    pub fn language_id(&self) -> Uuid {
        self.language_id
    }

    pub fn work_id(&self) -> Uuid {
        self.work_id
    }

    pub fn language_code(&self) -> &LanguageCode {
        &self.language_code
    }

    pub fn language_relation(&self) -> &LanguageRelation {
        &self.language_relation
    }

    pub fn main_language(&self) -> bool {
        self.main_language
    }

    pub fn created_at(&self) -> Timestamp {
        self.created_at.clone()
    }

    pub fn updated_at(&self) -> Timestamp {
        self.updated_at.clone()
    }

    pub fn work(&self, context: &Context) -> FieldResult<Work> {
        Work::from_id(&context.db, &self.work_id).map_err(|e| e.into())
    }
}

#[juniper::object(Context = Context, description = "A location, such as a web shop or distribution platform, where a publication can be acquired or viewed.")]
impl Location {
    pub fn location_id(&self) -> Uuid {
        self.location_id
    }

    pub fn publication_id(&self) -> Uuid {
        self.publication_id
    }

    pub fn landing_page(&self) -> Option<&String> {
        self.landing_page.as_ref()
    }

    pub fn full_text_url(&self) -> Option<&String> {
        self.full_text_url.as_ref()
    }

    pub fn location_platform(&self) -> &LocationPlatform {
        &self.location_platform
    }

    pub fn canonical(&self) -> bool {
        self.canonical
    }

    pub fn created_at(&self) -> Timestamp {
        self.created_at.clone()
    }

    pub fn updated_at(&self) -> Timestamp {
        self.updated_at.clone()
    }

    pub fn publication(&self, context: &Context) -> FieldResult<Publication> {
        Publication::from_id(&context.db, &self.publication_id).map_err(|e| e.into())
    }
}

#[juniper::object(Context = Context, description = "The amount of money, in any currency, that a publication costs.")]
impl Price {
    pub fn price_id(&self) -> Uuid {
        self.price_id
    }

    pub fn publication_id(&self) -> Uuid {
        self.publication_id
    }

    pub fn currency_code(&self) -> &CurrencyCode {
        &self.currency_code
    }

    pub fn unit_price(&self) -> f64 {
        self.unit_price
    }

    pub fn created_at(&self) -> Timestamp {
        self.created_at.clone()
    }

    pub fn updated_at(&self) -> Timestamp {
        self.updated_at.clone()
    }

    pub fn publication(&self, context: &Context) -> FieldResult<Publication> {
        Publication::from_id(&context.db, &self.publication_id).map_err(|e| e.into())
    }
}

#[juniper::object(Context = Context, description = "A significant discipline or term related to a work.")]
impl Subject {
    pub fn subject_id(&self) -> &Uuid {
        &self.subject_id
    }

    pub fn work_id(&self) -> &Uuid {
        &self.work_id
    }

    pub fn subject_type(&self) -> &SubjectType {
        &self.subject_type
    }

    pub fn subject_code(&self) -> &String {
        &self.subject_code
    }

    pub fn subject_ordinal(&self) -> &i32 {
        &self.subject_ordinal
    }

    pub fn created_at(&self) -> Timestamp {
        self.created_at.clone()
    }

    pub fn updated_at(&self) -> Timestamp {
        self.updated_at.clone()
    }

    pub fn work(&self, context: &Context) -> FieldResult<Work> {
        Work::from_id(&context.db, &self.work_id).map_err(|e| e.into())
    }
}

#[juniper::object(Context = Context, description = "An organisation with which contributors may be affiliated or by which works may be funded.")]
impl Institution {
    pub fn institution_id(&self) -> &Uuid {
        &self.institution_id
    }

    pub fn institution_name(&self) -> &String {
        &self.institution_name
    }

    #[graphql(
        description = "Digital Object Identifier of the organisation as full URL. It must use the HTTPS scheme and the doi.org domain (e.g. https://doi.org/10.13039/100014013)"
    )]
    pub fn institution_doi(&self) -> Option<&Doi> {
        self.institution_doi.as_ref()
    }

    pub fn country_code(&self) -> Option<&CountryCode> {
        self.country_code.as_ref()
    }

    #[graphql(
        description = "Research Organisation Registry identifier of the organisation as full URL. It must use the HTTPS scheme and the ror.org domain (e.g. https://ror.org/051z6e826)"
    )]
    pub fn ror(&self) -> Option<&Ror> {
        self.ror.as_ref()
    }

    pub fn created_at(&self) -> Timestamp {
        self.created_at.clone()
    }

    pub fn updated_at(&self) -> Timestamp {
        self.updated_at.clone()
    }

    #[graphql(
        description = "Get fundings linked to this institution",
        arguments(
            limit(default = 100, description = "The number of items to return"),
            offset(default = 0, description = "The number of items to skip"),
            order(
                default = {
                    FundingOrderBy {
                        field: FundingField::Program,
                        direction: Direction::Asc,
                    }
                },
                description = "The order in which to sort the results",
            ),
        )
    )]
    pub fn fundings(
        &self,
        context: &Context,
        limit: i32,
        offset: i32,
        order: FundingOrderBy,
    ) -> FieldResult<Vec<Funding>> {
        Funding::all(
            &context.db,
            limit,
            offset,
            None,
            order,
            vec![],
            None,
<<<<<<< HEAD
            Some(self.funder_id),
            vec![],
=======
            Some(self.institution_id),
            None,
            None,
        )
        .map_err(|e| e.into())
    }

    #[graphql(
        description = "Get affiliations linked to this institution",
        arguments(
            limit(default = 100, description = "The number of items to return"),
            offset(default = 0, description = "The number of items to skip"),
            order(
                default = {
                    AffiliationOrderBy {
                        field: AffiliationField::AffiliationOrdinal,
                        direction: Direction::Asc,
                    }
                },
                description = "The order in which to sort the results",
            ),
        )
    )]
    pub fn affiliations(
        &self,
        context: &Context,
        limit: i32,
        offset: i32,
        order: AffiliationOrderBy,
    ) -> FieldResult<Vec<Affiliation>> {
        Affiliation::all(
            &context.db,
            limit,
            offset,
            None,
            order,
            vec![],
            Some(self.institution_id),
            None,
            None,
>>>>>>> 07bad1ae
            None,
        )
        .map_err(|e| e.into())
    }
}

#[juniper::object(Context = Context, description = "A grant awarded to the publication of a work by an institution.")]
impl Funding {
    pub fn funding_id(&self) -> &Uuid {
        &self.funding_id
    }

    pub fn work_id(&self) -> &Uuid {
        &self.work_id
    }

    pub fn institution_id(&self) -> &Uuid {
        &self.institution_id
    }

    pub fn program(&self) -> Option<&String> {
        self.program.as_ref()
    }

    pub fn project_name(&self) -> Option<&String> {
        self.project_name.as_ref()
    }

    pub fn project_shortname(&self) -> Option<&String> {
        self.project_shortname.as_ref()
    }

    pub fn grant_number(&self) -> Option<&String> {
        self.grant_number.as_ref()
    }

    pub fn jurisdiction(&self) -> Option<&String> {
        self.jurisdiction.as_ref()
    }

    pub fn created_at(&self) -> Timestamp {
        self.created_at.clone()
    }

    pub fn updated_at(&self) -> Timestamp {
        self.updated_at.clone()
    }

    pub fn work(&self, context: &Context) -> FieldResult<Work> {
        Work::from_id(&context.db, &self.work_id).map_err(|e| e.into())
    }

    pub fn institution(&self, context: &Context) -> FieldResult<Institution> {
        Institution::from_id(&context.db, &self.institution_id).map_err(|e| e.into())
    }
}

#[juniper::object(Context = Context, description = "An association between a person and an institution for a specific contribution.")]
impl Affiliation {
    pub fn affiliation_id(&self) -> Uuid {
        self.affiliation_id
    }

    pub fn contribution_id(&self) -> Uuid {
        self.contribution_id
    }

    pub fn institution_id(&self) -> Uuid {
        self.institution_id
    }

    pub fn affiliation_ordinal(&self) -> &i32 {
        &self.affiliation_ordinal
    }

    pub fn position(&self) -> Option<&String> {
        self.position.as_ref()
    }

    pub fn created_at(&self) -> Timestamp {
        self.created_at.clone()
    }

    pub fn updated_at(&self) -> Timestamp {
        self.updated_at.clone()
    }

    pub fn institution(&self, context: &Context) -> FieldResult<Institution> {
        Institution::from_id(&context.db, &self.institution_id).map_err(|e| e.into())
    }

    pub fn contribution(&self, context: &Context) -> FieldResult<Contribution> {
        Contribution::from_id(&context.db, &self.contribution_id).map_err(|e| e.into())
    }
}

#[juniper::object(Context = Context, description = "A relationship between two works, e.g. a book and one of its chapters, or an original and its translation.")]
impl WorkRelation {
    pub fn work_relation_id(&self) -> &Uuid {
        &self.work_relation_id
    }

    pub fn relator_work_id(&self) -> &Uuid {
        &self.relator_work_id
    }

    pub fn related_work_id(&self) -> &Uuid {
        &self.related_work_id
    }

    pub fn relation_type(&self) -> &RelationType {
        &self.relation_type
    }

    pub fn relation_ordinal(&self) -> &i32 {
        &self.relation_ordinal
    }

    pub fn created_at(&self) -> Timestamp {
        self.created_at.clone()
    }

    pub fn updated_at(&self) -> Timestamp {
        self.updated_at.clone()
    }

    pub fn related_work(&self, context: &Context) -> FieldResult<Work> {
        Work::from_id(&context.db, &self.related_work_id).map_err(|e| e.into())
    }
}

pub type Schema = RootNode<'static, QueryRoot, MutationRoot>;

pub fn create_schema() -> Schema {
    Schema::new(QueryRoot {}, MutationRoot {})
}

fn publisher_id_from_imprint_id(db: &crate::db::PgPool, imprint_id: Uuid) -> ThothResult<Uuid> {
    Ok(Imprint::from_id(db, &imprint_id)?.publisher_id)
}

fn publisher_id_from_work_id(db: &crate::db::PgPool, work_id: Uuid) -> ThothResult<Uuid> {
    Work::from_id(db, &work_id)?.publisher_id(db)
}

fn publisher_id_from_publication_id(
    db: &crate::db::PgPool,
    publication_id: Uuid,
) -> ThothResult<Uuid> {
    Publication::from_id(db, &publication_id)?.publisher_id(db)
}

fn publisher_id_from_contribution_id(
    db: &crate::db::PgPool,
    contribution_id: Uuid,
) -> ThothResult<Uuid> {
    Contribution::from_id(db, &contribution_id)?.publisher_id(db)
}<|MERGE_RESOLUTION|>--- conflicted
+++ resolved
@@ -966,7 +966,10 @@
                 default = vec![],
                 description = "If set, only shows results connected to publishers with these IDs",
             ),
-            location_platform(description = "A specific platform to filter by"),
+            location_platform(
+                default = vec![],
+                description = "Specific platforms to filter by"
+            ),
         )
     )]
     fn locations(
@@ -975,7 +978,7 @@
         offset: i32,
         order: LocationOrderBy,
         publishers: Vec<Uuid>,
-        location_platform: Option<LocationPlatform>,
+        location_platforms: Vec<LocationPlatform>,
     ) -> FieldResult<Vec<Location>> {
         Location::all(
             &context.db,
@@ -986,7 +989,7 @@
             publishers,
             None,
             None,
-            location_platform,
+            location_platforms,
             None,
         )
         .map_err(|e| e.into())
@@ -1000,9 +1003,9 @@
     #[graphql(description = "Get the total number of locations associated to works")]
     fn location_count(
         context: &Context,
-        location_platform: Option<LocationPlatform>,
+        location_platforms: Vec<LocationPlatform>,
     ) -> FieldResult<i32> {
-        Location::count(&context.db, None, vec![], location_platform, None).map_err(|e| e.into())
+        Location::count(&context.db, None, vec![], location_platforms, None).map_err(|e| e.into())
     }
 
     #[graphql(
@@ -1199,13 +1202,8 @@
             ),
         )
     )]
-<<<<<<< HEAD
-    fn funder_count(context: &Context, filter: String) -> FieldResult<i32> {
-        Funder::count(&context.db, Some(filter), vec![], vec![], None).map_err(|e| e.into())
-=======
     fn institution_count(context: &Context, filter: String) -> FieldResult<i32> {
-        Institution::count(&context.db, Some(filter), vec![], None, None).map_err(|e| e.into())
->>>>>>> 07bad1ae
+        Institution::count(&context.db, Some(filter), vec![], vec![], None).map_err(|e| e.into())
     }
 
     #[graphql(
@@ -1296,7 +1294,7 @@
             publishers,
             None,
             None,
-            None,
+            vec![],
             None,
         )
         .map_err(|e| e.into())
@@ -1309,7 +1307,7 @@
 
     #[graphql(description = "Get the total number of affiliations")]
     fn affiliation_count(context: &Context) -> FieldResult<i32> {
-        Affiliation::count(&context.db, None, vec![], None, None).map_err(|e| e.into())
+        Affiliation::count(&context.db, None, vec![], vec![], None).map_err(|e| e.into())
     }
 }
 
@@ -1454,16 +1452,6 @@
         Subject::create(&context.db, &data).map_err(|e| e.into())
     }
 
-<<<<<<< HEAD
-    fn create_work_relation(context: &Context, data: NewWorkRelation) -> FieldResult<WorkRelation> {
-        context.token.jwt.as_ref().ok_or(ThothError::Unauthorised)?;
-        context.account_access.can_edit(publisher_id_from_work_id(
-            &context.db,
-            data.relator_work_id,
-        )?)?;
-
-        WorkRelation::create(&context.db, &data).map_err(|e| e.into())
-=======
     fn create_affiliation(context: &Context, data: NewAffiliation) -> FieldResult<Affiliation> {
         context.token.jwt.as_ref().ok_or(ThothError::Unauthorised)?;
         context
@@ -1474,7 +1462,16 @@
             )?)?;
 
         Affiliation::create(&context.db, &data).map_err(|e| e.into())
->>>>>>> 07bad1ae
+    }
+
+    fn create_work_relation(context: &Context, data: NewWorkRelation) -> FieldResult<WorkRelation> {
+        context.token.jwt.as_ref().ok_or(ThothError::Unauthorised)?;
+        context.account_access.can_edit(publisher_id_from_work_id(
+            &context.db,
+            data.relator_work_id,
+        )?)?;
+
+        WorkRelation::create(&context.db, &data).map_err(|e| e.into())
     }
 
     fn update_work(context: &Context, data: PatchWork, units: LengthUnit) -> FieldResult<Work> {
@@ -1744,27 +1741,6 @@
             .map_err(|e| e.into())
     }
 
-<<<<<<< HEAD
-    fn update_work_relation(
-        context: &Context,
-        data: PatchWorkRelation,
-    ) -> FieldResult<WorkRelation> {
-        context.token.jwt.as_ref().ok_or(ThothError::Unauthorised)?;
-        let work_relation = WorkRelation::from_id(&context.db, &data.work_relation_id).unwrap();
-        context
-            .account_access
-            .can_edit(work_relation.publisher_id(&context.db)?)?;
-
-        if !(data.relator_work_id == work_relation.relator_work_id) {
-            context.account_access.can_edit(publisher_id_from_work_id(
-                &context.db,
-                data.relator_work_id,
-            )?)?;
-        }
-
-        let account_id = context.token.jwt.as_ref().unwrap().account_id(&context.db);
-        work_relation
-=======
     fn update_affiliation(context: &Context, data: PatchAffiliation) -> FieldResult<Affiliation> {
         context.token.jwt.as_ref().ok_or(ThothError::Unauthorised)?;
         let affiliation = Affiliation::from_id(&context.db, &data.affiliation_id).unwrap();
@@ -1783,7 +1759,29 @@
 
         let account_id = context.token.jwt.as_ref().unwrap().account_id(&context.db);
         affiliation
->>>>>>> 07bad1ae
+            .update(&context.db, &data, &account_id)
+            .map_err(|e| e.into())
+    }
+
+    fn update_work_relation(
+        context: &Context,
+        data: PatchWorkRelation,
+    ) -> FieldResult<WorkRelation> {
+        context.token.jwt.as_ref().ok_or(ThothError::Unauthorised)?;
+        let work_relation = WorkRelation::from_id(&context.db, &data.work_relation_id).unwrap();
+        context
+            .account_access
+            .can_edit(work_relation.publisher_id(&context.db)?)?;
+
+        if !(data.relator_work_id == work_relation.relator_work_id) {
+            context.account_access.can_edit(publisher_id_from_work_id(
+                &context.db,
+                data.relator_work_id,
+            )?)?;
+        }
+
+        let account_id = context.token.jwt.as_ref().unwrap().account_id(&context.db);
+        work_relation
             .update(&context.db, &data, &account_id)
             .map_err(|e| e.into())
     }
@@ -1922,7 +1920,16 @@
         subject.delete(&context.db).map_err(|e| e.into())
     }
 
-<<<<<<< HEAD
+    fn delete_affiliation(context: &Context, affiliation_id: Uuid) -> FieldResult<Affiliation> {
+        context.token.jwt.as_ref().ok_or(ThothError::Unauthorised)?;
+        let affiliation = Affiliation::from_id(&context.db, &affiliation_id).unwrap();
+        context
+            .account_access
+            .can_edit(affiliation.publisher_id(&context.db)?)?;
+
+        affiliation.delete(&context.db).map_err(|e| e.into())
+    }
+
     fn delete_work_relation(
         context: &Context,
         work_relation_id: Uuid,
@@ -1934,16 +1941,6 @@
             .can_edit(work_relation.publisher_id(&context.db)?)?;
 
         work_relation.delete(&context.db).map_err(|e| e.into())
-=======
-    fn delete_affiliation(context: &Context, affiliation_id: Uuid) -> FieldResult<Affiliation> {
-        context.token.jwt.as_ref().ok_or(ThothError::Unauthorised)?;
-        let affiliation = Affiliation::from_id(&context.db, &affiliation_id).unwrap();
-        context
-            .account_access
-            .can_edit(affiliation.publisher_id(&context.db)?)?;
-
-        affiliation.delete(&context.db).map_err(|e| e.into())
->>>>>>> 07bad1ae
     }
 }
 
@@ -2502,7 +2499,7 @@
         limit: i32,
         offset: i32,
         order: LocationOrderBy,
-        location_platform: Option<LocationPlatform>,
+        location_platforms: Vec<LocationPlatform>,
     ) -> FieldResult<Vec<Location>> {
         Location::all(
             &context.db,
@@ -2513,7 +2510,7 @@
             vec![],
             Some(self.publication_id),
             None,
-            location_platform,
+            location_platforms,
             None,
         )
         .map_err(|e| e.into())
@@ -2848,7 +2845,7 @@
             vec![],
             None,
             Some(self.contribution_id),
-            None,
+            vec![],
             None,
         )
         .map_err(|e| e.into())
@@ -3178,12 +3175,8 @@
             order,
             vec![],
             None,
-<<<<<<< HEAD
-            Some(self.funder_id),
+            Some(self.institution_id),
             vec![],
-=======
-            Some(self.institution_id),
-            None,
             None,
         )
         .map_err(|e| e.into())
@@ -3221,8 +3214,7 @@
             vec![],
             Some(self.institution_id),
             None,
-            None,
->>>>>>> 07bad1ae
+            vec![],
             None,
         )
         .map_err(|e| e.into())
