use std::sync::Arc;

use chrono::naive::NaiveDate;
use juniper::{EmptySubscription, FieldError, FieldResult, RootNode};
use uuid::Uuid;

use super::utils::{Direction, Expression, MAX_SHORT_ABSTRACT_CHAR_LIMIT};
use crate::account::model::{AccountAccess, DecodedToken};
use crate::db::PgPool;
<<<<<<< HEAD
use crate::model::affiliation::*;
use crate::model::contact::*;
use crate::model::contribution::*;
use crate::model::contributor::*;
use crate::model::funding::*;
use crate::model::imprint::*;
use crate::model::institution::*;
use crate::model::issue::*;
use crate::model::language::*;
use crate::model::location::*;
use crate::model::price::*;
use crate::model::publication::*;
use crate::model::publisher::*;
use crate::model::reference::*;
use crate::model::series::*;
use crate::model::subject::*;
use crate::model::work::*;
use crate::model::work_relation::*;
use crate::model::Convert;
use crate::model::Crud;
use crate::model::Doi;
use crate::model::Isbn;
use crate::model::LengthUnit;
use crate::model::Orcid;
use crate::model::Ror;
use crate::model::Timestamp;
use crate::model::WeightUnit;
=======
use crate::model::{
    affiliation::{Affiliation, AffiliationOrderBy, NewAffiliation, PatchAffiliation},
    biography::{Biography, BiographyOrderBy, NewBiography, PatchBiography},
    contribution::{
        Contribution, ContributionField, ContributionType, NewContribution, PatchContribution,
    },
    contributor::{Contributor, ContributorOrderBy, NewContributor, PatchContributor},
    convert_from_jats, convert_to_jats,
    funding::{Funding, FundingField, NewFunding, PatchFunding},
    imprint::{Imprint, ImprintField, ImprintOrderBy, NewImprint, PatchImprint},
    institution::{CountryCode, Institution, InstitutionOrderBy, NewInstitution, PatchInstitution},
    issue::{Issue, IssueField, NewIssue, PatchIssue},
    language::{
        Language, LanguageCode, LanguageField, LanguageRelation, NewLanguage, PatchLanguage,
    },
    locale::LocaleCode,
    location::{Location, LocationOrderBy, LocationPlatform, NewLocation, PatchLocation},
    price::{CurrencyCode, NewPrice, PatchPrice, Price, PriceField},
    publication::{
        NewPublication, PatchPublication, Publication, PublicationOrderBy, PublicationProperties,
        PublicationType,
    },
    publisher::{NewPublisher, PatchPublisher, Publisher, PublisherOrderBy},
    r#abstract::{Abstract, AbstractOrderBy, AbstractType, NewAbstract, PatchAbstract},
    reference::{NewReference, PatchReference, Reference, ReferenceOrderBy},
    series::{NewSeries, PatchSeries, Series, SeriesOrderBy, SeriesType},
    subject::{check_subject, NewSubject, PatchSubject, Subject, SubjectField, SubjectType},
    title::{NewTitle, PatchTitle, Title, TitleOrderBy},
    work::{NewWork, PatchWork, Work, WorkOrderBy, WorkProperties, WorkStatus, WorkType},
    work_relation::{
        NewWorkRelation, PatchWorkRelation, RelationType, WorkRelation, WorkRelationOrderBy,
    },
    ConversionLimit, Convert, Crud, Doi, Isbn, LengthUnit, MarkupFormat, Orcid, Reorder, Ror,
    Timestamp, WeightUnit,
};
>>>>>>> aa89519d
use thoth_errors::{ThothError, ThothResult};

impl juniper::Context for Context {}

#[derive(Clone)]
pub struct Context {
    pub db: Arc<PgPool>,
    pub account_access: AccountAccess,
    pub token: DecodedToken,
}

impl Context {
    pub fn new(pool: Arc<PgPool>, token: DecodedToken) -> Self {
        Self {
            db: pool,
            account_access: token.get_user_permissions(),
            token,
        }
    }
}

#[derive(juniper::GraphQLInputObject)]
#[graphql(description = "Field and order to use when sorting contributions list")]
pub struct ContributionOrderBy {
    pub field: ContributionField,
    pub direction: Direction,
}

impl Default for ContributionOrderBy {
    fn default() -> ContributionOrderBy {
        ContributionOrderBy {
            field: ContributionField::ContributionType,
            direction: Default::default(),
        }
    }
}

#[derive(juniper::GraphQLInputObject)]
#[graphql(description = "Field and order to use when sorting issues list")]
pub struct IssueOrderBy {
    pub field: IssueField,
    pub direction: Direction,
}

impl Default for IssueOrderBy {
    fn default() -> IssueOrderBy {
        IssueOrderBy {
            field: IssueField::IssueOrdinal,
            direction: Default::default(),
        }
    }
}

#[derive(juniper::GraphQLInputObject)]
#[graphql(description = "Field and order to use when sorting languages list")]
pub struct LanguageOrderBy {
    pub field: LanguageField,
    pub direction: Direction,
}

impl Default for LanguageOrderBy {
    fn default() -> LanguageOrderBy {
        LanguageOrderBy {
            field: LanguageField::LanguageCode,
            direction: Default::default(),
        }
    }
}

#[derive(juniper::GraphQLInputObject)]
#[graphql(description = "Field and order to use when sorting prices list")]
pub struct PriceOrderBy {
    pub field: PriceField,
    pub direction: Direction,
}

impl Default for PriceOrderBy {
    fn default() -> PriceOrderBy {
        PriceOrderBy {
            field: PriceField::CurrencyCode,
            direction: Default::default(),
        }
    }
}

#[derive(juniper::GraphQLInputObject)]
#[graphql(description = "Field and order to use when sorting subjects list")]
pub struct SubjectOrderBy {
    pub field: SubjectField,
    pub direction: Direction,
}

impl Default for SubjectOrderBy {
    fn default() -> SubjectOrderBy {
        SubjectOrderBy {
            field: SubjectField::SubjectType,
            direction: Default::default(),
        }
    }
}

#[derive(juniper::GraphQLInputObject)]
#[graphql(description = "Field and order to use when sorting fundings list")]
pub struct FundingOrderBy {
    pub field: FundingField,
    pub direction: Direction,
}

impl Default for FundingOrderBy {
    fn default() -> FundingOrderBy {
        FundingOrderBy {
            field: FundingField::Program,
            direction: Default::default(),
        }
    }
}

#[derive(juniper::GraphQLInputObject)]
#[graphql(
    description = "Timestamp and choice out of greater than/less than to use when filtering by a time field (e.g. updated_at)"
)]
pub struct TimeExpression {
    pub timestamp: Timestamp,
    pub expression: Expression,
}

pub struct QueryRoot;

#[juniper::graphql_object(Context = Context)]
impl QueryRoot {
    #[allow(clippy::too_many_arguments)]
    #[graphql(description = "Query the full list of works")]
    fn works(
        context: &Context,
        #[graphql(default = 100, description = "The number of items to return")] limit: Option<i32>,
        #[graphql(default = 0, description = "The number of items to skip")] offset: Option<i32>,
        #[graphql(
            default = "".to_string(),
            description = "A query string to search. This argument is a test, do not rely on it. At present it simply searches for case insensitive literals on full_title, doi, reference, short_abstract, long_abstract, and landing_page"
        )]
        filter: Option<String>,
        #[graphql(
            default = WorkOrderBy::default(),
            description = "The order in which to sort the results"
        )]
        order: Option<WorkOrderBy>,
        #[graphql(
            default = vec![],
            description = "If set, only shows results connected to publishers with these IDs"
        )]
        publishers: Option<Vec<Uuid>>,
        #[graphql(
            default = vec![],
            description = "Specific types to filter by",
        )]
        work_types: Option<Vec<WorkType>>,
        #[graphql(description = "(deprecated) A specific status to filter by")] work_status: Option<
            WorkStatus,
        >,
        #[graphql(
            default = vec![],
            description = "Specific statuses to filter by"
        )]
        work_statuses: Option<Vec<WorkStatus>>,
        #[graphql(
            description = "Only show results with a publication date either before (less than) or after (greater than) the specified timestamp"
        )]
        publication_date: Option<TimeExpression>,
        #[graphql(
            description = "Only show results updated either before (less than) or after (greater than) the specified timestamp"
        )]
        updated_at_with_relations: Option<TimeExpression>,
    ) -> FieldResult<Vec<Work>> {
        let mut statuses = work_statuses.unwrap_or_default();
        if let Some(status) = work_status {
            statuses.push(status);
        }
        Work::all(
            &context.db,
            limit.unwrap_or_default(),
            offset.unwrap_or_default(),
            filter,
            order.unwrap_or_default(),
            publishers.unwrap_or_default(),
            None,
            None,
            work_types.unwrap_or_default(),
            statuses,
            publication_date,
            updated_at_with_relations,
        )
        .map_err(|e| e.into())
    }

    #[graphql(description = "Query a single work using its ID")]
    fn work(
        context: &Context,
        #[graphql(description = "Thoth work ID to search on")] work_id: Uuid,
    ) -> FieldResult<Work> {
        Work::from_id(&context.db, &work_id).map_err(|e| e.into())
    }

    #[graphql(description = "Query a single work using its DOI")]
    fn work_by_doi(
        context: &Context,
        #[graphql(description = "Work DOI to search on")] doi: Doi,
    ) -> FieldResult<Work> {
        Work::from_doi(&context.db, doi, vec![]).map_err(|e| e.into())
    }

    #[allow(clippy::too_many_arguments)]
    #[graphql(description = "Get the total number of works")]
    fn work_count(
        context: &Context,
        #[graphql(
            default = "".to_string(),
            description = "A query string to search. This argument is a test, do not rely on it. At present it simply searches for case insensitive literals on full_title, doi, reference, short_abstract, long_abstract, and landing_page",
        )]
        filter: Option<String>,
        #[graphql(
            default = vec![],
            description = "If set, only shows results connected to publishers with these IDs",
        )]
        publishers: Option<Vec<Uuid>>,
        #[graphql(
            default = vec![],
            description = "Specific types to filter by",
        )]
        work_types: Option<Vec<WorkType>>,
        #[graphql(description = "(deprecated) A specific status to filter by")] work_status: Option<
            WorkStatus,
        >,
        #[graphql(
            default = vec![],
            description = "Specific statuses to filter by"
        )]
        work_statuses: Option<Vec<WorkStatus>>,
        #[graphql(
            description = "Only show results with a publication date either before (less than) or after (greater than) the specified timestamp"
        )]
        publication_date: Option<TimeExpression>,
        #[graphql(
            description = "Only show results updated either before (less than) or after (greater than) the specified timestamp"
        )]
        updated_at_with_relations: Option<TimeExpression>,
    ) -> FieldResult<i32> {
        let mut statuses = work_statuses.unwrap_or_default();
        if let Some(status) = work_status {
            statuses.push(status);
        }
        Work::count(
            &context.db,
            filter,
            publishers.unwrap_or_default(),
            work_types.unwrap_or_default(),
            statuses,
            publication_date,
            updated_at_with_relations,
        )
        .map_err(|e| e.into())
    }

    #[allow(clippy::too_many_arguments)]
    #[graphql(description = "Query the full list of books (a subset of the full list of works)")]
    fn books(
        context: &Context,
        #[graphql(default = 100, description = "The number of items to return")] limit: Option<i32>,
        #[graphql(default = 0, description = "The number of items to skip")] offset: Option<i32>,
        #[graphql(
            default = "".to_string(),
            description = "A query string to search. This argument is a test, do not rely on it. At present it simply searches for case insensitive literals on full_title, doi, reference, short_abstract, long_abstract, and landing_page"
        )]
        filter: Option<String>,
        #[graphql(
            default = WorkOrderBy::default(),
            description = "The order in which to sort the results"
        )]
        order: Option<WorkOrderBy>,
        #[graphql(
            default = vec![],
            description = "If set, only shows results connected to publishers with these IDs"
        )]
        publishers: Option<Vec<Uuid>>,
        #[graphql(description = "(deprecated) A specific status to filter by")] work_status: Option<
            WorkStatus,
        >,
        #[graphql(
            default = vec![],
            description = "Specific statuses to filter by"
        )]
        work_statuses: Option<Vec<WorkStatus>>,
        #[graphql(
            description = "Only show results with a publication date either before (less than) or after (greater than) the specified timestamp"
        )]
        publication_date: Option<TimeExpression>,
        #[graphql(
            description = "Only show results updated either before (less than) or after (greater than) the specified timestamp"
        )]
        updated_at_with_relations: Option<TimeExpression>,
    ) -> FieldResult<Vec<Work>> {
        let mut statuses = work_statuses.unwrap_or_default();
        if let Some(status) = work_status {
            statuses.push(status);
        }
        Work::all(
            &context.db,
            limit.unwrap_or_default(),
            offset.unwrap_or_default(),
            filter,
            order.unwrap_or_default(),
            publishers.unwrap_or_default(),
            None,
            None,
            vec![
                WorkType::Monograph,
                WorkType::EditedBook,
                WorkType::Textbook,
                WorkType::JournalIssue,
            ],
            statuses,
            publication_date,
            updated_at_with_relations,
        )
        .map_err(|e| e.into())
    }

    #[graphql(description = "Query a single book using its DOI")]
    fn book_by_doi(
        context: &Context,
        #[graphql(description = "Book DOI to search on")] doi: Doi,
    ) -> FieldResult<Work> {
        Work::from_doi(
            &context.db,
            doi,
            vec![
                WorkType::Monograph,
                WorkType::EditedBook,
                WorkType::Textbook,
                WorkType::JournalIssue,
            ],
        )
        .map_err(|e| e.into())
    }

    #[graphql(
        description = "Get the total number of books (a subset of the total number of works)"
    )]
    fn book_count(
        context: &Context,
        #[graphql(
            default = "".to_string(),
            description = "A query string to search. This argument is a test, do not rely on it. At present it simply searches for case insensitive literals on full_title, doi, reference, short_abstract, long_abstract, and landing_page"
        )]
        filter: Option<String>,
        #[graphql(
            default = vec![],
            description = "If set, only shows results connected to publishers with these IDs"
        )]
        publishers: Option<Vec<Uuid>>,
        #[graphql(description = "(deprecated) A specific status to filter by")] work_status: Option<
            WorkStatus,
        >,
        #[graphql(
            default = vec![],
            description = "Specific statuses to filter by"
        )]
        work_statuses: Option<Vec<WorkStatus>>,
        #[graphql(
            description = "Only show results with a publication date either before (less than) or after (greater than) the specified timestamp"
        )]
        publication_date: Option<TimeExpression>,
        #[graphql(
            description = "Only show results updated either before (less than) or after (greater than) the specified timestamp"
        )]
        updated_at_with_relations: Option<TimeExpression>,
    ) -> FieldResult<i32> {
        let mut statuses = work_statuses.unwrap_or_default();
        if let Some(status) = work_status {
            statuses.push(status);
        }
        Work::count(
            &context.db,
            filter,
            publishers.unwrap_or_default(),
            vec![
                WorkType::Monograph,
                WorkType::EditedBook,
                WorkType::Textbook,
                WorkType::JournalIssue,
            ],
            statuses,
            publication_date,
            updated_at_with_relations,
        )
        .map_err(|e| e.into())
    }

    #[allow(clippy::too_many_arguments)]
    #[graphql(description = "Query the full list of chapters (a subset of the full list of works)")]
    fn chapters(
        context: &Context,
        #[graphql(default = 100, description = "The number of items to return")] limit: Option<i32>,
        #[graphql(default = 0, description = "The number of items to skip")] offset: Option<i32>,
        #[graphql(
            default = "".to_string(),
            description = "A query string to search. This argument is a test, do not rely on it. At present it simply searches for case insensitive literals on full_title, doi, reference, short_abstract, long_abstract, and landing_page"
        )]
        filter: Option<String>,
        #[graphql(
            default = WorkOrderBy::default(),
            description = "The order in which to sort the results"
        )]
        order: Option<WorkOrderBy>,
        #[graphql(
            default = vec![],
            description = "If set, only shows results connected to publishers with these IDs"
        )]
        publishers: Option<Vec<Uuid>>,
        #[graphql(description = "(deprecated) A specific status to filter by")] work_status: Option<
            WorkStatus,
        >,
        #[graphql(
            default = vec![],
            description = "Specific statuses to filter by"
        )]
        work_statuses: Option<Vec<WorkStatus>>,
        #[graphql(
            description = "Only show results with a publication date either before (less than) or after (greater than) the specified timestamp"
        )]
        publication_date: Option<TimeExpression>,
        #[graphql(
            description = "Only show results updated either before (less than) or after (greater than) the specified timestamp"
        )]
        updated_at_with_relations: Option<TimeExpression>,
    ) -> FieldResult<Vec<Work>> {
        let mut statuses = work_statuses.unwrap_or_default();
        if let Some(status) = work_status {
            statuses.push(status);
        }
        Work::all(
            &context.db,
            limit.unwrap_or_default(),
            offset.unwrap_or_default(),
            filter,
            order.unwrap_or_default(),
            publishers.unwrap_or_default(),
            None,
            None,
            vec![WorkType::BookChapter],
            statuses,
            publication_date,
            updated_at_with_relations,
        )
        .map_err(|e| e.into())
    }

    #[graphql(description = "Query a single chapter using its DOI")]
    fn chapter_by_doi(
        context: &Context,
        #[graphql(description = "Chapter DOI to search on")] doi: Doi,
    ) -> FieldResult<Work> {
        Work::from_doi(&context.db, doi, vec![WorkType::BookChapter]).map_err(|e| e.into())
    }

    #[graphql(
        description = "Get the total number of chapters (a subset of the total number of works)"
    )]
    fn chapter_count(
        context: &Context,
        #[graphql(
            default = "".to_string(),
            description = "A query string to search. This argument is a test, do not rely on it. At present it simply searches for case insensitive literals on full_title, doi, reference, short_abstract, long_abstract, and landing_page"
        )]
        filter: Option<String>,
        #[graphql(
            default = vec![],
            description = "If set, only shows results connected to publishers with these IDs"
        )]
        publishers: Option<Vec<Uuid>>,
        #[graphql(description = "(deprecated) A specific status to filter by")] work_status: Option<
            WorkStatus,
        >,
        #[graphql(
            default = vec![],
            description = "Specific statuses to filter by"
        )]
        work_statuses: Option<Vec<WorkStatus>>,
        #[graphql(
            description = "Only show results with a publication date either before (less than) or after (greater than) the specified timestamp"
        )]
        publication_date: Option<TimeExpression>,
        #[graphql(
            description = "Only show results updated either before (less than) or after (greater than) the specified timestamp"
        )]
        updated_at_with_relations: Option<TimeExpression>,
    ) -> FieldResult<i32> {
        let mut statuses = work_statuses.unwrap_or_default();
        if let Some(status) = work_status {
            statuses.push(status);
        }
        Work::count(
            &context.db,
            filter,
            publishers.unwrap_or_default(),
            vec![WorkType::BookChapter],
            statuses,
            publication_date,
            updated_at_with_relations,
        )
        .map_err(|e| e.into())
    }

    #[graphql(description = "Query the full list of publications")]
    fn publications(
        context: &Context,
        #[graphql(default = 100, description = "The number of items to return")] limit: Option<i32>,
        #[graphql(default = 0, description = "The number of items to skip")] offset: Option<i32>,
        #[graphql(
            default = "".to_string(),
            description = "A query string to search. This argument is a test, do not rely on it. At present it simply searches for case insensitive literals on isbn"
        )]
        filter: Option<String>,
        #[graphql(
            default = PublicationOrderBy::default(),
            description = "The order in which to sort the results"
        )]
        order: Option<PublicationOrderBy>,
        #[graphql(
            default = vec![],
            description = "If set, only shows results connected to publishers with these IDs"
        )]
        publishers: Option<Vec<Uuid>>,
        #[graphql(
            default = vec![],
            description = "Specific types to filter by",
        )]
        publication_types: Option<Vec<PublicationType>>,
    ) -> FieldResult<Vec<Publication>> {
        Publication::all(
            &context.db,
            limit.unwrap_or_default(),
            offset.unwrap_or_default(),
            filter,
            order.unwrap_or_default(),
            publishers.unwrap_or_default(),
            None,
            None,
            publication_types.unwrap_or_default(),
            vec![],
            None,
            None,
        )
        .map_err(|e| e.into())
    }

    #[graphql(description = "Query a single publication using its ID")]
    fn publication(
        context: &Context,
        #[graphql(description = "Thoth publication ID to search on")] publication_id: Uuid,
    ) -> FieldResult<Publication> {
        Publication::from_id(&context.db, &publication_id).map_err(|e| e.into())
    }

    #[graphql(description = "Get the total number of publications")]
    fn publication_count(
        context: &Context,
        #[graphql(
            default = "".to_string(),
            description = "A query string to search. This argument is a test, do not rely on it. At present it simply searches for case insensitive literals on isbn"
        )]
        filter: Option<String>,
        #[graphql(
            default = vec![],
            description = "If set, only shows results connected to publishers with these IDs"
        )]
        publishers: Option<Vec<Uuid>>,
        #[graphql(
            default = vec![],
            description = "Specific types to filter by",
        )]
        publication_types: Option<Vec<PublicationType>>,
    ) -> FieldResult<i32> {
        Publication::count(
            &context.db,
            filter,
            publishers.unwrap_or_default(),
            publication_types.unwrap_or_default(),
            vec![],
            None,
            None,
        )
        .map_err(|e| e.into())
    }

    #[graphql(description = "Query the full list of publishers")]
    fn publishers(
        context: &Context,
        #[graphql(default = 100, description = "The number of items to return")] limit: Option<i32>,
        #[graphql(default = 0, description = "The number of items to skip")] offset: Option<i32>,
        #[graphql(
            default = "".to_string(),
            description = "A query string to search. This argument is a test, do not rely on it. At present it simply searches for case insensitive literals on publisher_name and publisher_shortname"
        )]
        filter: Option<String>,
        #[graphql(
            default = PublisherOrderBy::default(),
            description = "The order in which to sort the results"
        )]
        order: Option<PublisherOrderBy>,
        #[graphql(
            default = vec![],
            description = "If set, only shows results connected to publishers with these IDs"
        )]
        publishers: Option<Vec<Uuid>>,
    ) -> FieldResult<Vec<Publisher>> {
        Publisher::all(
            &context.db,
            limit.unwrap_or_default(),
            offset.unwrap_or_default(),
            filter,
            order.unwrap_or_default(),
            publishers.unwrap_or_default(),
            None,
            None,
            vec![],
            vec![],
            None,
            None,
        )
        .map_err(|e| e.into())
    }

    #[graphql(description = "Query a single publisher using its ID")]
    fn publisher(
        context: &Context,
        #[graphql(description = "Thoth publisher ID to search on")] publisher_id: Uuid,
    ) -> FieldResult<Publisher> {
        Publisher::from_id(&context.db, &publisher_id).map_err(|e| e.into())
    }

    #[graphql(description = "Get the total number of publishers")]
    fn publisher_count(
        context: &Context,
        #[graphql(
            default = "".to_string(),
            description = "A query string to search. This argument is a test, do not rely on it. At present it simply searches for case insensitive literals on publisher_name and publisher_shortname"
        )]
        filter: Option<String>,
        #[graphql(
            default = vec![],
            description = "If set, only shows results connected to publishers with these IDs"
        )]
        publishers: Option<Vec<Uuid>>,
    ) -> FieldResult<i32> {
        Publisher::count(
            &context.db,
            filter,
            publishers.unwrap_or_default(),
            vec![],
            vec![],
            None,
            None,
        )
        .map_err(|e| e.into())
    }

    #[graphql(description = "Query the full list of imprints")]
    fn imprints(
        context: &Context,
        #[graphql(default = 100, description = "The number of items to return")] limit: Option<i32>,
        #[graphql(default = 0, description = "The number of items to skip")] offset: Option<i32>,
        #[graphql(
            default = "".to_string(),
            description = "A query string to search. This argument is a test, do not rely on it. At present it simply searches for case insensitive literals on imprint_name and imprint_url"
        )]
        filter: Option<String>,
        #[graphql(
            default = ImprintOrderBy::default(),
            description = "The order in which to sort the results"
        )]
        order: Option<ImprintOrderBy>,
        #[graphql(
            default = vec![],
            description = "If set, only shows results connected to publishers with these IDs"
        )]
        publishers: Option<Vec<Uuid>>,
    ) -> FieldResult<Vec<Imprint>> {
        Imprint::all(
            &context.db,
            limit.unwrap_or_default(),
            offset.unwrap_or_default(),
            filter,
            order.unwrap_or_default(),
            publishers.unwrap_or_default(),
            None,
            None,
            vec![],
            vec![],
            None,
            None,
        )
        .map_err(|e| e.into())
    }

    #[graphql(description = "Query a single imprint using its ID")]
    fn imprint(
        context: &Context,
        #[graphql(description = "Thoth imprint ID to search on")] imprint_id: Uuid,
    ) -> FieldResult<Imprint> {
        Imprint::from_id(&context.db, &imprint_id).map_err(|e| e.into())
    }

    #[graphql(description = "Get the total number of imprints")]
    fn imprint_count(
        context: &Context,
        #[graphql(
            default = "".to_string(),
            description = "A query string to search. This argument is a test, do not rely on it. At present it simply searches for case insensitive literals on imprint_name and imprint_url"
        )]
        filter: Option<String>,
        #[graphql(
            default = vec![],
            description = "If set, only shows results connected to publishers with these IDs"
        )]
        publishers: Option<Vec<Uuid>>,
    ) -> FieldResult<i32> {
        Imprint::count(
            &context.db,
            filter,
            publishers.unwrap_or_default(),
            vec![],
            vec![],
            None,
            None,
        )
        .map_err(|e| e.into())
    }

    #[graphql(description = "Query the full list of contributors")]
    fn contributors(
        context: &Context,
        #[graphql(default = 100, description = "The number of items to return")] limit: Option<i32>,
        #[graphql(default = 0, description = "The number of items to skip")] offset: Option<i32>,
        #[graphql(
            default = "".to_string(),
            description = "A query string to search. This argument is a test, do not rely on it. At present it simply searches for case insensitive literals on full_name, last_name and orcid"
        )]
        filter: Option<String>,
        #[graphql(
            default = ContributorOrderBy::default(),
            description = "The order in which to sort the results"
        )]
        order: Option<ContributorOrderBy>,
    ) -> FieldResult<Vec<Contributor>> {
        Contributor::all(
            &context.db,
            limit.unwrap_or_default(),
            offset.unwrap_or_default(),
            filter,
            order.unwrap_or_default(),
            vec![],
            None,
            None,
            vec![],
            vec![],
            None,
            None,
        )
        .map_err(|e| e.into())
    }

    #[graphql(description = "Query a single contributor using its ID")]
    fn contributor(
        context: &Context,
        #[graphql(description = "Thoth contributor ID to search on")] contributor_id: Uuid,
    ) -> FieldResult<Contributor> {
        Contributor::from_id(&context.db, &contributor_id).map_err(|e| e.into())
    }

    #[graphql(description = "Get the total number of contributors")]
    fn contributor_count(
        context: &Context,
        #[graphql(
            default = "".to_string(),
            description = "A query string to search. This argument is a test, do not rely on it. At present it simply searches for case insensitive literals on full_name, last_name and orcid"
        )]
        filter: Option<String>,
    ) -> FieldResult<i32> {
        Contributor::count(&context.db, filter, vec![], vec![], vec![], None, None)
            .map_err(|e| e.into())
    }

    #[graphql(description = "Query the full list of contributions")]
    fn contributions(
        context: &Context,
        #[graphql(default = 100, description = "The number of items to return")] limit: Option<i32>,
        #[graphql(default = 0, description = "The number of items to skip")] offset: Option<i32>,
        #[graphql(
            default = ContributionOrderBy::default(),
            description = "The order in which to sort the results"
        )]
        order: Option<ContributionOrderBy>,
        #[graphql(
            default = vec![],
            description = "If set, only shows results connected to publishers with these IDs"
        )]
        publishers: Option<Vec<Uuid>>,
        #[graphql(
            default = vec![],
            description = "Specific types to filter by",
        )]
        contribution_types: Option<Vec<ContributionType>>,
    ) -> FieldResult<Vec<Contribution>> {
        Contribution::all(
            &context.db,
            limit.unwrap_or_default(),
            offset.unwrap_or_default(),
            None,
            order.unwrap_or_default(),
            publishers.unwrap_or_default(),
            None,
            None,
            contribution_types.unwrap_or_default(),
            vec![],
            None,
            None,
        )
        .map_err(|e| e.into())
    }

    #[graphql(description = "Query a single contribution using its ID")]
    fn contribution(
        context: &Context,
        #[graphql(description = "Thoth contribution ID to search on")] contribution_id: Uuid,
    ) -> FieldResult<Contribution> {
        Contribution::from_id(&context.db, &contribution_id).map_err(|e| e.into())
    }

    #[graphql(description = "Get the total number of contributions")]
    fn contribution_count(
        context: &Context,
        #[graphql(
            default = vec![],
            description = "Specific types to filter by",
        )]
        contribution_types: Option<Vec<ContributionType>>,
    ) -> FieldResult<i32> {
        Contribution::count(
            &context.db,
            None,
            vec![],
            contribution_types.unwrap_or_default(),
            vec![],
            None,
            None,
        )
        .map_err(|e| e.into())
    }

    #[graphql(description = "Query the full list of series")]
    fn serieses(
        context: &Context,
        #[graphql(default = 100, description = "The number of items to return")] limit: Option<i32>,
        #[graphql(default = 0, description = "The number of items to skip")] offset: Option<i32>,
        #[graphql(
            default = "".to_string(),
            description = "A query string to search. This argument is a test, do not rely on it. At present it simply searches for case insensitive literals on series_name, issn_print, issn_digital, series_url and series_description"
        )]
        filter: Option<String>,
        #[graphql(
            default = SeriesOrderBy::default(),
            description = "The order in which to sort the results"
        )]
        order: Option<SeriesOrderBy>,
        #[graphql(
            default = vec![],
            description = "If set, only shows results connected to publishers with these IDs"
        )]
        publishers: Option<Vec<Uuid>>,
        #[graphql(
            default = vec![],
            description = "Specific types to filter by",
        )]
        series_types: Option<Vec<SeriesType>>,
    ) -> FieldResult<Vec<Series>> {
        Series::all(
            &context.db,
            limit.unwrap_or_default(),
            offset.unwrap_or_default(),
            filter,
            order.unwrap_or_default(),
            publishers.unwrap_or_default(),
            None,
            None,
            series_types.unwrap_or_default(),
            vec![],
            None,
            None,
        )
        .map_err(|e| e.into())
    }

    #[graphql(description = "Query a single series using its ID")]
    fn series(
        context: &Context,
        #[graphql(description = "Thoth series ID to search on")] series_id: Uuid,
    ) -> FieldResult<Series> {
        Series::from_id(&context.db, &series_id).map_err(|e| e.into())
    }

    #[graphql(description = "Get the total number of series")]
    fn series_count(
        context: &Context,
        #[graphql(
            default = "".to_string(),
            description = "A query string to search. This argument is a test, do not rely on it. At present it simply searches for case insensitive literals on series_name, issn_print, issn_digital, series_url and series_description"
        )]
        filter: Option<String>,
        #[graphql(
            default = vec![],
            description = "If set, only shows results connected to publishers with these IDs"
        )]
        publishers: Option<Vec<Uuid>>,
        #[graphql(
            default = vec![],
            description = "Specific types to filter by",
        )]
        series_types: Option<Vec<SeriesType>>,
    ) -> FieldResult<i32> {
        Series::count(
            &context.db,
            filter,
            publishers.unwrap_or_default(),
            series_types.unwrap_or_default(),
            vec![],
            None,
            None,
        )
        .map_err(|e| e.into())
    }

    #[graphql(description = "Query the full list of issues")]
    fn issues(
        context: &Context,
        #[graphql(default = 100, description = "The number of items to return")] limit: Option<i32>,
        #[graphql(default = 0, description = "The number of items to skip")] offset: Option<i32>,
        #[graphql(
            default = IssueOrderBy::default(),
            description = "The order in which to sort the results"
        )]
        order: Option<IssueOrderBy>,
        #[graphql(
            default = vec![],
            description = "If set, only shows results connected to publishers with these IDs"
        )]
        publishers: Option<Vec<Uuid>>,
    ) -> FieldResult<Vec<Issue>> {
        Issue::all(
            &context.db,
            limit.unwrap_or_default(),
            offset.unwrap_or_default(),
            None,
            order.unwrap_or_default(),
            publishers.unwrap_or_default(),
            None,
            None,
            vec![],
            vec![],
            None,
            None,
        )
        .map_err(|e| e.into())
    }

    #[graphql(description = "Query a single issue using its ID")]
    fn issue(
        context: &Context,
        #[graphql(description = "Thoth issue ID to search on")] issue_id: Uuid,
    ) -> FieldResult<Issue> {
        Issue::from_id(&context.db, &issue_id).map_err(|e| e.into())
    }

    #[graphql(description = "Get the total number of issues")]
    fn issue_count(context: &Context) -> FieldResult<i32> {
        Issue::count(&context.db, None, vec![], vec![], vec![], None, None).map_err(|e| e.into())
    }

    #[allow(clippy::too_many_arguments)]
    #[graphql(description = "Query the full list of languages")]
    fn languages(
        context: &Context,
        #[graphql(default = 100, description = "The number of items to return")] limit: Option<i32>,
        #[graphql(default = 0, description = "The number of items to skip")] offset: Option<i32>,
        #[graphql(
            default = LanguageOrderBy::default(),
            description = "The order in which to sort the results"
        )]
        order: Option<LanguageOrderBy>,
        #[graphql(
            default = vec![],
            description = "If set, only shows results connected to publishers with these IDs"
        )]
        publishers: Option<Vec<Uuid>>,
        #[graphql(
            default = vec![],
            description = "Specific languages to filter by"
        )]
        language_codes: Option<Vec<LanguageCode>>,
        #[graphql(
            description = "(deprecated) A specific relation to filter by"
        )]
        language_relation: Option<LanguageRelation>,
        #[graphql(
            default = vec![],
            description = "Specific relations to filter by"
        )]
        language_relations: Option<Vec<LanguageRelation>>,
    ) -> FieldResult<Vec<Language>> {
        let mut relations = language_relations.unwrap_or_default();
        if let Some(relation) = language_relation {
            relations.push(relation);
        }
        Language::all(
            &context.db,
            limit.unwrap_or_default(),
            offset.unwrap_or_default(),
            None,
            order.unwrap_or_default(),
            publishers.unwrap_or_default(),
            None,
            None,
            language_codes.unwrap_or_default(),
            relations,
            None,
            None,
        )
        .map_err(|e| e.into())
    }

    #[graphql(description = "Query a single language using its ID")]
    fn language(
        context: &Context,
        #[graphql(description = "Thoth language ID to search on")] language_id: Uuid,
    ) -> FieldResult<Language> {
        Language::from_id(&context.db, &language_id).map_err(|e| e.into())
    }

    #[graphql(description = "Get the total number of languages associated to works")]
    fn language_count(
        context: &Context,
        #[graphql(
            default = vec![],
            description = "Specific languages to filter by"
        )]
        language_codes: Option<Vec<LanguageCode>>,
        #[graphql(
            description = "(deprecated) A specific relation to filter by"
        )]
        language_relation: Option<LanguageRelation>,
        #[graphql(
            default = vec![],
            description = "Specific relations to filter by"
        )]
        language_relations: Option<Vec<LanguageRelation>>,
    ) -> FieldResult<i32> {
        let mut relations = language_relations.unwrap_or_default();
        if let Some(relation) = language_relation {
            relations.push(relation);
        }
        Language::count(
            &context.db,
            None,
            vec![],
            language_codes.unwrap_or_default(),
            relations,
            None,
            None,
        )
        .map_err(|e| e.into())
    }

    #[graphql(description = "Query the full list of locations")]
    fn locations(
        context: &Context,
        #[graphql(default = 100, description = "The number of items to return")] limit: Option<i32>,
        #[graphql(default = 0, description = "The number of items to skip")] offset: Option<i32>,
        #[graphql(
            default = LocationOrderBy::default(),
            description = "The order in which to sort the results"
        )]
        order: Option<LocationOrderBy>,
        #[graphql(
            default = vec![],
            description = "If set, only shows results connected to publishers with these IDs"
        )]
        publishers: Option<Vec<Uuid>>,
        #[graphql(
            default = vec![],
            description = "Specific platforms to filter by"
        )]
        location_platforms: Option<Vec<LocationPlatform>>,
    ) -> FieldResult<Vec<Location>> {
        Location::all(
            &context.db,
            limit.unwrap_or_default(),
            offset.unwrap_or_default(),
            None,
            order.unwrap_or_default(),
            publishers.unwrap_or_default(),
            None,
            None,
            location_platforms.unwrap_or_default(),
            vec![],
            None,
            None,
        )
        .map_err(|e| e.into())
    }

    #[graphql(description = "Query a single location using its ID")]
    fn location(
        context: &Context,
        #[graphql(description = "Thoth location ID to search on")] location_id: Uuid,
    ) -> FieldResult<Location> {
        Location::from_id(&context.db, &location_id).map_err(|e| e.into())
    }

    #[graphql(description = "Get the total number of locations associated to works")]
    fn location_count(
        context: &Context,
        #[graphql(
            default = vec![],
            description = "Specific platforms to filter by"
        )]
        location_platforms: Option<Vec<LocationPlatform>>,
    ) -> FieldResult<i32> {
        Location::count(
            &context.db,
            None,
            vec![],
            location_platforms.unwrap_or_default(),
            vec![],
            None,
            None,
        )
        .map_err(|e| e.into())
    }

    #[graphql(description = "Query the full list of prices")]
    fn prices(
        context: &Context,
        #[graphql(default = 100, description = "The number of items to return")] limit: Option<i32>,
        #[graphql(default = 0, description = "The number of items to skip")] offset: Option<i32>,
        #[graphql(
            default = PriceOrderBy::default(),
            description = "The order in which to sort the results"
        )]
        order: Option<PriceOrderBy>,
        #[graphql(
            default = vec![],
            description = "If set, only shows results connected to publishers with these IDs"
        )]
        publishers: Option<Vec<Uuid>>,
        #[graphql(
            default = vec![],
            description = "Specific currencies to filter by"
        )]
        currency_codes: Option<Vec<CurrencyCode>>,
    ) -> FieldResult<Vec<Price>> {
        Price::all(
            &context.db,
            limit.unwrap_or_default(),
            offset.unwrap_or_default(),
            None,
            order.unwrap_or_default(),
            publishers.unwrap_or_default(),
            None,
            None,
            currency_codes.unwrap_or_default(),
            vec![],
            None,
            None,
        )
        .map_err(|e| e.into())
    }

    #[graphql(description = "Query a single price using its ID")]
    fn price(
        context: &Context,
        #[graphql(description = "Thoth price ID to search on")] price_id: Uuid,
    ) -> FieldResult<Price> {
        Price::from_id(&context.db, &price_id).map_err(|e| e.into())
    }

    #[graphql(description = "Get the total number of prices associated to works")]
    fn price_count(
        context: &Context,
        #[graphql(
            default = vec![],
            description = "Specific currencies to filter by"
        )]
        currency_codes: Option<Vec<CurrencyCode>>,
    ) -> FieldResult<i32> {
        Price::count(
            &context.db,
            None,
            vec![],
            currency_codes.unwrap_or_default(),
            vec![],
            None,
            None,
        )
        .map_err(|e| e.into())
    }

    #[graphql(description = "Query the full list of subjects")]
    fn subjects(
        context: &Context,
        #[graphql(default = 100, description = "The number of items to return")] limit: Option<i32>,
        #[graphql(default = 0, description = "The number of items to skip")] offset: Option<i32>,
        #[graphql(
            default = "".to_string(),
            description = "A query string to search. This argument is a test, do not rely on it. At present it simply searches for case insensitive literals on subject_code"
        )]
        filter: Option<String>,
        #[graphql(
            default = SubjectOrderBy::default(),
            description = "The order in which to sort the results"
        )]
        order: Option<SubjectOrderBy>,
        #[graphql(
            default = vec![],
            description = "If set, only shows results connected to publishers with these IDs"
        )]
        publishers: Option<Vec<Uuid>>,
        #[graphql(
            default = vec![],
            description = "Specific types to filter by",
        )]
        subject_types: Option<Vec<SubjectType>>,
    ) -> FieldResult<Vec<Subject>> {
        Subject::all(
            &context.db,
            limit.unwrap_or_default(),
            offset.unwrap_or_default(),
            filter,
            order.unwrap_or_default(),
            publishers.unwrap_or_default(),
            None,
            None,
            subject_types.unwrap_or_default(),
            vec![],
            None,
            None,
        )
        .map_err(|e| e.into())
    }

    #[graphql(description = "Query a single subject using its ID")]
    fn subject(
        context: &Context,
        #[graphql(description = "Thoth subject ID to search on")] subject_id: Uuid,
    ) -> FieldResult<Subject> {
        Subject::from_id(&context.db, &subject_id).map_err(|e| e.into())
    }

    #[graphql(description = "Get the total number of subjects associated to works")]
    fn subject_count(
        context: &Context,
        #[graphql(
            default = "".to_string(),
            description = "A query string to search. This argument is a test, do not rely on it. At present it simply searches for case insensitive literals on subject_code"
        )]
        filter: Option<String>,
        #[graphql(
            default = vec![],
            description = "Specific types to filter by",
        )]
        subject_types: Option<Vec<SubjectType>>,
    ) -> FieldResult<i32> {
        Subject::count(
            &context.db,
            filter,
            vec![],
            subject_types.unwrap_or_default(),
            vec![],
            None,
            None,
        )
        .map_err(|e| e.into())
    }

    #[graphql(description = "Query the full list of institutions")]
    fn institutions(
        context: &Context,
        #[graphql(default = 100, description = "The number of items to return")] limit: Option<i32>,
        #[graphql(default = 0, description = "The number of items to skip")] offset: Option<i32>,
        #[graphql(
            default = "".to_string(),
            description = "A query string to search. This argument is a test, do not rely on it. At present it simply searches for case insensitive literals on institution_name, ror and institution_doi"
        )]
        filter: Option<String>,
        #[graphql(
            default = InstitutionOrderBy::default(),
            description = "The order in which to sort the results"
        )]
        order: Option<InstitutionOrderBy>,
    ) -> FieldResult<Vec<Institution>> {
        Institution::all(
            &context.db,
            limit.unwrap_or_default(),
            offset.unwrap_or_default(),
            filter,
            order.unwrap_or_default(),
            vec![],
            None,
            None,
            vec![],
            vec![],
            None,
            None,
        )
        .map_err(|e| e.into())
    }

    #[graphql(description = "Query a single institution using its ID")]
    fn institution(
        context: &Context,
        #[graphql(description = "Thoth institution ID to search on")] institution_id: Uuid,
    ) -> FieldResult<Institution> {
        Institution::from_id(&context.db, &institution_id).map_err(|e| e.into())
    }

    #[graphql(description = "Get the total number of institutions")]
    fn institution_count(
        context: &Context,
        #[graphql(
            default = "".to_string(),
            description = "A query string to search. This argument is a test, do not rely on it. At present it simply searches for case insensitive literals on institution_name, ror and institution_doi"
        )]
        filter: Option<String>,
    ) -> FieldResult<i32> {
        Institution::count(&context.db, filter, vec![], vec![], vec![], None, None)
            .map_err(|e| e.into())
    }

    #[graphql(description = "Query the full list of fundings")]
    fn fundings(
        context: &Context,
        #[graphql(default = 100, description = "The number of items to return")] limit: Option<i32>,
        #[graphql(default = 0, description = "The number of items to skip")] offset: Option<i32>,
        #[graphql(
            default = FundingOrderBy::default(),
            description = "The order in which to sort the results"
        )]
        order: Option<FundingOrderBy>,
        #[graphql(
            default = vec![],
            description = "If set, only shows results connected to publishers with these IDs"
        )]
        publishers: Option<Vec<Uuid>>,
    ) -> FieldResult<Vec<Funding>> {
        Funding::all(
            &context.db,
            limit.unwrap_or_default(),
            offset.unwrap_or_default(),
            None,
            order.unwrap_or_default(),
            publishers.unwrap_or_default(),
            None,
            None,
            vec![],
            vec![],
            None,
            None,
        )
        .map_err(|e| e.into())
    }

    #[graphql(description = "Query a single funding using its ID")]
    fn funding(
        context: &Context,
        #[graphql(description = "Thoth funding ID to search on")] funding_id: Uuid,
    ) -> FieldResult<Funding> {
        Funding::from_id(&context.db, &funding_id).map_err(|e| e.into())
    }

    #[graphql(description = "Get the total number of funding instances associated to works")]
    fn funding_count(context: &Context) -> FieldResult<i32> {
        Funding::count(&context.db, None, vec![], vec![], vec![], None, None).map_err(|e| e.into())
    }

    #[graphql(description = "Query the full list of affiliations")]
    fn affiliations(
        context: &Context,
        #[graphql(default = 100, description = "The number of items to return")] limit: Option<i32>,
        #[graphql(default = 0, description = "The number of items to skip")] offset: Option<i32>,
        #[graphql(
            default = AffiliationOrderBy::default(),
            description = "The order in which to sort the results"
        )]
        order: Option<AffiliationOrderBy>,
        #[graphql(
            default = vec![],
            description = "If set, only shows results connected to publishers with these IDs"
        )]
        publishers: Option<Vec<Uuid>>,
    ) -> FieldResult<Vec<Affiliation>> {
        Affiliation::all(
            &context.db,
            limit.unwrap_or_default(),
            offset.unwrap_or_default(),
            None,
            order.unwrap_or_default(),
            publishers.unwrap_or_default(),
            None,
            None,
            vec![],
            vec![],
            None,
            None,
        )
        .map_err(|e| e.into())
    }

    #[graphql(description = "Query a single affiliation using its ID")]
    fn affiliation(
        context: &Context,
        #[graphql(description = "Thoth affiliation ID to search on")] affiliation_id: Uuid,
    ) -> FieldResult<Affiliation> {
        Affiliation::from_id(&context.db, &affiliation_id).map_err(|e| e.into())
    }

    #[graphql(description = "Get the total number of affiliations")]
    fn affiliation_count(context: &Context) -> FieldResult<i32> {
        Affiliation::count(&context.db, None, vec![], vec![], vec![], None, None)
            .map_err(|e| e.into())
    }

    #[graphql(description = "Query the full list of references")]
    fn references(
        context: &Context,
        #[graphql(default = 100, description = "The number of items to return")] limit: Option<i32>,
        #[graphql(default = 0, description = "The number of items to skip")] offset: Option<i32>,
        #[graphql(
            default = ReferenceOrderBy::default(),
            description = "The order in which to sort the results"
        )]
        order: Option<ReferenceOrderBy>,
        #[graphql(
            default = vec![],
            description = "If set, only shows results connected to publishers with these IDs"
        )]
        publishers: Option<Vec<Uuid>>,
    ) -> FieldResult<Vec<Reference>> {
        Reference::all(
            &context.db,
            limit.unwrap_or_default(),
            offset.unwrap_or_default(),
            None,
            order.unwrap_or_default(),
            publishers.unwrap_or_default(),
            None,
            None,
            vec![],
            vec![],
            None,
            None,
        )
        .map_err(|e| e.into())
    }

    #[graphql(description = "Query a single reference using its ID")]
    fn reference(
        context: &Context,
        #[graphql(description = "Thoth reference ID to search on")] reference_id: Uuid,
    ) -> FieldResult<Reference> {
        Reference::from_id(&context.db, &reference_id).map_err(|e| e.into())
    }

    #[graphql(description = "Get the total number of references")]
    fn reference_count(context: &Context) -> FieldResult<i32> {
        Reference::count(&context.db, None, vec![], vec![], vec![], None, None)
            .map_err(|e| e.into())
    }

<<<<<<< HEAD
    #[graphql(description = "Query the full list of contacts")]
    fn contacts(
=======
    #[graphql(description = "Query a title by its ID")]
    fn title(
        context: &Context,
        title_id: Uuid,
        markup_format: Option<MarkupFormat>,
    ) -> FieldResult<Title> {
        let mut title = Title::from_id(&context.db, &title_id).map_err(FieldError::from)?;
        let markup = markup_format.unwrap();
        title.title = convert_from_jats(&title.title, markup, ConversionLimit::Title)?;
        if let Some(subtitle) = &title.subtitle {
            title.subtitle = Some(convert_from_jats(subtitle, markup, ConversionLimit::Title)?);
        }
        title.full_title = convert_from_jats(&title.full_title, markup, ConversionLimit::Title)?;
        Ok(title)
    }

    #[graphql(description = "Query the full list of titles")]
    fn titles(
>>>>>>> aa89519d
        context: &Context,
        #[graphql(default = 100, description = "The number of items to return")] limit: Option<i32>,
        #[graphql(default = 0, description = "The number of items to skip")] offset: Option<i32>,
        #[graphql(
<<<<<<< HEAD
            default = ContactOrderBy::default(),
            description = "The order in which to sort the results"
        )]
        order: Option<ContactOrderBy>,
        #[graphql(
            default = vec![],
            description = "If set, only shows results connected to publishers with these IDs"
        )]
        publishers: Option<Vec<Uuid>>,
        #[graphql(
            default = vec![],
            description = "Specific types to filter by",
        )]
        contact_types: Option<Vec<ContactType>>,
    ) -> FieldResult<Vec<Contact>> {
        Contact::all(
            &context.db,
            limit.unwrap_or_default(),
            offset.unwrap_or_default(),
            None,
            order.unwrap_or_default(),
            publishers.unwrap_or_default(),
            None,
            None,
            contact_types.unwrap_or_default(),
=======
            default = "".to_string(),
            description = "A query string to search. This argument is a test, do not rely on it. At present it simply searches for case insensitive literals on title_, subtitle, full_title fields"
        )]
        filter: Option<String>,
        #[graphql(
            default = TitleOrderBy::default(),
            description = "The order in which to sort the results"
        )]
        order: Option<TitleOrderBy>,
        #[graphql(
            default = vec![],
            description = "If set, only shows results with these locale codes"
        )]
        locale_codes: Option<Vec<LocaleCode>>,
        #[graphql(
            default = MarkupFormat::JatsXml,
            description = "If set shows result with this markup format"
        )]
        markup_format: Option<MarkupFormat>,
    ) -> FieldResult<Vec<Title>> {
        let mut titles = Title::all(
            &context.db,
            limit.unwrap_or_default(),
            offset.unwrap_or_default(),
            filter,
            order.unwrap_or_default(),
            vec![],
            None,
            None,
            locale_codes.unwrap_or_default(),
>>>>>>> aa89519d
            vec![],
            None,
            None,
        )
<<<<<<< HEAD
        .map_err(|e| e.into())
    }

    #[graphql(description = "Query a single contact using its ID")]
    fn contact(
        context: &Context,
        #[graphql(description = "Thoth contact ID to search on")] contact_id: Uuid,
    ) -> FieldResult<Contact> {
        Contact::from_id(&context.db, &contact_id).map_err(|e| e.into())
    }

    #[graphql(description = "Get the total number of contacts")]
    fn contact_count(
        context: &Context,
        #[graphql(
            default = vec![],
            description = "Specific types to filter by"
        )]
        contact_types: Option<Vec<ContactType>>,
    ) -> FieldResult<i32> {
        Contact::count(
            &context.db,
            None,
            vec![],
            contact_types.unwrap_or_default(),
=======
        .map_err(FieldError::from)?;

        let markup = markup_format.unwrap();
        for title in &mut titles {
            title.title = convert_from_jats(&title.title, markup, ConversionLimit::Title)?;
            if let Some(subtitle) = &title.subtitle {
                title.subtitle = Some(convert_from_jats(subtitle, markup, ConversionLimit::Title)?);
            }
            title.full_title =
                convert_from_jats(&title.full_title, markup, ConversionLimit::Title)?;
        }
        Ok(titles)
    }

    #[graphql(description = "Query an abstract by its ID")]
    fn r#abstract(
        context: &Context,
        abstract_id: Uuid,
        #[graphql(
            default = MarkupFormat::JatsXml,
            description = "If set shows results with this markup format"
        )]
        markup_format: Option<MarkupFormat>,
    ) -> FieldResult<Abstract> {
        let mut r#abstract =
            Abstract::from_id(&context.db, &abstract_id).map_err(FieldError::from)?;
        r#abstract.content = convert_from_jats(
            &r#abstract.content,
            markup_format.unwrap(),
            ConversionLimit::Abstract,
        )?;
        Ok(r#abstract)
    }

    #[allow(clippy::too_many_arguments)]
    #[graphql(description = "Query the full list of abstracts")]
    fn abstracts(
        context: &Context,
        #[graphql(default = 100, description = "The number of items to return")] limit: Option<i32>,
        #[graphql(default = 0, description = "The number of items to skip")] offset: Option<i32>,
        #[graphql(
            default = "".to_string(),
            description = "A query string to search. This argument is a test, do not rely on it. At present it simply searches for case insensitive literals on content fields"
        )]
        filter: Option<String>,
        #[graphql(
            default = AbstractOrderBy::default(),
            description = "The order in which to sort the results"
        )]
        order: Option<AbstractOrderBy>,
        #[graphql(
            default = vec![],
            description = "If set only shows results with these locale codes"
        )]
        locale_codes: Option<Vec<LocaleCode>>,
        #[graphql(
            default = MarkupFormat::JatsXml,
            description = "If set shows result with this markup format"
        )]
        markup_format: Option<MarkupFormat>,
    ) -> FieldResult<Vec<Abstract>> {
        let mut abstracts = Abstract::all(
            &context.db,
            limit.unwrap_or_default(),
            offset.unwrap_or_default(),
            filter,
            order.unwrap_or_default(),
            vec![],
            None,
            None,
            locale_codes.unwrap_or_default(),
            vec![],
            None,
            None,
        )
        .map_err(FieldError::from)?;

        for r#abstract in &mut abstracts {
            r#abstract.content = convert_from_jats(
                &r#abstract.content,
                markup_format.unwrap(),
                ConversionLimit::Abstract,
            )?;
        }

        Ok(abstracts)
    }

    #[graphql(description = "Query an biography by it's ID")]
    fn biography(
        context: &Context,
        biography_id: Uuid,
        #[graphql(
            default = MarkupFormat::JatsXml,
            description = "If set shows result with this markup format"
        )]
        markup_format: Option<MarkupFormat>,
    ) -> FieldResult<Biography> {
        let mut biography =
            Biography::from_id(&context.db, &biography_id).map_err(FieldError::from)?;
        biography.content = convert_from_jats(
            &biography.content,
            markup_format.unwrap(),
            ConversionLimit::Biography,
        )?;
        Ok(biography)
    }

    #[allow(clippy::too_many_arguments)]
    #[graphql(description = "Query biographies by work ID")]
    fn biographies(
        context: &Context,
        #[graphql(default = 100, description = "The number of items to return")] limit: Option<i32>,
        #[graphql(default = 0, description = "The number of items to skip")] offset: Option<i32>,
        #[graphql(
            default = "".to_string(),
            description = "A query string to search. This argument is a test, do not rely on it. At present it simply searches for case insensitive literals on content fields"
        )]
        filter: Option<String>,
        #[graphql(
            default = BiographyOrderBy::default(),
            description = "The order in which to sort the results"
        )]
        order: Option<BiographyOrderBy>,
        #[graphql(
            default = vec![],
            description = "If set, only shows results with these locale codes"
        )]
        locale_codes: Option<Vec<LocaleCode>>,
        #[graphql(
            default = MarkupFormat::JatsXml,
            description = "If set shows result with this markup format"
        )]
        markup_format: Option<MarkupFormat>,
    ) -> FieldResult<Vec<Biography>> {
        let mut biographies = Biography::all(
            &context.db,
            limit.unwrap_or_default(),
            offset.unwrap_or_default(),
            filter,
            order.unwrap_or_default(),
            vec![],
            None,
            None,
            locale_codes.unwrap_or_default(),
>>>>>>> aa89519d
            vec![],
            None,
            None,
        )
<<<<<<< HEAD
        .map_err(|e| e.into())
=======
        .map_err(FieldError::from)?;

        for biography in &mut biographies {
            biography.content = convert_from_jats(
                &biography.content,
                markup_format.unwrap(),
                ConversionLimit::Biography,
            )?;
        }

        Ok(biographies)
>>>>>>> aa89519d
    }
}

pub struct MutationRoot;

#[juniper::graphql_object(Context = Context)]
impl MutationRoot {
    #[graphql(description = "Create a new work with the specified values")]
    fn create_work(
        context: &Context,
        #[graphql(description = "Values for work to be created")] data: NewWork,
    ) -> FieldResult<Work> {
        context.token.jwt.as_ref().ok_or(ThothError::Unauthorised)?;
        context
            .account_access
            .can_edit(publisher_id_from_imprint_id(&context.db, data.imprint_id)?)?;

        data.validate()?;

        Work::create(&context.db, &data).map_err(|e| e.into())
    }

    #[graphql(description = "Create a new publisher with the specified values")]
    fn create_publisher(
        context: &Context,
        #[graphql(description = "Values for publisher to be created")] data: NewPublisher,
    ) -> FieldResult<Publisher> {
        context.token.jwt.as_ref().ok_or(ThothError::Unauthorised)?;
        // Only superusers can create new publishers - NewPublisher has no ID field
        if !context.account_access.is_superuser {
            return Err(ThothError::Unauthorised.into());
        }

        Publisher::create(&context.db, &data).map_err(|e| e.into())
    }

    #[graphql(description = "Create a new imprint with the specified values")]
    fn create_imprint(
        context: &Context,
        #[graphql(description = "Values for imprint to be created")] data: NewImprint,
    ) -> FieldResult<Imprint> {
        context.token.jwt.as_ref().ok_or(ThothError::Unauthorised)?;
        context.account_access.can_edit(data.publisher_id)?;

        Imprint::create(&context.db, &data).map_err(|e| e.into())
    }

    #[graphql(description = "Create a new contributor with the specified values")]
    fn create_contributor(
        context: &Context,
        #[graphql(description = "Values for contributor to be created")] data: NewContributor,
    ) -> FieldResult<Contributor> {
        context.token.jwt.as_ref().ok_or(ThothError::Unauthorised)?;
        Contributor::create(&context.db, &data).map_err(|e| e.into())
    }

    #[graphql(description = "Create a new contribution with the specified values")]
    fn create_contribution(
        context: &Context,
        #[graphql(description = "Values for contribution to be created")] data: NewContribution,
    ) -> FieldResult<Contribution> {
        context.token.jwt.as_ref().ok_or(ThothError::Unauthorised)?;
        context
            .account_access
            .can_edit(publisher_id_from_work_id(&context.db, data.work_id)?)?;

        Contribution::create(&context.db, &data).map_err(|e| e.into())
    }

    #[graphql(description = "Create a new publication with the specified values")]
    fn create_publication(
        context: &Context,
        #[graphql(description = "Values for publication to be created")] data: NewPublication,
    ) -> FieldResult<Publication> {
        context.token.jwt.as_ref().ok_or(ThothError::Unauthorised)?;
        context
            .account_access
            .can_edit(publisher_id_from_work_id(&context.db, data.work_id)?)?;

        data.validate(&context.db)?;

        Publication::create(&context.db, &data).map_err(|e| e.into())
    }

    #[graphql(description = "Create a new series with the specified values")]
    fn create_series(
        context: &Context,
        #[graphql(description = "Values for series to be created")] data: NewSeries,
    ) -> FieldResult<Series> {
        context.token.jwt.as_ref().ok_or(ThothError::Unauthorised)?;
        context
            .account_access
            .can_edit(publisher_id_from_imprint_id(&context.db, data.imprint_id)?)?;

        Series::create(&context.db, &data).map_err(|e| e.into())
    }

    #[graphql(description = "Create a new issue with the specified values")]
    fn create_issue(
        context: &Context,
        #[graphql(description = "Values for issue to be created")] data: NewIssue,
    ) -> FieldResult<Issue> {
        context.token.jwt.as_ref().ok_or(ThothError::Unauthorised)?;
        context
            .account_access
            .can_edit(publisher_id_from_work_id(&context.db, data.work_id)?)?;

        data.imprints_match(&context.db)?;

        Issue::create(&context.db, &data).map_err(|e| e.into())
    }

    #[graphql(description = "Create a new language with the specified values")]
    fn create_language(
        context: &Context,
        #[graphql(description = "Values for language to be created")] data: NewLanguage,
    ) -> FieldResult<Language> {
        context.token.jwt.as_ref().ok_or(ThothError::Unauthorised)?;
        context
            .account_access
            .can_edit(publisher_id_from_work_id(&context.db, data.work_id)?)?;

        Language::create(&context.db, &data).map_err(|e| e.into())
    }

    #[graphql(description = "Create a new title with the specified values")]
    fn create_title(
        context: &Context,
        #[graphql(description = "The markup format of the title")] markup_format: Option<
            MarkupFormat,
        >,
        #[graphql(description = "Values for title to be created")] data: NewTitle,
    ) -> FieldResult<Title> {
        context.token.jwt.as_ref().ok_or(ThothError::Unauthorised)?;
        context
            .account_access
            .can_edit(publisher_id_from_work_id(&context.db, data.work_id)?)?;

        let has_canonical_title = Work::from_id(&context.db, &data.work_id)?
            .title(context)
            .is_ok();

        if has_canonical_title && data.canonical {
            return Err(ThothError::CanonicalTitleExistsError.into());
        }

        let mut data = data.clone();

        let markup = markup_format.unwrap();
        data.title = convert_to_jats(data.title, markup, ConversionLimit::Title)?;
        data.subtitle = data
            .subtitle
            .map(|subtitle_content| {
                convert_to_jats(subtitle_content, markup, ConversionLimit::Title)
            })
            .transpose()?;
        data.full_title = convert_to_jats(data.full_title, markup, ConversionLimit::Title)?;

        Title::create(&context.db, &data).map_err(|e| e.into())
    }

    #[graphql(description = "Create a new abstract with the specified values")]
    fn create_abstract(
        context: &Context,
        #[graphql(description = "The markup format of the abstract")] markup_format: Option<
            MarkupFormat,
        >,
        #[graphql(description = "Values for abstract to be created")] data: NewAbstract,
    ) -> FieldResult<Abstract> {
        context.token.jwt.as_ref().ok_or(ThothError::Unauthorised)?;
        context
            .account_access
            .can_edit(publisher_id_from_work_id(&context.db, data.work_id)?)?;

        let has_canonical_abstract = Abstract::all(
            &context.db,
            1,
            0,
            None,
            AbstractOrderBy::default(),
            vec![],
            Some(data.work_id),
            None,
            vec![],
            vec![],
            None,
            None,
        )?
        .iter()
        .any(|abstract_item| abstract_item.canonical);

        if has_canonical_abstract && data.canonical {
            return Err(ThothError::CanonicalAbstractExistsError.into());
        }

        let mut data = data.clone();
        data.content = convert_to_jats(
            data.content,
            markup_format.unwrap(),
            ConversionLimit::Abstract,
        )?;

        if data.abstract_type == AbstractType::Short
            && data.content.len() > MAX_SHORT_ABSTRACT_CHAR_LIMIT as usize
        {
            return Err(ThothError::ShortAbstractLimitExceedError.into());
        };

        Abstract::create(&context.db, &data).map_err(|e| e.into())
    }

    #[graphql(description = "Create a new biography with the specified values")]
    fn create_biography(
        context: &Context,
        #[graphql(description = "The markup format of the biography")] markup_format: Option<
            MarkupFormat,
        >,
        #[graphql(description = "Values for biography to be created")] data: NewBiography,
    ) -> FieldResult<Biography> {
        context.token.jwt.as_ref().ok_or(ThothError::Unauthorised)?;
        context
            .account_access
            .can_edit(publisher_id_from_contribution_id(
                &context.db,
                data.contribution_id,
            )?)?;

        let has_canonical_biography = Biography::all(
            &context.db,
            0,
            0,
            None,
            BiographyOrderBy::default(),
            vec![],
            None,
            Some(data.contribution_id),
            vec![],
            vec![],
            None,
            None,
        )?
        .iter()
        .any(|biography_item| biography_item.canonical);

        if has_canonical_biography && data.canonical {
            return Err(ThothError::CanonicalBiographyExistsError.into());
        }

        let mut data = data.clone();
        data.content = convert_to_jats(
            data.content,
            markup_format.unwrap(),
            ConversionLimit::Biography,
        )?;

        Biography::create(&context.db, &data).map_err(|e| e.into())
    }

    #[graphql(description = "Create a new institution with the specified values")]
    fn create_institution(
        context: &Context,
        #[graphql(description = "Values for institution to be created")] data: NewInstitution,
    ) -> FieldResult<Institution> {
        context.token.jwt.as_ref().ok_or(ThothError::Unauthorised)?;
        Institution::create(&context.db, &data).map_err(|e| e.into())
    }

    #[graphql(description = "Create a new funding with the specified values")]
    fn create_funding(
        context: &Context,
        #[graphql(description = "Values for funding to be created")] data: NewFunding,
    ) -> FieldResult<Funding> {
        context.token.jwt.as_ref().ok_or(ThothError::Unauthorised)?;
        context
            .account_access
            .can_edit(publisher_id_from_work_id(&context.db, data.work_id)?)?;

        Funding::create(&context.db, &data).map_err(|e| e.into())
    }

    #[graphql(description = "Create a new location with the specified values")]
    fn create_location(
        context: &Context,
        #[graphql(description = "Values for location to be created")] data: NewLocation,
    ) -> FieldResult<Location> {
        context.token.jwt.as_ref().ok_or(ThothError::Unauthorised)?;
        // Only superusers can create new locations where Location Platform is Thoth
        if !context.account_access.is_superuser && data.location_platform == LocationPlatform::Thoth
        {
            return Err(ThothError::ThothLocationError.into());
        }
        context
            .account_access
            .can_edit(publisher_id_from_publication_id(
                &context.db,
                data.publication_id,
            )?)?;

        if data.canonical {
            data.canonical_record_complete(&context.db)?;
        } else {
            data.can_be_non_canonical(&context.db)?;
        }

        Location::create(&context.db, &data).map_err(|e| e.into())
    }

    #[graphql(description = "Create a new price with the specified values")]
    fn create_price(
        context: &Context,
        #[graphql(description = "Values for price to be created")] data: NewPrice,
    ) -> FieldResult<Price> {
        context.token.jwt.as_ref().ok_or(ThothError::Unauthorised)?;
        context
            .account_access
            .can_edit(publisher_id_from_publication_id(
                &context.db,
                data.publication_id,
            )?)?;

        if data.unit_price <= 0.0 {
            // Prices must be non-zero (and non-negative).
            return Err(ThothError::PriceZeroError.into());
        }

        Price::create(&context.db, &data).map_err(|e| e.into())
    }

    #[graphql(description = "Create a new subject with the specified values")]
    fn create_subject(
        context: &Context,
        #[graphql(description = "Values for subject to be created")] data: NewSubject,
    ) -> FieldResult<Subject> {
        context.token.jwt.as_ref().ok_or(ThothError::Unauthorised)?;
        context
            .account_access
            .can_edit(publisher_id_from_work_id(&context.db, data.work_id)?)?;

        check_subject(&data.subject_type, &data.subject_code)?;

        Subject::create(&context.db, &data).map_err(|e| e.into())
    }

    #[graphql(description = "Create a new affiliation with the specified values")]
    fn create_affiliation(
        context: &Context,
        #[graphql(description = "Values for affiliation to be created")] data: NewAffiliation,
    ) -> FieldResult<Affiliation> {
        context.token.jwt.as_ref().ok_or(ThothError::Unauthorised)?;
        context
            .account_access
            .can_edit(publisher_id_from_contribution_id(
                &context.db,
                data.contribution_id,
            )?)?;

        Affiliation::create(&context.db, &data).map_err(|e| e.into())
    }

    #[graphql(description = "Create a new work relation with the specified values")]
    fn create_work_relation(
        context: &Context,
        #[graphql(description = "Values for work relation to be created")] data: NewWorkRelation,
    ) -> FieldResult<WorkRelation> {
        context.token.jwt.as_ref().ok_or(ThothError::Unauthorised)?;
        // Work relations may link works from different publishers.
        // User must have permissions for all relevant publishers.
        context.account_access.can_edit(publisher_id_from_work_id(
            &context.db,
            data.relator_work_id,
        )?)?;
        context.account_access.can_edit(publisher_id_from_work_id(
            &context.db,
            data.related_work_id,
        )?)?;

        WorkRelation::create(&context.db, &data).map_err(|e| e.into())
    }

    #[graphql(description = "Create a new reference with the specified values")]
    fn create_reference(
        context: &Context,
        #[graphql(description = "Values for reference to be created")] data: NewReference,
    ) -> FieldResult<Reference> {
        context.token.jwt.as_ref().ok_or(ThothError::Unauthorised)?;
        context
            .account_access
            .can_edit(publisher_id_from_work_id(&context.db, data.work_id)?)?;

        Reference::create(&context.db, &data).map_err(|e| e.into())
    }

    #[graphql(description = "Create a new contact with the specified values")]
    fn create_contact(
        context: &Context,
        #[graphql(description = "Values for contact to be created")] data: NewContact,
    ) -> FieldResult<Contact> {
        context.token.jwt.as_ref().ok_or(ThothError::Unauthorised)?;
        context.account_access.can_edit(data.publisher_id)?;

        Contact::create(&context.db, &data).map_err(|e| e.into())
    }

    #[graphql(description = "Update an existing work with the specified values")]
    fn update_work(
        context: &Context,
        #[graphql(description = "Values to apply to existing work")] data: PatchWork,
    ) -> FieldResult<Work> {
        context.token.jwt.as_ref().ok_or(ThothError::Unauthorised)?;
        let work = Work::from_id(&context.db, &data.work_id).unwrap();
        context
            .account_access
            .can_edit(work.publisher_id(&context.db)?)?;

        if data.imprint_id != work.imprint_id {
            context
                .account_access
                .can_edit(publisher_id_from_imprint_id(&context.db, data.imprint_id)?)?;
            work.can_update_imprint(&context.db)?;
        }

        if data.work_type == WorkType::BookChapter {
            work.can_be_chapter(&context.db)?;
        }

        data.validate()?;

        if work.is_published() && !data.is_published() && !context.account_access.is_superuser {
            return Err(ThothError::ThothSetWorkStatusError.into());
        }

        let account_id = context.token.jwt.as_ref().unwrap().account_id(&context.db);
        // update the work and, if it succeeds, synchronise its children statuses and pub. date
        match work.update(&context.db, &data, &account_id) {
            Ok(w) => {
                // update chapters if their pub. data, withdrawn_date or work_status doesn't match the parent's
                for child in work.children(&context.db)? {
                    if child.publication_date != w.publication_date
                        || child.work_status != w.work_status
                        || child.withdrawn_date != w.withdrawn_date
                    {
                        let mut data: PatchWork = child.clone().into();
                        data.publication_date = w.publication_date;
                        data.withdrawn_date = w.withdrawn_date;
                        data.work_status = w.work_status;
                        child.update(&context.db, &data, &account_id)?;
                    }
                }
                Ok(w)
            }
            Err(e) => Err(e.into()),
        }
    }

    #[graphql(description = "Update an existing publisher with the specified values")]
    fn update_publisher(
        context: &Context,
        #[graphql(description = "Values to apply to existing publisher")] data: PatchPublisher,
    ) -> FieldResult<Publisher> {
        context.token.jwt.as_ref().ok_or(ThothError::Unauthorised)?;
        let publisher = Publisher::from_id(&context.db, &data.publisher_id).unwrap();
        context.account_access.can_edit(publisher.publisher_id)?;

        if data.publisher_id != publisher.publisher_id {
            context.account_access.can_edit(data.publisher_id)?;
        }
        let account_id = context.token.jwt.as_ref().unwrap().account_id(&context.db);
        publisher
            .update(&context.db, &data, &account_id)
            .map_err(|e| e.into())
    }

    #[graphql(description = "Update an existing imprint with the specified values")]
    fn update_imprint(
        context: &Context,
        #[graphql(description = "Values to apply to existing imprint")] data: PatchImprint,
    ) -> FieldResult<Imprint> {
        context.token.jwt.as_ref().ok_or(ThothError::Unauthorised)?;
        let imprint = Imprint::from_id(&context.db, &data.imprint_id).unwrap();
        context.account_access.can_edit(imprint.publisher_id())?;

        if data.publisher_id != imprint.publisher_id {
            context.account_access.can_edit(data.publisher_id)?;
        }
        let account_id = context.token.jwt.as_ref().unwrap().account_id(&context.db);
        imprint
            .update(&context.db, &data, &account_id)
            .map_err(|e| e.into())
    }

    #[graphql(description = "Update an existing contributor with the specified values")]
    fn update_contributor(
        context: &Context,
        #[graphql(description = "Values to apply to existing contributor")] data: PatchContributor,
    ) -> FieldResult<Contributor> {
        context.token.jwt.as_ref().ok_or(ThothError::Unauthorised)?;
        let account_id = context.token.jwt.as_ref().unwrap().account_id(&context.db);
        Contributor::from_id(&context.db, &data.contributor_id)
            .unwrap()
            .update(&context.db, &data, &account_id)
            .map_err(|e| e.into())
    }

    #[graphql(description = "Update an existing contribution with the specified values")]
    fn update_contribution(
        context: &Context,
        #[graphql(description = "Values to apply to existing contribution")]
        data: PatchContribution,
    ) -> FieldResult<Contribution> {
        context.token.jwt.as_ref().ok_or(ThothError::Unauthorised)?;
        let contribution = Contribution::from_id(&context.db, &data.contribution_id).unwrap();
        context
            .account_access
            .can_edit(contribution.publisher_id(&context.db)?)?;

        if data.work_id != contribution.work_id {
            context
                .account_access
                .can_edit(publisher_id_from_work_id(&context.db, data.work_id)?)?;
        }
        let account_id = context.token.jwt.as_ref().unwrap().account_id(&context.db);
        contribution
            .update(&context.db, &data, &account_id)
            .map_err(|e| e.into())
    }

    #[graphql(description = "Update an existing publication with the specified values")]
    fn update_publication(
        context: &Context,
        #[graphql(description = "Values to apply to existing publication")] data: PatchPublication,
    ) -> FieldResult<Publication> {
        context.token.jwt.as_ref().ok_or(ThothError::Unauthorised)?;
        let publication = Publication::from_id(&context.db, &data.publication_id).unwrap();
        context
            .account_access
            .can_edit(publication.publisher_id(&context.db)?)?;

        if data.work_id != publication.work_id {
            context
                .account_access
                .can_edit(publisher_id_from_work_id(&context.db, data.work_id)?)?;
        }

        data.validate(&context.db)?;

        let account_id = context.token.jwt.as_ref().unwrap().account_id(&context.db);
        publication
            .update(&context.db, &data, &account_id)
            .map_err(|e| e.into())
    }

    #[graphql(description = "Update an existing series with the specified values")]
    fn update_series(
        context: &Context,
        #[graphql(description = "Values to apply to existing series")] data: PatchSeries,
    ) -> FieldResult<Series> {
        context.token.jwt.as_ref().ok_or(ThothError::Unauthorised)?;
        let series = Series::from_id(&context.db, &data.series_id).unwrap();
        context
            .account_access
            .can_edit(series.publisher_id(&context.db)?)?;

        if data.imprint_id != series.imprint_id {
            context
                .account_access
                .can_edit(publisher_id_from_imprint_id(&context.db, data.imprint_id)?)?;
        }
        let account_id = context.token.jwt.as_ref().unwrap().account_id(&context.db);
        series
            .update(&context.db, &data, &account_id)
            .map_err(|e| e.into())
    }

    #[graphql(description = "Update an existing issue with the specified values")]
    fn update_issue(
        context: &Context,
        #[graphql(description = "Values to apply to existing issue")] data: PatchIssue,
    ) -> FieldResult<Issue> {
        context.token.jwt.as_ref().ok_or(ThothError::Unauthorised)?;
        let issue = Issue::from_id(&context.db, &data.issue_id).unwrap();
        context
            .account_access
            .can_edit(issue.publisher_id(&context.db)?)?;

        data.imprints_match(&context.db)?;

        if data.work_id != issue.work_id {
            context
                .account_access
                .can_edit(publisher_id_from_work_id(&context.db, data.work_id)?)?;
        }
        let account_id = context.token.jwt.as_ref().unwrap().account_id(&context.db);
        issue
            .update(&context.db, &data, &account_id)
            .map_err(|e| e.into())
    }

    #[graphql(description = "Update an existing language with the specified values")]
    fn update_language(
        context: &Context,
        #[graphql(description = "Values to apply to existing language")] data: PatchLanguage,
    ) -> FieldResult<Language> {
        context.token.jwt.as_ref().ok_or(ThothError::Unauthorised)?;
        let language = Language::from_id(&context.db, &data.language_id).unwrap();
        context
            .account_access
            .can_edit(language.publisher_id(&context.db)?)?;

        if data.work_id != language.work_id {
            context
                .account_access
                .can_edit(publisher_id_from_work_id(&context.db, data.work_id)?)?;
        }

        let account_id = context.token.jwt.as_ref().unwrap().account_id(&context.db);
        language
            .update(&context.db, &data, &account_id)
            .map_err(|e| e.into())
    }

    #[graphql(description = "Update an existing institution with the specified values")]
    fn update_institution(
        context: &Context,
        #[graphql(description = "Values to apply to existing institution")] data: PatchInstitution,
    ) -> FieldResult<Institution> {
        context.token.jwt.as_ref().ok_or(ThothError::Unauthorised)?;
        let account_id = context.token.jwt.as_ref().unwrap().account_id(&context.db);
        Institution::from_id(&context.db, &data.institution_id)
            .unwrap()
            .update(&context.db, &data, &account_id)
            .map_err(|e| e.into())
    }

    #[graphql(description = "Update an existing funding with the specified values")]
    fn update_funding(
        context: &Context,
        #[graphql(description = "Values to apply to existing funding")] data: PatchFunding,
    ) -> FieldResult<Funding> {
        context.token.jwt.as_ref().ok_or(ThothError::Unauthorised)?;
        let funding = Funding::from_id(&context.db, &data.funding_id).unwrap();
        context
            .account_access
            .can_edit(funding.publisher_id(&context.db)?)?;

        if data.work_id != funding.work_id {
            context
                .account_access
                .can_edit(publisher_id_from_work_id(&context.db, data.work_id)?)?;
        }

        let account_id = context.token.jwt.as_ref().unwrap().account_id(&context.db);
        funding
            .update(&context.db, &data, &account_id)
            .map_err(|e| e.into())
    }

    #[graphql(description = "Update an existing location with the specified values")]
    fn update_location(
        context: &Context,
        #[graphql(description = "Values to apply to existing location")] data: PatchLocation,
    ) -> FieldResult<Location> {
        context.token.jwt.as_ref().ok_or(ThothError::Unauthorised)?;
        let current_location = Location::from_id(&context.db, &data.location_id).unwrap();
        let has_canonical_thoth_location = Publication::from_id(&context.db, &data.publication_id)?
            .locations(
                context,
                Some(1),
                None,
                None,
                Some(vec![LocationPlatform::Thoth]),
            )?
            .first()
            .is_some_and(|location| location.canonical);
        // Only superusers can update the canonical location when a Thoth Location Platform canonical location already exists
        if has_canonical_thoth_location && data.canonical && !context.account_access.is_superuser {
            return Err(ThothError::ThothUpdateCanonicalError.into());
        }

        // Only superusers can edit locations where Location Platform is Thoth
        if !context.account_access.is_superuser
            && current_location.location_platform == LocationPlatform::Thoth
        {
            return Err(ThothError::ThothLocationError.into());
        }
        context
            .account_access
            .can_edit(current_location.publisher_id(&context.db)?)?;

        if data.publication_id != current_location.publication_id {
            context
                .account_access
                .can_edit(publisher_id_from_publication_id(
                    &context.db,
                    data.publication_id,
                )?)?;
        }

        if data.canonical {
            data.canonical_record_complete(&context.db)?;
        }

        let account_id = context.token.jwt.as_ref().unwrap().account_id(&context.db);
        current_location
            .update(&context.db, &data, &account_id)
            .map_err(|e| e.into())
    }

    #[graphql(description = "Update an existing price with the specified values")]
    fn update_price(
        context: &Context,
        #[graphql(description = "Values to apply to existing price")] data: PatchPrice,
    ) -> FieldResult<Price> {
        context.token.jwt.as_ref().ok_or(ThothError::Unauthorised)?;
        let price = Price::from_id(&context.db, &data.price_id).unwrap();
        context
            .account_access
            .can_edit(price.publisher_id(&context.db)?)?;

        if data.publication_id != price.publication_id {
            context
                .account_access
                .can_edit(publisher_id_from_publication_id(
                    &context.db,
                    data.publication_id,
                )?)?;
        }

        if data.unit_price <= 0.0 {
            // Prices must be non-zero (and non-negative).
            return Err(ThothError::PriceZeroError.into());
        }

        let account_id = context.token.jwt.as_ref().unwrap().account_id(&context.db);
        price
            .update(&context.db, &data, &account_id)
            .map_err(|e| e.into())
    }

    #[graphql(description = "Update an existing subject with the specified values")]
    fn update_subject(
        context: &Context,
        #[graphql(description = "Values to apply to existing subject")] data: PatchSubject,
    ) -> FieldResult<Subject> {
        context.token.jwt.as_ref().ok_or(ThothError::Unauthorised)?;
        let subject = Subject::from_id(&context.db, &data.subject_id).unwrap();
        context
            .account_access
            .can_edit(subject.publisher_id(&context.db)?)?;

        if data.work_id != subject.work_id {
            context
                .account_access
                .can_edit(publisher_id_from_work_id(&context.db, data.work_id)?)?;
        }

        check_subject(&data.subject_type, &data.subject_code)?;

        let account_id = context.token.jwt.as_ref().unwrap().account_id(&context.db);
        subject
            .update(&context.db, &data, &account_id)
            .map_err(|e| e.into())
    }

    #[graphql(description = "Update an existing affiliation with the specified values")]
    fn update_affiliation(
        context: &Context,
        #[graphql(description = "Values to apply to existing affiliation")] data: PatchAffiliation,
    ) -> FieldResult<Affiliation> {
        context.token.jwt.as_ref().ok_or(ThothError::Unauthorised)?;
        let affiliation = Affiliation::from_id(&context.db, &data.affiliation_id).unwrap();
        context
            .account_access
            .can_edit(affiliation.publisher_id(&context.db)?)?;

        if data.contribution_id != affiliation.contribution_id {
            context
                .account_access
                .can_edit(publisher_id_from_contribution_id(
                    &context.db,
                    data.contribution_id,
                )?)?;
        }

        let account_id = context.token.jwt.as_ref().unwrap().account_id(&context.db);
        affiliation
            .update(&context.db, &data, &account_id)
            .map_err(|e| e.into())
    }

    #[graphql(description = "Update an existing work relation with the specified values")]
    fn update_work_relation(
        context: &Context,
        #[graphql(description = "Values to apply to existing work relation")]
        data: PatchWorkRelation,
    ) -> FieldResult<WorkRelation> {
        context.token.jwt.as_ref().ok_or(ThothError::Unauthorised)?;
        let work_relation = WorkRelation::from_id(&context.db, &data.work_relation_id).unwrap();
        // Work relations may link works from different publishers.
        // User must have permissions for all relevant publishers.
        context.account_access.can_edit(publisher_id_from_work_id(
            &context.db,
            work_relation.relator_work_id,
        )?)?;
        context.account_access.can_edit(publisher_id_from_work_id(
            &context.db,
            work_relation.related_work_id,
        )?)?;

        if data.relator_work_id != work_relation.relator_work_id {
            context.account_access.can_edit(publisher_id_from_work_id(
                &context.db,
                data.relator_work_id,
            )?)?;
        }
        if data.related_work_id != work_relation.related_work_id {
            context.account_access.can_edit(publisher_id_from_work_id(
                &context.db,
                data.related_work_id,
            )?)?;
        }

        let account_id = context.token.jwt.as_ref().unwrap().account_id(&context.db);
        work_relation
            .update(&context.db, &data, &account_id)
            .map_err(|e| e.into())
    }

    #[graphql(description = "Update an existing reference with the specified values")]
    fn update_reference(
        context: &Context,
        #[graphql(description = "Values to apply to existing reference")] data: PatchReference,
    ) -> FieldResult<Reference> {
        context.token.jwt.as_ref().ok_or(ThothError::Unauthorised)?;
        let reference = Reference::from_id(&context.db, &data.reference_id).unwrap();
        context
            .account_access
            .can_edit(reference.publisher_id(&context.db)?)?;

        if data.work_id != reference.work_id {
            context
                .account_access
                .can_edit(publisher_id_from_work_id(&context.db, data.work_id)?)?;
        }

        let account_id = context.token.jwt.as_ref().unwrap().account_id(&context.db);
        reference
            .update(&context.db, &data, &account_id)
            .map_err(|e| e.into())
    }

<<<<<<< HEAD
    #[graphql(description = "Update an existing contact with the specified values")]
    fn update_contact(
        context: &Context,
        #[graphql(description = "Values to apply to existing contact")] data: PatchContact,
    ) -> FieldResult<Contact> {
        context.token.jwt.as_ref().ok_or(ThothError::Unauthorised)?;
        let contact = Contact::from_id(&context.db, &data.contact_id).unwrap();
        context.account_access.can_edit(contact.publisher_id())?;

        if data.publisher_id != contact.publisher_id {
            context.account_access.can_edit(data.publisher_id)?;
        }
        let account_id = context.token.jwt.as_ref().unwrap().account_id(&context.db);
        contact
=======
    #[graphql(description = "Update an existing title with the specified values")]
    fn update_title(
        context: &Context,
        #[graphql(description = "The markup format of the title")] markup_format: Option<
            MarkupFormat,
        >,
        #[graphql(description = "Values to apply to existing title")] data: PatchTitle,
    ) -> FieldResult<Title> {
        context.token.jwt.as_ref().ok_or(ThothError::Unauthorised)?;
        let title = Title::from_id(&context.db, &data.title_id).unwrap();
        context
            .account_access
            .can_edit(title.publisher_id(&context.db)?)?;

        if data.work_id != title.work_id {
            context
                .account_access
                .can_edit(publisher_id_from_work_id(&context.db, data.work_id)?)?;
        }

        let mut data = data.clone();
        let markup = markup_format.unwrap();
        data.title = convert_to_jats(data.title, markup, ConversionLimit::Title)?;
        data.subtitle = data
            .subtitle
            .map(|subtitle_content| {
                convert_to_jats(subtitle_content, markup, ConversionLimit::Title)
            })
            .transpose()?;
        data.full_title = convert_to_jats(data.full_title, markup, ConversionLimit::Title)?;

        let account_id = context.token.jwt.as_ref().unwrap().account_id(&context.db);
        title
            .update(&context.db, &data, &account_id)
            .map_err(|e| e.into())
    }

    #[graphql(description = "Update an existing abstract with the specified values")]
    fn update_abstract(
        context: &Context,
        #[graphql(description = "The markup format of the abstract")] markup_format: Option<
            MarkupFormat,
        >,
        #[graphql(description = "Values to apply to existing abstract")] data: PatchAbstract,
    ) -> FieldResult<Abstract> {
        context.token.jwt.as_ref().ok_or(ThothError::Unauthorised)?;
        let r#abstract = Abstract::from_id(&context.db, &data.abstract_id).unwrap();
        context
            .account_access
            .can_edit(r#abstract.publisher_id(&context.db)?)?;

        if data.work_id != r#abstract.work_id {
            context
                .account_access
                .can_edit(publisher_id_from_work_id(&context.db, data.work_id)?)?;
        }

        let mut data = data.clone();
        data.content =
            convert_to_jats(data.content, markup_format.unwrap(), ConversionLimit::Title)?;

        if data.abstract_type == AbstractType::Short
            && data.content.len() > MAX_SHORT_ABSTRACT_CHAR_LIMIT as usize
        {
            return Err(ThothError::ShortAbstractLimitExceedError.into());
        }

        let account_id = context.token.jwt.as_ref().unwrap().account_id(&context.db);
        r#abstract
            .update(&context.db, &data, &account_id)
            .map_err(|e| e.into())
    }

    #[graphql(description = "Update an existing biography with the specified values")]
    fn update_biography(
        context: &Context,
        #[graphql(description = "The markup format of the biography")] markup_format: Option<
            MarkupFormat,
        >,
        #[graphql(description = "Values to apply to existing biography")] data: PatchBiography,
    ) -> FieldResult<Biography> {
        context.token.jwt.as_ref().ok_or(ThothError::Unauthorised)?;
        let biography = Biography::from_id(&context.db, &data.biography_id).unwrap();
        context
            .account_access
            .can_edit(biography.publisher_id(&context.db)?)?;

        // If contribution changes, ensure permission on the new work via contribution
        if data.contribution_id != biography.contribution_id {
            context
                .account_access
                .can_edit(publisher_id_from_contribution_id(
                    &context.db,
                    data.contribution_id,
                )?)?;
        }

        let mut data = data.clone();
        data.content =
            convert_to_jats(data.content, markup_format.unwrap(), ConversionLimit::Title)?;

        let account_id = context.token.jwt.as_ref().unwrap().account_id(&context.db);
        biography
>>>>>>> aa89519d
            .update(&context.db, &data, &account_id)
            .map_err(|e| e.into())
    }

    #[graphql(description = "Delete a single work using its ID")]
    fn delete_work(
        context: &Context,
        #[graphql(description = "Thoth ID of work to be deleted")] work_id: Uuid,
    ) -> FieldResult<Work> {
        context.token.jwt.as_ref().ok_or(ThothError::Unauthorised)?;
        let work = Work::from_id(&context.db, &work_id).unwrap();
        context
            .account_access
            .can_edit(work.publisher_id(&context.db)?)?;

        if work.is_published() && !context.account_access.is_superuser {
            return Err(ThothError::ThothDeleteWorkError.into());
        }

        work.delete(&context.db).map_err(|e| e.into())
    }

    #[graphql(description = "Delete a single publisher using its ID")]
    fn delete_publisher(
        context: &Context,
        #[graphql(description = "Thoth ID of publisher to be deleted")] publisher_id: Uuid,
    ) -> FieldResult<Publisher> {
        context.token.jwt.as_ref().ok_or(ThothError::Unauthorised)?;
        let publisher = Publisher::from_id(&context.db, &publisher_id).unwrap();
        context.account_access.can_edit(publisher_id)?;

        publisher.delete(&context.db).map_err(|e| e.into())
    }

    #[graphql(description = "Delete a single imprint using its ID")]
    fn delete_imprint(
        context: &Context,
        #[graphql(description = "Thoth ID of imprint to be deleted")] imprint_id: Uuid,
    ) -> FieldResult<Imprint> {
        context.token.jwt.as_ref().ok_or(ThothError::Unauthorised)?;
        let imprint = Imprint::from_id(&context.db, &imprint_id).unwrap();
        context.account_access.can_edit(imprint.publisher_id())?;

        imprint.delete(&context.db).map_err(|e| e.into())
    }

    #[graphql(description = "Delete a single contributor using its ID")]
    fn delete_contributor(
        context: &Context,
        #[graphql(description = "Thoth ID of contributor to be deleted")] contributor_id: Uuid,
    ) -> FieldResult<Contributor> {
        context.token.jwt.as_ref().ok_or(ThothError::Unauthorised)?;
        let contributor = Contributor::from_id(&context.db, &contributor_id).unwrap();
        for linked_publisher_id in contributor.linked_publisher_ids(&context.db)? {
            context.account_access.can_edit(linked_publisher_id)?;
        }

        contributor.delete(&context.db).map_err(|e| e.into())
    }

    #[graphql(description = "Delete a single contribution using its ID")]
    fn delete_contribution(
        context: &Context,
        #[graphql(description = "Thoth ID of contribution to be deleted")] contribution_id: Uuid,
    ) -> FieldResult<Contribution> {
        context.token.jwt.as_ref().ok_or(ThothError::Unauthorised)?;
        let contribution = Contribution::from_id(&context.db, &contribution_id).unwrap();
        context
            .account_access
            .can_edit(contribution.publisher_id(&context.db)?)?;

        contribution.delete(&context.db).map_err(|e| e.into())
    }

    #[graphql(description = "Delete a single publication using its ID")]
    fn delete_publication(
        context: &Context,
        #[graphql(description = "Thoth ID of publication to be deleted")] publication_id: Uuid,
    ) -> FieldResult<Publication> {
        context.token.jwt.as_ref().ok_or(ThothError::Unauthorised)?;
        let publication = Publication::from_id(&context.db, &publication_id).unwrap();
        context
            .account_access
            .can_edit(publication.publisher_id(&context.db)?)?;

        publication.delete(&context.db).map_err(|e| e.into())
    }

    #[graphql(description = "Delete a single series using its ID")]
    fn delete_series(
        context: &Context,
        #[graphql(description = "Thoth ID of series to be deleted")] series_id: Uuid,
    ) -> FieldResult<Series> {
        context.token.jwt.as_ref().ok_or(ThothError::Unauthorised)?;
        let series = Series::from_id(&context.db, &series_id).unwrap();
        context
            .account_access
            .can_edit(series.publisher_id(&context.db)?)?;

        series.delete(&context.db).map_err(|e| e.into())
    }

    #[graphql(description = "Delete a single issue using its ID")]
    fn delete_issue(
        context: &Context,
        #[graphql(description = "Thoth ID of issue to be deleted")] issue_id: Uuid,
    ) -> FieldResult<Issue> {
        context.token.jwt.as_ref().ok_or(ThothError::Unauthorised)?;
        let issue = Issue::from_id(&context.db, &issue_id).unwrap();
        context
            .account_access
            .can_edit(issue.publisher_id(&context.db)?)?;

        issue.delete(&context.db).map_err(|e| e.into())
    }

    #[graphql(description = "Delete a single language using its ID")]
    fn delete_language(
        context: &Context,
        #[graphql(description = "Thoth ID of language to be deleted")] language_id: Uuid,
    ) -> FieldResult<Language> {
        context.token.jwt.as_ref().ok_or(ThothError::Unauthorised)?;
        let language = Language::from_id(&context.db, &language_id).unwrap();
        context
            .account_access
            .can_edit(language.publisher_id(&context.db)?)?;

        language.delete(&context.db).map_err(|e| e.into())
    }

    #[graphql(description = "Delete a single title using its ID")]
    fn delete_title(
        context: &Context,
        #[graphql(description = "Thoth ID of title to be deleted")] title_id: Uuid,
    ) -> FieldResult<Title> {
        context.token.jwt.as_ref().ok_or(ThothError::Unauthorised)?;
        let title = Title::from_id(&context.db, &title_id).unwrap();
        context
            .account_access
            .can_edit(title.publisher_id(&context.db)?)?;

        title.delete(&context.db).map_err(|e| e.into())
    }

    #[graphql(description = "Delete a single institution using its ID")]
    fn delete_institution(
        context: &Context,
        #[graphql(description = "Thoth ID of institution to be deleted")] institution_id: Uuid,
    ) -> FieldResult<Institution> {
        context.token.jwt.as_ref().ok_or(ThothError::Unauthorised)?;
        let institution = Institution::from_id(&context.db, &institution_id).unwrap();
        for linked_publisher_id in institution.linked_publisher_ids(&context.db)? {
            context.account_access.can_edit(linked_publisher_id)?;
        }

        institution.delete(&context.db).map_err(|e| e.into())
    }

    #[graphql(description = "Delete a single funding using its ID")]
    fn delete_funding(
        context: &Context,
        #[graphql(description = "Thoth ID of funding to be deleted")] funding_id: Uuid,
    ) -> FieldResult<Funding> {
        context.token.jwt.as_ref().ok_or(ThothError::Unauthorised)?;
        let funding = Funding::from_id(&context.db, &funding_id).unwrap();
        context
            .account_access
            .can_edit(funding.publisher_id(&context.db)?)?;

        funding.delete(&context.db).map_err(|e| e.into())
    }

    #[graphql(description = "Delete a single location using its ID")]
    fn delete_location(
        context: &Context,
        #[graphql(description = "Thoth ID of location to be deleted")] location_id: Uuid,
    ) -> FieldResult<Location> {
        context.token.jwt.as_ref().ok_or(ThothError::Unauthorised)?;
        let location = Location::from_id(&context.db, &location_id).unwrap();
        // Only superusers can delete locations where Location Platform is Thoth
        if !context.account_access.is_superuser
            && location.location_platform == LocationPlatform::Thoth
        {
            return Err(ThothError::ThothLocationError.into());
        }
        context
            .account_access
            .can_edit(location.publisher_id(&context.db)?)?;

        location.delete(&context.db).map_err(|e| e.into())
    }

    #[graphql(description = "Delete a single price using its ID")]
    fn delete_price(
        context: &Context,
        #[graphql(description = "Thoth ID of price to be deleted")] price_id: Uuid,
    ) -> FieldResult<Price> {
        context.token.jwt.as_ref().ok_or(ThothError::Unauthorised)?;
        let price = Price::from_id(&context.db, &price_id).unwrap();
        context
            .account_access
            .can_edit(price.publisher_id(&context.db)?)?;

        price.delete(&context.db).map_err(|e| e.into())
    }

    #[graphql(description = "Delete a single subject using its ID")]
    fn delete_subject(
        context: &Context,
        #[graphql(description = "Thoth ID of subject to be deleted")] subject_id: Uuid,
    ) -> FieldResult<Subject> {
        context.token.jwt.as_ref().ok_or(ThothError::Unauthorised)?;
        let subject = Subject::from_id(&context.db, &subject_id).unwrap();
        context
            .account_access
            .can_edit(subject.publisher_id(&context.db)?)?;

        subject.delete(&context.db).map_err(|e| e.into())
    }

    #[graphql(description = "Delete a single affiliation using its ID")]
    fn delete_affiliation(
        context: &Context,
        #[graphql(description = "Thoth ID of affiliation to be deleted")] affiliation_id: Uuid,
    ) -> FieldResult<Affiliation> {
        context.token.jwt.as_ref().ok_or(ThothError::Unauthorised)?;
        let affiliation = Affiliation::from_id(&context.db, &affiliation_id).unwrap();
        context
            .account_access
            .can_edit(affiliation.publisher_id(&context.db)?)?;

        affiliation.delete(&context.db).map_err(|e| e.into())
    }

    #[graphql(description = "Delete a single work relation using its ID")]
    fn delete_work_relation(
        context: &Context,
        #[graphql(description = "Thoth ID of work relation to be deleted")] work_relation_id: Uuid,
    ) -> FieldResult<WorkRelation> {
        context.token.jwt.as_ref().ok_or(ThothError::Unauthorised)?;
        let work_relation = WorkRelation::from_id(&context.db, &work_relation_id).unwrap();
        // Work relations may link works from different publishers.
        // User must have permissions for all relevant publishers.
        context.account_access.can_edit(publisher_id_from_work_id(
            &context.db,
            work_relation.relator_work_id,
        )?)?;
        context.account_access.can_edit(publisher_id_from_work_id(
            &context.db,
            work_relation.related_work_id,
        )?)?;

        work_relation.delete(&context.db).map_err(|e| e.into())
    }

    #[graphql(description = "Delete a single reference using its ID")]
    fn delete_reference(
        context: &Context,
        #[graphql(description = "Thoth ID of reference to be deleted")] reference_id: Uuid,
    ) -> FieldResult<Reference> {
        context.token.jwt.as_ref().ok_or(ThothError::Unauthorised)?;
        let reference = Reference::from_id(&context.db, &reference_id).unwrap();
        context
            .account_access
            .can_edit(reference.publisher_id(&context.db)?)?;

        reference.delete(&context.db).map_err(|e| e.into())
    }
<<<<<<< HEAD

    #[graphql(description = "Delete a single contact using its ID")]
    fn delete_contact(
        context: &Context,
        #[graphql(description = "Thoth ID of contact to be deleted")] contact_id: Uuid,
    ) -> FieldResult<Contact> {
        context.token.jwt.as_ref().ok_or(ThothError::Unauthorised)?;
        let contact = Contact::from_id(&context.db, &contact_id).unwrap();
        context.account_access.can_edit(contact.publisher_id())?;

        contact.delete(&context.db).map_err(|e| e.into())
    }
}
=======
>>>>>>> aa89519d

    #[graphql(description = "Delete a single abstract using its ID")]
    fn delete_abstract(
        context: &Context,
        #[graphql(description = "Thoth ID of abstract to be deleted")] abstract_id: Uuid,
    ) -> FieldResult<Abstract> {
        context.token.jwt.as_ref().ok_or(ThothError::Unauthorised)?;
        let r#abstract = Abstract::from_id(&context.db, &abstract_id).unwrap();
        context
            .account_access
            .can_edit(r#abstract.publisher_id(&context.db)?)?;

        r#abstract.delete(&context.db).map_err(|e| e.into())
    }

    #[graphql(description = "Delete a single biography using its ID")]
    fn delete_biography(
        context: &Context,
        #[graphql(description = "Thoth ID of biography to be deleted")] biography_id: Uuid,
    ) -> FieldResult<Biography> {
        context.token.jwt.as_ref().ok_or(ThothError::Unauthorised)?;
        let biography = Biography::from_id(&context.db, &biography_id).unwrap();
        context
            .account_access
            .can_edit(biography.publisher_id(&context.db)?)?;

        biography.delete(&context.db).map_err(|e| e.into())
    }

    #[graphql(description = "Change the ordering of an affiliation within a contribution")]
    fn move_affiliation(
        context: &Context,
        #[graphql(description = "Thoth ID of affiliation to be moved")] affiliation_id: Uuid,
        #[graphql(
            description = "Ordinal representing position to which affiliation should be moved"
        )]
        new_ordinal: i32,
    ) -> FieldResult<Affiliation> {
        context.token.jwt.as_ref().ok_or(ThothError::Unauthorised)?;
        let affiliation = Affiliation::from_id(&context.db, &affiliation_id)?;

        if new_ordinal == affiliation.affiliation_ordinal {
            // No action required
            return Ok(affiliation);
        }

        context
            .account_access
            .can_edit(affiliation.publisher_id(&context.db)?)?;

        let account_id = context.token.jwt.as_ref().unwrap().account_id(&context.db);
        affiliation
            .change_ordinal(
                &context.db,
                affiliation.affiliation_ordinal,
                new_ordinal,
                &account_id,
            )
            .map_err(|e| e.into())
    }

    #[graphql(description = "Change the ordering of a contribution within a work")]
    fn move_contribution(
        context: &Context,
        #[graphql(description = "Thoth ID of contribution to be moved")] contribution_id: Uuid,
        #[graphql(
            description = "Ordinal representing position to which contribution should be moved"
        )]
        new_ordinal: i32,
    ) -> FieldResult<Contribution> {
        context.token.jwt.as_ref().ok_or(ThothError::Unauthorised)?;
        let contribution = Contribution::from_id(&context.db, &contribution_id)?;

        if new_ordinal == contribution.contribution_ordinal {
            // No action required
            return Ok(contribution);
        }

        context
            .account_access
            .can_edit(contribution.publisher_id(&context.db)?)?;

        let account_id = context.token.jwt.as_ref().unwrap().account_id(&context.db);
        contribution
            .change_ordinal(
                &context.db,
                contribution.contribution_ordinal,
                new_ordinal,
                &account_id,
            )
            .map_err(|e| e.into())
    }

    #[graphql(description = "Change the ordering of an issue within a series")]
    fn move_issue(
        context: &Context,
        #[graphql(description = "Thoth ID of issue to be moved")] issue_id: Uuid,
        #[graphql(description = "Ordinal representing position to which issue should be moved")]
        new_ordinal: i32,
    ) -> FieldResult<Issue> {
        context.token.jwt.as_ref().ok_or(ThothError::Unauthorised)?;
        let issue = Issue::from_id(&context.db, &issue_id)?;

        if new_ordinal == issue.issue_ordinal {
            // No action required
            return Ok(issue);
        }

        context
            .account_access
            .can_edit(issue.publisher_id(&context.db)?)?;

        let account_id = context.token.jwt.as_ref().unwrap().account_id(&context.db);
        issue
            .change_ordinal(&context.db, issue.issue_ordinal, new_ordinal, &account_id)
            .map_err(|e| e.into())
    }

    #[graphql(description = "Change the ordering of a reference within a work")]
    fn move_reference(
        context: &Context,
        #[graphql(description = "Thoth ID of reference to be moved")] reference_id: Uuid,
        #[graphql(
            description = "Ordinal representing position to which reference should be moved"
        )]
        new_ordinal: i32,
    ) -> FieldResult<Reference> {
        context.token.jwt.as_ref().ok_or(ThothError::Unauthorised)?;
        let reference = Reference::from_id(&context.db, &reference_id)?;

        if new_ordinal == reference.reference_ordinal {
            // No action required
            return Ok(reference);
        }

        context
            .account_access
            .can_edit(reference.publisher_id(&context.db)?)?;

        let account_id = context.token.jwt.as_ref().unwrap().account_id(&context.db);
        reference
            .change_ordinal(
                &context.db,
                reference.reference_ordinal,
                new_ordinal,
                &account_id,
            )
            .map_err(|e| e.into())
    }

    #[graphql(description = "Change the ordering of a subject within a work")]
    fn move_subject(
        context: &Context,
        #[graphql(description = "Thoth ID of subject to be moved")] subject_id: Uuid,
        #[graphql(description = "Ordinal representing position to which subject should be moved")]
        new_ordinal: i32,
    ) -> FieldResult<Subject> {
        context.token.jwt.as_ref().ok_or(ThothError::Unauthorised)?;
        let subject = Subject::from_id(&context.db, &subject_id)?;

        if new_ordinal == subject.subject_ordinal {
            // No action required
            return Ok(subject);
        }

        context
            .account_access
            .can_edit(subject.publisher_id(&context.db)?)?;

        let account_id = context.token.jwt.as_ref().unwrap().account_id(&context.db);
        subject
            .change_ordinal(
                &context.db,
                subject.subject_ordinal,
                new_ordinal,
                &account_id,
            )
            .map_err(|e| e.into())
    }

    #[graphql(description = "Change the ordering of a work relation within a work")]
    fn move_work_relation(
        context: &Context,
        #[graphql(description = "Thoth ID of work relation to be moved")] work_relation_id: Uuid,
        #[graphql(
            description = "Ordinal representing position to which work relation should be moved"
        )]
        new_ordinal: i32,
    ) -> FieldResult<WorkRelation> {
        context.token.jwt.as_ref().ok_or(ThothError::Unauthorised)?;
        let work_relation = WorkRelation::from_id(&context.db, &work_relation_id)?;
        if new_ordinal == work_relation.relation_ordinal {
            // No action required
            return Ok(work_relation);
        }

        // Work relations may link works from different publishers.
        // User must have permissions for all relevant publishers.
        context.account_access.can_edit(publisher_id_from_work_id(
            &context.db,
            work_relation.relator_work_id,
        )?)?;
        context.account_access.can_edit(publisher_id_from_work_id(
            &context.db,
            work_relation.related_work_id,
        )?)?;

        let account_id = context.token.jwt.as_ref().unwrap().account_id(&context.db);
        work_relation
            .change_ordinal(
                &context.db,
                work_relation.relation_ordinal,
                new_ordinal,
                &account_id,
            )
            .map_err(|e| e.into())
    }
}

#[juniper::graphql_object(Context = Context, description = "A written text that can be published")]
impl Work {
    #[graphql(description = "Thoth ID of the work")]
    pub fn work_id(&self) -> &Uuid {
        &self.work_id
    }

    #[graphql(description = "Type of the work")]
    pub fn work_type(&self) -> &WorkType {
        &self.work_type
    }

    #[graphql(description = "Publication status of the work")]
    pub fn work_status(&self) -> &WorkStatus {
        &self.work_status
    }

    #[graphql(description = "Concatenation of title and subtitle with punctuation mark")]
    #[graphql(
        deprecated = "Please use Work `titles` field instead to get the correct full title in a multilingual manner"
    )]
    pub fn full_title(&self, ctx: &Context) -> FieldResult<String> {
        Ok(Title::canonical_from_work_id(&ctx.db, &self.work_id)?.full_title)
    }

    #[graphql(description = "Main title of the work (excluding subtitle)")]
    #[graphql(
        deprecated = "Please use Work `titles` field instead to get the correct title in a multilingual manner"
    )]
    pub fn title(&self, ctx: &Context) -> FieldResult<String> {
        Ok(Title::canonical_from_work_id(&ctx.db, &self.work_id)?.title)
    }

    #[graphql(description = "Secondary title of the work (excluding main title)")]
    #[graphql(
        deprecated = "Please use Work `titles` field instead to get the correct sub_title in a multilingual manner"
    )]
    pub fn subtitle(&self, ctx: &Context) -> FieldResult<Option<String>> {
        Ok(Title::canonical_from_work_id(&ctx.db, &self.work_id)?.subtitle)
    }

    #[graphql(
        description = "Short abstract of the work. Where a work has two different versions of the abstract, the truncated version should be entered here. Otherwise, it can be left blank. This field is not output in metadata formats; where relevant, Long Abstract is used instead."
    )]
    #[graphql(
        deprecated = "Please use Work `abstracts` field instead to get the correct short abstract in a multilingual manner"
    )]
    pub fn short_abstract(&self, ctx: &Context) -> FieldResult<Option<String>> {
        Ok(
            Abstract::short_canonical_from_work_id(&ctx.db, &self.work_id)
                .map(|a| a.content)
                .ok(),
        )
    }

    #[graphql(
        description = "Abstract of the work. Where a work has only one abstract, it should be entered here, and Short Abstract can be left blank. Long Abstract is output in metadata formats, and Short Abstract is not."
    )]
    #[graphql(
        deprecated = "Please use Work `abstracts` field instead to get the correct long abstract in a multilingual manner"
    )]
    pub fn long_abstract(&self, ctx: &Context) -> FieldResult<Option<String>> {
        Ok(
            Abstract::long_canonical_from_work_id(&ctx.db, &self.work_id)
                .map(|a| a.content)
                .ok(),
        )
    }

    #[allow(clippy::too_many_arguments)]
    #[graphql(description = "Query titles by work ID")]
    fn titles(
        &self,
        context: &Context,
        #[graphql(default = 100, description = "The number of items to return")] limit: Option<i32>,
        #[graphql(default = 0, description = "The number of items to skip")] offset: Option<i32>,
        #[graphql(
            default = "".to_string(),
            description = "A query string to search. This argument is a test, do not rely on it. At present it simply searches for case insensitive literals on title_, subtitle, full_title fields"
        )]
        filter: Option<String>,
        #[graphql(
            default = TitleOrderBy::default(),
            description = "The order in which to sort the results"
        )]
        order: Option<TitleOrderBy>,
        #[graphql(
            default = vec![],
            description = "If set, only shows results with these locale codes"
        )]
        locale_codes: Option<Vec<LocaleCode>>,
        #[graphql(
            default = MarkupFormat::JatsXml,
            description = "If set, only shows results with this markup format"
        )]
        markup_format: Option<MarkupFormat>,
    ) -> FieldResult<Vec<Title>> {
        let mut titles = Title::all(
            &context.db,
            limit.unwrap_or_default(),
            offset.unwrap_or_default(),
            filter,
            order.unwrap_or_default(),
            vec![],
            Some(self.work_id),
            None,
            locale_codes.unwrap_or_default(),
            vec![],
            None,
            None,
        )
        .map_err(FieldError::from)?;

        let markup = markup_format.unwrap();
        for title in titles.iter_mut() {
            title.title = convert_from_jats(&title.title, markup, ConversionLimit::Title)?;
            title.subtitle = title
                .subtitle
                .as_ref()
                .map(|subtitle| convert_from_jats(subtitle, markup, ConversionLimit::Title))
                .transpose()?;
            title.full_title =
                convert_from_jats(&title.full_title, markup, ConversionLimit::Title)?;
        }

        Ok(titles)
    }

    #[allow(clippy::too_many_arguments)]
    #[graphql(description = "Query abstracts by work ID")]
    fn abstracts(
        &self,
        context: &Context,
        #[graphql(default = 100, description = "The number of items to return")] limit: Option<i32>,
        #[graphql(default = 0, description = "The number of items to skip")] offset: Option<i32>,
        #[graphql(
            default = "".to_string(),
            description = "A query string to search. This argument is a test, do not rely on it. At present it simply searches for case insensitive literals on title_, subtitle, full_title fields"
        )]
        filter: Option<String>,
        #[graphql(
            default = AbstractOrderBy::default(),
            description = "The order in which to sort the results"
        )]
        order: Option<AbstractOrderBy>,
        #[graphql(
            default = vec![],
            description = "If set, only shows results with these locale codes"
        )]
        locale_codes: Option<Vec<LocaleCode>>,
        #[graphql(
            default = MarkupFormat::JatsXml,
            description = "If set, only shows results with this markup format"
        )]
        markup_format: Option<MarkupFormat>,
    ) -> FieldResult<Vec<Abstract>> {
        let mut abstracts = Abstract::all(
            &context.db,
            limit.unwrap_or_default(),
            offset.unwrap_or_default(),
            filter,
            order.unwrap_or_default(),
            vec![],
            Some(*self.work_id()),
            None,
            locale_codes.unwrap_or_default(),
            vec![],
            None,
            None,
        )
        .map_err(FieldError::from)?;

        for r#abstract in &mut abstracts {
            r#abstract.content = convert_from_jats(
                &r#abstract.content,
                markup_format.unwrap(),
                ConversionLimit::Abstract,
            )?;
        }

        Ok(abstracts)
    }

    #[graphql(description = "Internal reference code")]
    pub fn reference(&self) -> Option<&String> {
        self.reference.as_ref()
    }

    #[graphql(description = "Edition number of the work (not applicable to chapters)")]
    pub fn edition(&self) -> Option<&i32> {
        self.edition.as_ref()
    }

    #[graphql(description = "Thoth ID of the work's imprint")]
    pub fn imprint_id(&self) -> Uuid {
        self.imprint_id
    }

    #[graphql(
        description = "Digital Object Identifier of the work as full URL, using the HTTPS scheme and the doi.org domain (e.g. https://doi.org/10.11647/obp.0001)"
    )]
    pub fn doi(&self) -> Option<&Doi> {
        self.doi.as_ref()
    }

    #[graphql(description = "Date the work was published")]
    pub fn publication_date(&self) -> Option<NaiveDate> {
        self.publication_date
    }

    #[graphql(
        description = "Date the work was withdrawn from publication. Only applies to out of print and withdrawn works."
    )]
    pub fn withdrawn_date(&self) -> Option<NaiveDate> {
        self.withdrawn_date
    }

    #[graphql(description = "Place of publication of the work")]
    pub fn place(&self) -> Option<&String> {
        self.place.as_ref()
    }

    #[graphql(
        description = "Total number of pages in the work. In most cases, unnumbered pages (e.g. endpapers) should be omitted from this count."
    )]
    pub fn page_count(&self) -> Option<&i32> {
        self.page_count.as_ref()
    }

    #[graphql(
        description = "Breakdown of work's page count into front matter, main content, and/or back matter (e.g. 'xi + 140')"
    )]
    pub fn page_breakdown(&self) -> Option<&String> {
        self.page_breakdown.as_ref()
    }

    #[graphql(description = "Total number of images in the work")]
    pub fn image_count(&self) -> Option<&i32> {
        self.image_count.as_ref()
    }

    #[graphql(description = "Total number of tables in the work")]
    pub fn table_count(&self) -> Option<&i32> {
        self.table_count.as_ref()
    }

    #[graphql(description = "Total number of audio fragments in the work")]
    pub fn audio_count(&self) -> Option<&i32> {
        self.audio_count.as_ref()
    }

    #[graphql(description = "Total number of video fragments in the work")]
    pub fn video_count(&self) -> Option<&i32> {
        self.video_count.as_ref()
    }

    #[graphql(
        description = "URL of the license which applies to this work (frequently a Creative Commons license for open-access works)"
    )]
    pub fn license(&self) -> Option<&String> {
        self.license.as_ref()
    }

    #[graphql(description = "Copyright holder of the work")]
    pub fn copyright_holder(&self) -> Option<&String> {
        self.copyright_holder.as_ref()
    }

    #[graphql(description = "URL of the web page of the work")]
    pub fn landing_page(&self) -> Option<&String> {
        self.landing_page.as_ref()
    }

    #[graphql(
        description = "Library of Congress Control Number of the work (not applicable to chapters)"
    )]
    pub fn lccn(&self) -> Option<&String> {
        self.lccn.as_ref()
    }

    #[graphql(
        description = "OCLC (WorldCat) Control Number of the work (not applicable to chapters)"
    )]
    pub fn oclc(&self) -> Option<&String> {
        self.oclc.as_ref()
    }

    #[graphql(
        description = "A general-purpose field used to include information that does not have a specific designated field"
    )]
    pub fn general_note(&self) -> Option<&String> {
        self.general_note.as_ref()
    }

    #[graphql(
        description = "Indicates that the work contains a bibliography or other similar information"
    )]
    pub fn bibliography_note(&self) -> Option<&String> {
        self.bibliography_note.as_ref()
    }

    #[graphql(description = "Table of contents of the work (not applicable to chapters)")]
    pub fn toc(&self) -> Option<&String> {
        self.toc.as_ref()
    }

    #[graphql(description = "URL of the work's cover image")]
    pub fn cover_url(&self) -> Option<&String> {
        self.cover_url.as_ref()
    }

    #[graphql(description = "Caption describing the work's cover image")]
    pub fn cover_caption(&self) -> Option<&String> {
        self.cover_caption.as_ref()
    }

    #[graphql(description = "Date and time at which the work record was created")]
    pub fn created_at(&self) -> Timestamp {
        self.created_at
    }

    #[graphql(description = "Date and time at which the work record was last updated")]
    pub fn updated_at(&self) -> Timestamp {
        self.updated_at
    }

    #[graphql(description = "Page number on which the work begins (only applicable to chapters)")]
    pub fn first_page(&self) -> Option<&String> {
        self.first_page.as_ref()
    }

    #[graphql(description = "Page number on which the work ends (only applicable to chapters)")]
    pub fn last_page(&self) -> Option<&String> {
        self.last_page.as_ref()
    }

    #[graphql(
        description = "Concatenation of first page and last page with dash (only applicable to chapters)"
    )]
    pub fn page_interval(&self) -> Option<&String> {
        self.page_interval.as_ref()
    }

    #[graphql(
        description = "Date and time at which the work record or any of its linked records was last updated"
    )]
    pub fn updated_at_with_relations(&self) -> Timestamp {
        self.updated_at_with_relations
    }

    #[graphql(description = "Get this work's imprint")]
    pub fn imprint(&self, context: &Context) -> FieldResult<Imprint> {
        Imprint::from_id(&context.db, &self.imprint_id).map_err(|e| e.into())
    }

    #[graphql(description = "Get contributions linked to this work")]
    pub fn contributions(
        &self,
        context: &Context,
        #[graphql(default = 100, description = "The number of items to return")] limit: Option<i32>,
        #[graphql(default = 0, description = "The number of items to skip")] offset: Option<i32>,
        #[graphql(
            default = ContributionOrderBy::default(),
            description = "The order in which to sort the results"
        )]
        order: Option<ContributionOrderBy>,
        #[graphql(
            default = vec![],
            description = "Specific types to filter by",
        )]
        contribution_types: Option<Vec<ContributionType>>,
    ) -> FieldResult<Vec<Contribution>> {
        Contribution::all(
            &context.db,
            limit.unwrap_or_default(),
            offset.unwrap_or_default(),
            None,
            order.unwrap_or_default(),
            vec![],
            Some(self.work_id),
            None,
            contribution_types.unwrap_or_default(),
            vec![],
            None,
            None,
        )
        .map_err(|e| e.into())
    }

    #[allow(clippy::too_many_arguments)]
    #[graphql(description = "Get languages linked to this work")]
    pub fn languages(
        &self,
        context: &Context,
        #[graphql(default = 100, description = "The number of items to return")] limit: Option<i32>,
        #[graphql(default = 0, description = "The number of items to skip")] offset: Option<i32>,
        #[graphql(
            default = LanguageOrderBy::default(),
            description = "The order in which to sort the results"
        )]
        order: Option<LanguageOrderBy>,
        #[graphql(
            default = vec![],
            description = "Specific languages to filter by"
        )]
        language_codes: Option<Vec<LanguageCode>>,
        #[graphql(
            description = "(deprecated) A specific relation to filter by"
        )]
        language_relation: Option<LanguageRelation>,
        #[graphql(
            default = vec![],
            description = "Specific relations to filter by"
        )]
        language_relations: Option<Vec<LanguageRelation>>,
    ) -> FieldResult<Vec<Language>> {
        let mut relations = language_relations.unwrap_or_default();
        if let Some(relation) = language_relation {
            relations.push(relation);
        }
        Language::all(
            &context.db,
            limit.unwrap_or_default(),
            offset.unwrap_or_default(),
            None,
            order.unwrap_or_default(),
            vec![],
            Some(self.work_id),
            None,
            language_codes.unwrap_or_default(),
            relations,
            None,
            None,
        )
        .map_err(|e| e.into())
    }

    #[graphql(description = "Get publications linked to this work")]
    pub fn publications(
        &self,
        context: &Context,
        #[graphql(default = 100, description = "The number of items to return")] limit: Option<i32>,
        #[graphql(default = 0, description = "The number of items to skip")] offset: Option<i32>,
        #[graphql(
            default = "".to_string(),
            description = "A query string to search. This argument is a test, do not rely on it. At present it simply searches for case insensitive literals on isbn"
        )]
        filter: Option<String>,
        #[graphql(
            default = PublicationOrderBy::default(),
            description = "The order in which to sort the results"
        )]
        order: Option<PublicationOrderBy>,
        #[graphql(
            default = vec![],
            description = "Specific types to filter by",
        )]
        publication_types: Option<Vec<PublicationType>>,
    ) -> FieldResult<Vec<Publication>> {
        Publication::all(
            &context.db,
            limit.unwrap_or_default(),
            offset.unwrap_or_default(),
            filter,
            order.unwrap_or_default(),
            vec![],
            Some(self.work_id),
            None,
            publication_types.unwrap_or_default(),
            vec![],
            None,
            None,
        )
        .map_err(|e| e.into())
    }

    #[graphql(description = "Get subjects linked to this work")]
    pub fn subjects(
        &self,
        context: &Context,
        #[graphql(default = 100, description = "The number of items to return")] limit: Option<i32>,
        #[graphql(default = 0, description = "The number of items to skip")] offset: Option<i32>,
        #[graphql(
            default = "".to_string(),
            description = "A query string to search. This argument is a test, do not rely on it. At present it simply searches for case insensitive literals on subject_code"
        )]
        filter: Option<String>,
        #[graphql(
            default = SubjectOrderBy::default(),
            description = "The order in which to sort the results"
        )]
        order: Option<SubjectOrderBy>,
        #[graphql(
            default = vec![],
            description = "Specific types to filter by",
        )]
        subject_types: Option<Vec<SubjectType>>,
    ) -> FieldResult<Vec<Subject>> {
        Subject::all(
            &context.db,
            limit.unwrap_or_default(),
            offset.unwrap_or_default(),
            filter,
            order.unwrap_or_default(),
            vec![],
            Some(self.work_id),
            None,
            subject_types.unwrap_or_default(),
            vec![],
            None,
            None,
        )
        .map_err(|e| e.into())
    }

    #[graphql(description = "Get fundings linked to this work")]
    pub fn fundings(
        &self,
        context: &Context,
        #[graphql(default = 100, description = "The number of items to return")] limit: Option<i32>,
        #[graphql(default = 0, description = "The number of items to skip")] offset: Option<i32>,
        #[graphql(
            default = FundingOrderBy::default(),
            description = "The order in which to sort the results"
        )]
        order: Option<FundingOrderBy>,
    ) -> FieldResult<Vec<Funding>> {
        Funding::all(
            &context.db,
            limit.unwrap_or_default(),
            offset.unwrap_or_default(),
            None,
            order.unwrap_or_default(),
            vec![],
            Some(self.work_id),
            None,
            vec![],
            vec![],
            None,
            None,
        )
        .map_err(|e| e.into())
    }

    #[graphql(description = "Get issues linked to this work")]
    pub fn issues(
        &self,
        context: &Context,
        #[graphql(default = 100, description = "The number of items to return")] limit: Option<i32>,
        #[graphql(default = 0, description = "The number of items to skip")] offset: Option<i32>,
        #[graphql(
            default = IssueOrderBy::default(),
            description = "The order in which to sort the results"
        )]
        order: Option<IssueOrderBy>,
    ) -> FieldResult<Vec<Issue>> {
        Issue::all(
            &context.db,
            limit.unwrap_or_default(),
            offset.unwrap_or_default(),
            None,
            order.unwrap_or_default(),
            vec![],
            Some(self.work_id),
            None,
            vec![],
            vec![],
            None,
            None,
        )
        .map_err(|e| e.into())
    }
    #[graphql(description = "Get other works related to this work")]
    pub fn relations(
        &self,
        context: &Context,
        #[graphql(default = 100, description = "The number of items to return")] limit: Option<i32>,
        #[graphql(default = 0, description = "The number of items to skip")] offset: Option<i32>,
        #[graphql(
            default = WorkRelationOrderBy::default(),
            description = "The order in which to sort the results"
        )]
        order: Option<WorkRelationOrderBy>,
        #[graphql(
            default = vec![],
            description = "Specific types to filter by",
        )]
        relation_types: Option<Vec<RelationType>>,
    ) -> FieldResult<Vec<WorkRelation>> {
        WorkRelation::all(
            &context.db,
            limit.unwrap_or_default(),
            offset.unwrap_or_default(),
            None,
            order.unwrap_or_default(),
            vec![],
            Some(self.work_id),
            None,
            relation_types.unwrap_or_default(),
            vec![],
            None,
            None,
        )
        .map_err(|e| e.into())
    }
    #[graphql(description = "Get references cited by this work")]
    pub fn references(
        &self,
        context: &Context,
        #[graphql(default = 100, description = "The number of items to return")] limit: Option<i32>,
        #[graphql(default = 0, description = "The number of items to skip")] offset: Option<i32>,
        #[graphql(
            default = "".to_string(),
            description = "A query string to search. This argument is a test, do not rely on it. At present it simply searches for case insensitive literals on doi, unstructured_citation, issn, isbn, journal_title, article_title, series_title, volume_title, author, standard_designator, standards_body_name, and standards_body_acronym"
        )]
        filter: Option<String>,
        #[graphql(
            default = ReferenceOrderBy::default(),
            description = "The order in which to sort the results"
        )]
        order: Option<ReferenceOrderBy>,
    ) -> FieldResult<Vec<Reference>> {
        Reference::all(
            &context.db,
            limit.unwrap_or_default(),
            offset.unwrap_or_default(),
            filter,
            order.unwrap_or_default(),
            vec![],
            Some(self.work_id),
            None,
            vec![],
            vec![],
            None,
            None,
        )
        .map_err(|e| e.into())
    }
}

#[juniper::graphql_object(Context = Context, description = "A manifestation of a written text")]
impl Publication {
    #[graphql(description = "Thoth ID of the publication")]
    pub fn publication_id(&self) -> Uuid {
        self.publication_id
    }

    #[graphql(description = "Format of this publication")]
    pub fn publication_type(&self) -> &PublicationType {
        &self.publication_type
    }

    #[graphql(description = "Thoth ID of the work to which this publication belongs")]
    pub fn work_id(&self) -> Uuid {
        self.work_id
    }

    #[graphql(
        description = "International Standard Book Number of the publication, in ISBN-13 format"
    )]
    pub fn isbn(&self) -> Option<&Isbn> {
        self.isbn.as_ref()
    }

    #[graphql(description = "Date and time at which the publication record was created")]
    pub fn created_at(&self) -> Timestamp {
        self.created_at
    }

    #[graphql(description = "Date and time at which the publication record was last updated")]
    pub fn updated_at(&self) -> Timestamp {
        self.updated_at
    }

    #[graphql(
        description = "Width of the physical Publication (in mm, cm or in) (only applicable to non-Chapter Paperbacks and Hardbacks)"
    )]
    pub fn width(
        &self,
        #[graphql(
            default = LengthUnit::default(),
            description = "Unit of measurement in which to represent the width (mm, cm or in)",
        )]
        units: LengthUnit,
    ) -> Option<f64> {
        match units {
            LengthUnit::Mm => self.width_mm,
            LengthUnit::Cm => self
                .width_mm
                .map(|w| w.convert_length_from_to(&LengthUnit::Mm, &LengthUnit::Cm)),
            LengthUnit::In => self.width_in,
        }
    }

    #[graphql(
        description = "Height of the physical Publication (in mm, cm or in) (only applicable to non-Chapter Paperbacks and Hardbacks)"
    )]
    pub fn height(
        &self,
        #[graphql(
            default = LengthUnit::default(),
            description = "Unit of measurement in which to represent the height (mm, cm or in)",
        )]
        units: LengthUnit,
    ) -> Option<f64> {
        match units {
            LengthUnit::Mm => self.height_mm,
            LengthUnit::Cm => self
                .height_mm
                .map(|w| w.convert_length_from_to(&LengthUnit::Mm, &LengthUnit::Cm)),
            LengthUnit::In => self.height_in,
        }
    }

    #[graphql(
        description = "Depth of the physical Publication (in mm, cm or in) (only applicable to non-Chapter Paperbacks and Hardbacks)"
    )]
    pub fn depth(
        &self,
        #[graphql(
            default = LengthUnit::default(),
            description = "Unit of measurement in which to represent the depth (mm, cm or in)",
        )]
        units: LengthUnit,
    ) -> Option<f64> {
        match units {
            LengthUnit::Mm => self.depth_mm,
            LengthUnit::Cm => self
                .depth_mm
                .map(|w| w.convert_length_from_to(&LengthUnit::Mm, &LengthUnit::Cm)),
            LengthUnit::In => self.depth_in,
        }
    }

    #[graphql(
        description = "Weight of the physical Publication (in g or oz) (only applicable to non-Chapter Paperbacks and Hardbacks)"
    )]
    pub fn weight(
        &self,
        #[graphql(
            default = WeightUnit::default(),
            description = "Unit of measurement in which to represent the weight (grams or ounces)",
        )]
        units: WeightUnit,
    ) -> Option<f64> {
        match units {
            WeightUnit::G => self.weight_g,
            WeightUnit::Oz => self.weight_oz,
        }
    }

    #[graphql(description = "WCAG standard accessibility level met by this publication (if any)")]
    pub fn accessibility_standard(&self) -> Option<&AccessibilityStandard> {
        self.accessibility_standard.as_ref()
    }

    #[graphql(
        description = "EPUB- or PDF-specific standard accessibility level met by this publication, if applicable"
    )]
    pub fn accessibility_additional_standard(&self) -> Option<&AccessibilityStandard> {
        self.accessibility_additional_standard.as_ref()
    }

    #[graphql(
        description = "Reason for this publication not being required to comply with accessibility standards (if any)"
    )]
    pub fn accessibility_exception(&self) -> Option<&AccessibilityException> {
        self.accessibility_exception.as_ref()
    }

    #[graphql(
        description = "Link to a web page showing detailed accessibility information for this publication"
    )]
    pub fn accessibility_report_url(&self) -> Option<&String> {
        self.accessibility_report_url.as_ref()
    }

    #[graphql(description = "Get prices linked to this publication")]
    pub fn prices(
        &self,
        context: &Context,
        #[graphql(default = 100, description = "The number of items to return")] limit: Option<i32>,
        #[graphql(default = 0, description = "The number of items to skip")] offset: Option<i32>,
        #[graphql(
            default = PriceOrderBy::default(),
            description = "The order in which to sort the results"
        )]
        order: Option<PriceOrderBy>,
        #[graphql(
            default = vec![],
            description = "Specific currencies to filter by"
        )]
        currency_codes: Option<Vec<CurrencyCode>>,
    ) -> FieldResult<Vec<Price>> {
        Price::all(
            &context.db,
            limit.unwrap_or_default(),
            offset.unwrap_or_default(),
            None,
            order.unwrap_or_default(),
            vec![],
            Some(self.publication_id),
            None,
            currency_codes.unwrap_or_default(),
            vec![],
            None,
            None,
        )
        .map_err(|e| e.into())
    }

    #[graphql(description = "Get locations linked to this publication")]
    pub fn locations(
        &self,
        context: &Context,
        #[graphql(default = 100, description = "The number of items to return")] limit: Option<i32>,
        #[graphql(default = 0, description = "The number of items to skip")] offset: Option<i32>,
        #[graphql(
            default = LocationOrderBy::default(),
            description = "The order in which to sort the results"
        )]
        order: Option<LocationOrderBy>,
        #[graphql(
            default = vec![],
            description = "Specific platforms to filter by"
        )]
        location_platforms: Option<Vec<LocationPlatform>>,
    ) -> FieldResult<Vec<Location>> {
        Location::all(
            &context.db,
            limit.unwrap_or_default(),
            offset.unwrap_or_default(),
            None,
            order.unwrap_or_default(),
            vec![],
            Some(self.publication_id),
            None,
            location_platforms.unwrap_or_default(),
            vec![],
            None,
            None,
        )
        .map_err(|e| e.into())
    }

    #[graphql(description = "Get the work to which this publication belongs")]
    pub fn work(&self, context: &Context) -> FieldResult<Work> {
        Work::from_id(&context.db, &self.work_id).map_err(|e| e.into())
    }
}

#[juniper::graphql_object(Context = Context, description = "An organisation that produces and distributes written texts.")]
impl Publisher {
    #[graphql(description = "Thoth ID of the publisher")]
    pub fn publisher_id(&self) -> Uuid {
        self.publisher_id
    }

    #[graphql(description = "Name of the publisher")]
    pub fn publisher_name(&self) -> &String {
        &self.publisher_name
    }

    #[graphql(description = "Short name of the publisher, if any (e.g. an abbreviation)")]
    pub fn publisher_shortname(&self) -> Option<&String> {
        self.publisher_shortname.as_ref()
    }

    #[graphql(description = "URL of the publisher's website")]
    pub fn publisher_url(&self) -> Option<&String> {
        self.publisher_url.as_ref()
    }

    #[graphql(
        description = "Statement from the publisher on the accessibility of its texts for readers with impairments"
    )]
    pub fn accessibility_statement(&self) -> Option<&String> {
        self.accessibility_statement.as_ref()
    }

    #[graphql(
        description = "URL of the publisher's report on the accessibility of its texts for readers with impairments"
    )]
    pub fn accessibility_report_url(&self) -> Option<&String> {
        self.accessibility_report_url.as_ref()
    }

    #[graphql(description = "Date and time at which the publisher record was created")]
    pub fn created_at(&self) -> Timestamp {
        self.created_at
    }

    #[graphql(description = "Date and time at which the publisher record was last updated")]
    pub fn updated_at(&self) -> Timestamp {
        self.updated_at
    }

    #[graphql(description = "Get imprints linked to this publisher")]
    pub fn imprints(
        &self,
        context: &Context,
        #[graphql(default = 100, description = "The number of items to return")] limit: Option<i32>,
        #[graphql(default = 0, description = "The number of items to skip")] offset: Option<i32>,
        #[graphql(
            default = "".to_string(),
            description = "A query string to search. This argument is a test, do not rely on it. At present it simply searches for case insensitive literals on imprint_name and imprint_url"
        )]
        filter: Option<String>,
        #[graphql(
            default = {
                 ImprintOrderBy {
                     field: ImprintField::ImprintName,
                     direction: Direction::Asc,
                 }
             },
             description = "The order in which to sort the results"
        )]
        order: Option<ImprintOrderBy>,
    ) -> FieldResult<Vec<Imprint>> {
        Imprint::all(
            &context.db,
            limit.unwrap_or_default(),
            offset.unwrap_or_default(),
            filter,
            order.unwrap_or_default(),
            vec![],
            Some(self.publisher_id),
            None,
            vec![],
            vec![],
            None,
            None,
        )
        .map_err(|e| e.into())
    }

    #[graphql(description = "Get contacts linked to this publisher")]
    pub fn contacts(
        &self,
        context: &Context,
        #[graphql(default = 100, description = "The number of items to return")] limit: Option<i32>,
        #[graphql(default = 0, description = "The number of items to skip")] offset: Option<i32>,
        #[graphql(
            default = ContactOrderBy::default(),
            description = "The order in which to sort the results"
        )]
        order: Option<ContactOrderBy>,
        #[graphql(
            default = vec![],
            description = "Specific types to filter by",
        )]
        contact_types: Option<Vec<ContactType>>,
    ) -> FieldResult<Vec<Contact>> {
        Contact::all(
            &context.db,
            limit.unwrap_or_default(),
            offset.unwrap_or_default(),
            None,
            order.unwrap_or_default(),
            vec![],
            Some(self.publisher_id),
            None,
            contact_types.unwrap_or_default(),
            vec![],
            None,
            None,
        )
        .map_err(Into::into)
    }
}

#[juniper::graphql_object(Context = Context, description = "The brand under which a publisher issues works."
    )]
impl Imprint {
    #[graphql(description = "Thoth ID of the imprint")]
    pub fn imprint_id(&self) -> Uuid {
        self.imprint_id
    }

    #[graphql(description = "Thoth ID of the publisher to which this imprint belongs")]
    pub fn publisher_id(&self) -> Uuid {
        self.publisher_id
    }

    #[graphql(description = "Name of the imprint")]
    pub fn imprint_name(&self) -> &String {
        &self.imprint_name
    }

    #[graphql(description = "URL of the imprint's landing page")]
    pub fn imprint_url(&self) -> Option<&String> {
        self.imprint_url.as_ref()
    }

    #[graphql(
        description = "DOI of the imprint's Crossmark policy page, if publisher participates. Crossmark 'gives readers quick and easy access to the
    current status of an item of content, including any corrections, retractions, or updates'. More: https://www.crossref.org/services/crossmark/"
    )]
    pub fn crossmark_doi(&self) -> Option<&Doi> {
        self.crossmark_doi.as_ref()
    }

    #[graphql(description = "Date and time at which the imprint record was created")]
    pub fn created_at(&self) -> Timestamp {
        self.created_at
    }

    #[graphql(description = "Date and time at which the imprint record was last updated")]
    pub fn updated_at(&self) -> Timestamp {
        self.updated_at
    }

    #[graphql(description = "Get the publisher to which this imprint belongs")]
    pub fn publisher(&self, context: &Context) -> FieldResult<Publisher> {
        Publisher::from_id(&context.db, &self.publisher_id).map_err(|e| e.into())
    }

    #[allow(clippy::too_many_arguments)]
    #[graphql(description = "Get works linked to this imprint")]
    pub fn works(
        &self,
        context: &Context,
        #[graphql(default = 100, description = "The number of items to return")] limit: Option<i32>,
        #[graphql(default = 0, description = "The number of items to skip")] offset: Option<i32>,
        #[graphql(
                default = "".to_string(),
                description = "A query string to search. This argument is a test, do not rely on it. At present it simply searches for case insensitive literals on full_title, doi, reference, short_abstract, long_abstract, and landing_page"
            )]
        filter: Option<String>,
        #[graphql(
                default = WorkOrderBy::default(),
                description = "The order in which to sort the results"
            )]
        order: Option<WorkOrderBy>,
        #[graphql(
                default = vec![],
                description = "Specific types to filter by",
            )]
        work_types: Option<Vec<WorkType>>,
        #[graphql(description = "(deprecated) A specific status to filter by")] work_status: Option<
            WorkStatus,
        >,
        #[graphql(
                default = vec![],
                description = "Specific statuses to filter by"
            )]
        work_statuses: Option<Vec<WorkStatus>>,
        #[graphql(
            description = "Only show results updated either before (less than) or after (greater than) the specified timestamp"
        )]
        publication_date: Option<TimeExpression>,
        #[graphql(
            description = "Only show results with a publication date either before (less than) or after (greater than) the specified timestamp"
        )]
        updated_at_with_relations: Option<TimeExpression>,
    ) -> FieldResult<Vec<Work>> {
        let mut statuses = work_statuses.unwrap_or_default();
        if let Some(status) = work_status {
            statuses.push(status);
        }
        Work::all(
            &context.db,
            limit.unwrap_or_default(),
            offset.unwrap_or_default(),
            filter,
            order.unwrap_or_default(),
            vec![],
            Some(self.imprint_id),
            None,
            work_types.unwrap_or_default(),
            statuses,
            publication_date,
            updated_at_with_relations,
        )
        .map_err(|e| e.into())
    }
}

#[juniper::graphql_object(Context = Context, description = "A person who has been involved in the production of a written text."
    )]
impl Contributor {
    #[graphql(description = "Thoth ID of the contributor")]
    pub fn contributor_id(&self) -> Uuid {
        self.contributor_id
    }

    #[graphql(description = "Given or first name(s) of the contributor")]
    pub fn first_name(&self) -> Option<&String> {
        self.first_name.as_ref()
    }

    #[graphql(description = "Family or surname of the contributor")]
    pub fn last_name(&self) -> &String {
        &self.last_name
    }

    #[graphql(
        description = "Full, serialized name of the contributor. Serialization is often culturally determined."
    )]
    pub fn full_name(&self) -> &String {
        &self.full_name
    }

    #[graphql(
        description = "ORCID (Open Researcher and Contributor ID) of the contributor as full URL, using the HTTPS scheme and the orcid.org domain (e.g. https://orcid.org/0000-0002-1825-0097)"
    )]
    pub fn orcid(&self) -> Option<&Orcid> {
        self.orcid.as_ref()
    }

    #[graphql(description = "URL of the contributor's website")]
    pub fn website(&self) -> Option<&String> {
        self.website.as_ref()
    }

    #[graphql(description = "Date and time at which the contributor record was created")]
    pub fn created_at(&self) -> Timestamp {
        self.created_at
    }

    #[graphql(description = "Date and time at which the contributor record was last updated")]
    pub fn updated_at(&self) -> Timestamp {
        self.updated_at
    }

    #[graphql(description = "Get contributions linked to this contributor")]
    pub fn contributions(
        &self,
        context: &Context,
        #[graphql(default = 100, description = "The number of items to return")] limit: Option<i32>,
        #[graphql(default = 0, description = "The number of items to skip")] offset: Option<i32>,
        #[graphql(
                default = ContributionOrderBy::default(),
                description = "The order in which to sort the results"
            )]
        order: Option<ContributionOrderBy>,
        #[graphql(
                default = vec![],
                description = "Specific types to filter by",
            )]
        contribution_types: Option<Vec<ContributionType>>,
    ) -> FieldResult<Vec<Contribution>> {
        Contribution::all(
            &context.db,
            limit.unwrap_or_default(),
            offset.unwrap_or_default(),
            None,
            order.unwrap_or_default(),
            vec![],
            None,
            Some(self.contributor_id),
            contribution_types.unwrap_or_default(),
            vec![],
            None,
            None,
        )
        .map_err(|e| e.into())
    }
}

#[juniper::graphql_object(Context = Context, description = "A person's involvement in the production of a written text."
    )]
impl Contribution {
    #[graphql(description = "Thoth ID of the contribution")]
    pub fn contribution_id(&self) -> Uuid {
        self.contribution_id
    }

    #[graphql(description = "Thoth ID of the contributor who created the contribution")]
    pub fn contributor_id(&self) -> Uuid {
        self.contributor_id
    }

    #[graphql(description = "Thoth ID of the work in which the contribution appears")]
    pub fn work_id(&self) -> Uuid {
        self.work_id
    }

    #[graphql(description = "Nature of the contribution")]
    pub fn contribution_type(&self) -> &ContributionType {
        &self.contribution_type
    }

    #[graphql(
        description = "Whether this is a main contribution to the work (e.g. contributor credited on title page)"
    )]
    pub fn main_contribution(&self) -> bool {
        self.main_contribution
    }

    #[allow(clippy::too_many_arguments)]
    #[graphql(description = "Query the full list of biographies")]
    pub fn biographies(
        &self,
        context: &Context,
        #[graphql(default = 100, description = "The number of items to return")] limit: Option<i32>,
        #[graphql(default = 0, description = "The number of items to skip")] offset: Option<i32>,
        #[graphql(
            default = "".to_string(),
            description = "A query string to search. This argument is a test, do not rely on it. At present it simply searches for case insensitive literals on title_, subtitle, full_title fields"
        )]
        filter: Option<String>,
        #[graphql(
            default = BiographyOrderBy::default(),
            description = "The order in which to sort the results"
        )]
        order: Option<BiographyOrderBy>,
        #[graphql(
            default = vec![],
            description = "If set, only shows results with these locale codes"
        )]
        locale_codes: Option<Vec<LocaleCode>>,
        #[graphql(
            default = MarkupFormat::JatsXml,
            description = "If set, only shows results with this markup format"
        )]
        markup_format: Option<MarkupFormat>,
    ) -> FieldResult<Vec<Biography>> {
        let mut biographies = Biography::all(
            &context.db,
            limit.unwrap_or_default(),
            offset.unwrap_or_default(),
            filter,
            order.unwrap_or_default(),
            vec![],
            None,
            None,
            locale_codes.unwrap_or_default(),
            vec![],
            None,
            None,
        )
        .map_err(FieldError::from)?;

        for biography in &mut biographies {
            biography.content = convert_from_jats(
                &biography.content,
                markup_format.unwrap(),
                ConversionLimit::Biography,
            )?;
        }

        Ok(biographies)
    }

    #[graphql(description = "Biography of the contributor at the time of contribution")]
    #[graphql(
        deprecated = "Please use Contribution `biographies` field instead to get the correct biography in a multilingual manner"
    )]
    pub fn biography(&self, ctx: &Context) -> FieldResult<Option<String>> {
        Ok(
            Biography::canonical_from_contribution_id(&ctx.db, &self.contribution_id)
                .map(|a| a.content)
                .ok(),
        )
    }

    #[graphql(description = "Date and time at which the contribution record was created")]
    pub fn created_at(&self) -> Timestamp {
        self.created_at
    }

    #[graphql(description = "Date and time at which the contribution record was last updated")]
    pub fn updated_at(&self) -> Timestamp {
        self.updated_at
    }

    #[graphql(
        description = "Given or first name(s) of the contributor, as credited in this contribution"
    )]
    pub fn first_name(&self) -> Option<&String> {
        self.first_name.as_ref()
    }

    #[graphql(
        description = "Family or surname of the contributor, as credited in this contribution"
    )]
    pub fn last_name(&self) -> &String {
        &self.last_name
    }

    #[graphql(
        description = "Full, serialized name of the contributor, as credited in this contribution"
    )]
    pub fn full_name(&self) -> &String {
        &self.full_name
    }

    #[graphql(
        description = "Number representing this contribution's position in an ordered list of contributions within the work"
    )]
    pub fn contribution_ordinal(&self) -> &i32 {
        &self.contribution_ordinal
    }

    #[graphql(description = "Get the work in which the contribution appears")]
    pub fn work(&self, context: &Context) -> FieldResult<Work> {
        Work::from_id(&context.db, &self.work_id).map_err(|e| e.into())
    }

    #[graphql(description = "Get the contributor who created the contribution")]
    pub fn contributor(&self, context: &Context) -> FieldResult<Contributor> {
        Contributor::from_id(&context.db, &self.contributor_id).map_err(|e| e.into())
    }

    #[graphql(description = "Get affiliations linked to this contribution")]
    pub fn affiliations(
        &self,
        context: &Context,
        #[graphql(default = 100, description = "The number of items to return")] limit: Option<i32>,
        #[graphql(default = 0, description = "The number of items to skip")] offset: Option<i32>,
        #[graphql(
                default = AffiliationOrderBy::default(),
                description = "The order in which to sort the results"
            )]
        order: Option<AffiliationOrderBy>,
    ) -> FieldResult<Vec<Affiliation>> {
        Affiliation::all(
            &context.db,
            limit.unwrap_or_default(),
            offset.unwrap_or_default(),
            None,
            order.unwrap_or_default(),
            vec![],
            None,
            Some(self.contribution_id),
            vec![],
            vec![],
            None,
            None,
        )
        .map_err(|e| e.into())
    }
}

#[juniper::graphql_object(Context = Context, description = "A periodical of publications about a particular subject."
    )]
impl Series {
    #[graphql(description = "Thoth ID of the series")]
    pub fn series_id(&self) -> Uuid {
        self.series_id
    }

    #[graphql(description = "Type of the series")]
    pub fn series_type(&self) -> &SeriesType {
        &self.series_type
    }

    #[graphql(description = "Name of the series")]
    pub fn series_name(&self) -> &String {
        &self.series_name
    }

    #[graphql(
        description = "Print ISSN (International Standard Serial Number) of the series. This represents the print media version."
    )]
    pub fn issn_print(&self) -> Option<&String> {
        self.issn_print.as_ref()
    }

    #[graphql(
        description = "Electronic ISSN (International Standard Serial Number) of the series. This represents the online version."
    )]
    pub fn issn_digital(&self) -> Option<&String> {
        self.issn_digital.as_ref()
    }

    #[graphql(description = "URL of the series' landing page")]
    pub fn series_url(&self) -> Option<&String> {
        self.series_url.as_ref()
    }

    #[graphql(description = "Description of the series")]
    pub fn series_description(&self) -> Option<&String> {
        self.series_description.as_ref()
    }

    #[graphql(description = "URL of the series' call for proposals page")]
    pub fn series_cfp_url(&self) -> Option<&String> {
        self.series_cfp_url.as_ref()
    }

    #[graphql(description = "Thoth ID of the imprint to which this series belongs")]
    pub fn imprint_id(&self) -> Uuid {
        self.imprint_id
    }

    #[graphql(description = "Date and time at which the series record was created")]
    pub fn created_at(&self) -> Timestamp {
        self.created_at
    }

    #[graphql(description = "Date and time at which the series record was last updated")]
    pub fn updated_at(&self) -> Timestamp {
        self.updated_at
    }

    #[graphql(description = "Get the imprint linked to this series")]
    pub fn imprint(&self, context: &Context) -> FieldResult<Imprint> {
        Imprint::from_id(&context.db, &self.imprint_id).map_err(|e| e.into())
    }

    #[graphql(description = "Get issues linked to this series")]
    pub fn issues(
        &self,
        context: &Context,
        #[graphql(default = 100, description = "The number of items to return")] limit: Option<i32>,
        #[graphql(default = 0, description = "The number of items to skip")] offset: Option<i32>,
        #[graphql(
                default = IssueOrderBy::default(),
                description = "The order in which to sort the results"
            )]
        order: Option<IssueOrderBy>,
    ) -> FieldResult<Vec<Issue>> {
        Issue::all(
            &context.db,
            limit.unwrap_or_default(),
            offset.unwrap_or_default(),
            None,
            order.unwrap_or_default(),
            vec![],
            None,
            Some(self.series_id),
            vec![],
            vec![],
            None,
            None,
        )
        .map_err(|e| e.into())
    }
}

#[juniper::graphql_object(Context = Context, description = "A work published as a number in a periodical."
    )]
impl Issue {
    #[graphql(description = "Thoth ID of the issue")]
    pub fn issue_id(&self) -> Uuid {
        self.issue_id
    }

    #[graphql(description = "Thoth ID of the work represented by the issue")]
    pub fn work_id(&self) -> Uuid {
        self.work_id
    }

    #[graphql(description = "Thoth ID of the series to which the issue belongs")]
    pub fn series_id(&self) -> Uuid {
        self.series_id
    }

    #[graphql(
        description = "Number representing this issue's position in an ordered list of issues within the series (does not have to correspond to published issue number)"
    )]
    pub fn issue_ordinal(&self) -> &i32 {
        &self.issue_ordinal
    }

    #[graphql(description = "Date and time at which the issue record was created")]
    pub fn created_at(&self) -> Timestamp {
        self.created_at
    }

    #[graphql(description = "Date and time at which the issue record was last updated")]
    pub fn updated_at(&self) -> Timestamp {
        self.updated_at
    }

    #[graphql(description = "Get the series to which the issue belongs")]
    pub fn series(&self, context: &Context) -> FieldResult<Series> {
        Series::from_id(&context.db, &self.series_id).map_err(|e| e.into())
    }

    #[graphql(description = "Get the work represented by the issue")]
    pub fn work(&self, context: &Context) -> FieldResult<Work> {
        Work::from_id(&context.db, &self.work_id).map_err(|e| e.into())
    }
}

#[juniper::graphql_object(Context = Context, description = "Description of a work's language.")]
impl Language {
    #[graphql(description = "Thoth ID of the language")]
    pub fn language_id(&self) -> Uuid {
        self.language_id
    }

    #[graphql(description = "Thoth ID of the work which has this language")]
    pub fn work_id(&self) -> Uuid {
        self.work_id
    }

    #[graphql(description = "Three-letter ISO 639 code representing the language")]
    pub fn language_code(&self) -> &LanguageCode {
        &self.language_code
    }

    #[graphql(description = "Relation between this language and the original language of the text")]
    pub fn language_relation(&self) -> &LanguageRelation {
        &self.language_relation
    }

    #[graphql(
        description = "Whether this is a main language of the work (e.g. used for large sections of the text rather than just isolated quotations)"
    )]
    pub fn main_language(&self) -> bool {
        self.main_language
    }

    #[graphql(description = "Date and time at which the language record was created")]
    pub fn created_at(&self) -> Timestamp {
        self.created_at
    }

    #[graphql(description = "Date and time at which the language record was last updated")]
    pub fn updated_at(&self) -> Timestamp {
        self.updated_at
    }

    #[graphql(description = "Get the work which has this language")]
    pub fn work(&self, context: &Context) -> FieldResult<Work> {
        Work::from_id(&context.db, &self.work_id).map_err(|e| e.into())
    }
}

#[juniper::graphql_object(Context = Context, description = "A location, such as a web shop or distribution platform, where a publication can be acquired or viewed."
    )]
impl Location {
    #[graphql(description = "Thoth ID of the location")]
    pub fn location_id(&self) -> Uuid {
        self.location_id
    }

    #[graphql(description = "Thoth ID of the publication linked to this location")]
    pub fn publication_id(&self) -> Uuid {
        self.publication_id
    }

    #[graphql(description = "Public-facing URL via which the publication can be accessed")]
    pub fn landing_page(&self) -> Option<&String> {
        self.landing_page.as_ref()
    }

    #[graphql(description = "Direct link to the full text file")]
    pub fn full_text_url(&self) -> Option<&String> {
        self.full_text_url.as_ref()
    }

    #[graphql(description = "Platform where the publication is hosted or can be acquired")]
    pub fn location_platform(&self) -> &LocationPlatform {
        &self.location_platform
    }

    #[graphql(
        description = "Whether this is the canonical location for this specific publication (e.g. the main platform on which the print version is sold, or the official version of record hosted on the publisher's own web server)"
    )]
    pub fn canonical(&self) -> bool {
        self.canonical
    }

    #[graphql(description = "Date and time at which the location record was created")]
    pub fn created_at(&self) -> Timestamp {
        self.created_at
    }

    #[graphql(description = "Date and time at which the location record was last updated")]
    pub fn updated_at(&self) -> Timestamp {
        self.updated_at
    }

    #[graphql(description = "Get the publication linked to this location")]
    pub fn publication(&self, context: &Context) -> FieldResult<Publication> {
        Publication::from_id(&context.db, &self.publication_id).map_err(|e| e.into())
    }
}

#[juniper::graphql_object(Context = Context, description = "The amount of money, in any currency, that a publication costs."
    )]
impl Price {
    #[graphql(description = "Thoth ID of the price")]
    pub fn price_id(&self) -> Uuid {
        self.price_id
    }

    #[graphql(description = "Thoth ID of the publication linked to this price")]
    pub fn publication_id(&self) -> Uuid {
        self.publication_id
    }

    #[graphql(
        description = "Three-letter ISO 4217 code representing the currency used in this price"
    )]
    pub fn currency_code(&self) -> &CurrencyCode {
        &self.currency_code
    }

    #[graphql(description = "Value of the publication in the specified currency")]
    pub fn unit_price(&self) -> f64 {
        self.unit_price
    }

    #[graphql(description = "Date and time at which the price record was created")]
    pub fn created_at(&self) -> Timestamp {
        self.created_at
    }

    #[graphql(description = "Date and time at which the price record was last updated")]
    pub fn updated_at(&self) -> Timestamp {
        self.updated_at
    }

    #[graphql(description = "Get the publication linked to this price")]
    pub fn publication(&self, context: &Context) -> FieldResult<Publication> {
        Publication::from_id(&context.db, &self.publication_id).map_err(|e| e.into())
    }
}

#[juniper::graphql_object(Context = Context, description = "A significant discipline or term related to a work."
    )]
impl Subject {
    #[graphql(description = "Thoth ID of the subject")]
    pub fn subject_id(&self) -> &Uuid {
        &self.subject_id
    }

    #[graphql(description = "Thoth ID of the work to which the subject is linked")]
    pub fn work_id(&self) -> &Uuid {
        &self.work_id
    }

    #[graphql(description = "Type of the subject (e.g. the subject category scheme being used)")]
    pub fn subject_type(&self) -> &SubjectType {
        &self.subject_type
    }

    #[graphql(description = "Code representing the subject within the specified type")]
    pub fn subject_code(&self) -> &String {
        &self.subject_code
    }

    #[graphql(
        description = "Number representing this subject's position in an ordered list of subjects of the same type within the work (subjects of equal prominence can have the same number)"
    )]
    pub fn subject_ordinal(&self) -> &i32 {
        &self.subject_ordinal
    }

    #[graphql(description = "Date and time at which the subject record was created")]
    pub fn created_at(&self) -> Timestamp {
        self.created_at
    }

    #[graphql(description = "Date and time at which the subject record was last updated")]
    pub fn updated_at(&self) -> Timestamp {
        self.updated_at
    }

    #[graphql(description = "Get the work to which the subject is linked")]
    pub fn work(&self, context: &Context) -> FieldResult<Work> {
        Work::from_id(&context.db, &self.work_id).map_err(|e| e.into())
    }
}

#[juniper::graphql_object(Context = Context, description = "An organisation with which contributors may be affiliated or by which works may be funded."
    )]
impl Institution {
    #[graphql(description = "Thoth ID of the institution")]
    pub fn institution_id(&self) -> &Uuid {
        &self.institution_id
    }

    #[graphql(description = "Name of the institution")]
    pub fn institution_name(&self) -> &String {
        &self.institution_name
    }

    #[graphql(
        description = "Digital Object Identifier of the organisation as full URL, using the HTTPS scheme and the doi.org domain (e.g. https://doi.org/10.13039/100014013)"
    )]
    pub fn institution_doi(&self) -> Option<&Doi> {
        self.institution_doi.as_ref()
    }

    #[graphql(
        description = "Three-letter ISO 3166-1 code representing the country where this institution is based"
    )]
    pub fn country_code(&self) -> Option<&CountryCode> {
        self.country_code.as_ref()
    }

    #[graphql(
        description = "Research Organisation Registry identifier of the organisation as full URL, using the HTTPS scheme and the ror.org domain (e.g. https://ror.org/051z6e826)"
    )]
    pub fn ror(&self) -> Option<&Ror> {
        self.ror.as_ref()
    }

    #[graphql(description = "Date and time at which the institution record was created")]
    pub fn created_at(&self) -> Timestamp {
        self.created_at
    }

    #[graphql(description = "Date and time at which the institution record was last updated")]
    pub fn updated_at(&self) -> Timestamp {
        self.updated_at
    }

    #[graphql(description = "Get fundings linked to this institution")]
    pub fn fundings(
        &self,
        context: &Context,
        #[graphql(default = 100, description = "The number of items to return")] limit: Option<i32>,
        #[graphql(default = 0, description = "The number of items to skip")] offset: Option<i32>,
        #[graphql(
                default = FundingOrderBy::default(),
                description = "The order in which to sort the results"
            )]
        order: Option<FundingOrderBy>,
    ) -> FieldResult<Vec<Funding>> {
        Funding::all(
            &context.db,
            limit.unwrap_or_default(),
            offset.unwrap_or_default(),
            None,
            order.unwrap_or_default(),
            vec![],
            None,
            Some(self.institution_id),
            vec![],
            vec![],
            None,
            None,
        )
        .map_err(|e| e.into())
    }

    #[graphql(description = "Get affiliations linked to this institution")]
    pub fn affiliations(
        &self,
        context: &Context,
        #[graphql(default = 100, description = "The number of items to return")] limit: Option<i32>,
        #[graphql(default = 0, description = "The number of items to skip")] offset: Option<i32>,
        #[graphql(
                default = AffiliationOrderBy::default(),
                description = "The order in which to sort the results"
            )]
        order: Option<AffiliationOrderBy>,
    ) -> FieldResult<Vec<Affiliation>> {
        Affiliation::all(
            &context.db,
            limit.unwrap_or_default(),
            offset.unwrap_or_default(),
            None,
            order.unwrap_or_default(),
            vec![],
            Some(self.institution_id),
            None,
            vec![],
            vec![],
            None,
            None,
        )
        .map_err(|e| e.into())
    }
}

#[juniper::graphql_object(Context = Context, description = "A grant awarded for the publication of a work by an institution."
    )]
impl Funding {
    #[graphql(description = "Thoth ID of the funding")]
    pub fn funding_id(&self) -> &Uuid {
        &self.funding_id
    }

    #[graphql(description = "Thoth ID of the funded work")]
    pub fn work_id(&self) -> &Uuid {
        &self.work_id
    }

    #[graphql(description = "Thoth ID of the funding institution")]
    pub fn institution_id(&self) -> &Uuid {
        &self.institution_id
    }

    #[graphql(description = "Name of the funding program")]
    pub fn program(&self) -> Option<&String> {
        self.program.as_ref()
    }

    #[graphql(description = "Name of the funding project")]
    pub fn project_name(&self) -> Option<&String> {
        self.project_name.as_ref()
    }

    #[graphql(description = "Short name of the funding project")]
    pub fn project_shortname(&self) -> Option<&String> {
        self.project_shortname.as_ref()
    }

    #[graphql(description = "Grant number of the award")]
    pub fn grant_number(&self) -> Option<&String> {
        self.grant_number.as_ref()
    }

    #[graphql(description = "Jurisdiction of the award")]
    pub fn jurisdiction(&self) -> Option<&String> {
        self.jurisdiction.as_ref()
    }

    #[graphql(description = "Date and time at which the funding record was created")]
    pub fn created_at(&self) -> Timestamp {
        self.created_at
    }

    #[graphql(description = "Date and time at which the funding record was last updated")]
    pub fn updated_at(&self) -> Timestamp {
        self.updated_at
    }

    #[graphql(description = "Get the funded work")]
    pub fn work(&self, context: &Context) -> FieldResult<Work> {
        Work::from_id(&context.db, &self.work_id).map_err(|e| e.into())
    }

    #[graphql(description = "Get the funding institution")]
    pub fn institution(&self, context: &Context) -> FieldResult<Institution> {
        Institution::from_id(&context.db, &self.institution_id).map_err(|e| e.into())
    }
}

#[juniper::graphql_object(Context = Context, description = "An association between a person and an institution for a specific contribution."
    )]
impl Affiliation {
    #[graphql(description = "Thoth ID of the affiliation")]
    pub fn affiliation_id(&self) -> Uuid {
        self.affiliation_id
    }

    #[graphql(description = "Thoth ID of the contribution linked to this affiliation")]
    pub fn contribution_id(&self) -> Uuid {
        self.contribution_id
    }

    #[graphql(description = "Thoth ID of the institution linked to this affiliation")]
    pub fn institution_id(&self) -> Uuid {
        self.institution_id
    }

    #[graphql(
        description = "Number representing this affiliation's position in an ordered list of affiliations within the contribution"
    )]
    pub fn affiliation_ordinal(&self) -> &i32 {
        &self.affiliation_ordinal
    }

    #[graphql(
        description = "Position of the contributor at the institution at the time of contribution"
    )]
    pub fn position(&self) -> Option<&String> {
        self.position.as_ref()
    }

    #[graphql(description = "Date and time at which the affiliation record was created")]
    pub fn created_at(&self) -> Timestamp {
        self.created_at
    }

    #[graphql(description = "Date and time at which the affiliation record was last updated")]
    pub fn updated_at(&self) -> Timestamp {
        self.updated_at
    }

    #[graphql(description = "Get the institution linked to this affiliation")]
    pub fn institution(&self, context: &Context) -> FieldResult<Institution> {
        Institution::from_id(&context.db, &self.institution_id).map_err(|e| e.into())
    }

    #[graphql(description = "Get the contribution linked to this affiliation")]
    pub fn contribution(&self, context: &Context) -> FieldResult<Contribution> {
        Contribution::from_id(&context.db, &self.contribution_id).map_err(|e| e.into())
    }
}

#[juniper::graphql_object(Context = Context, description = "A relationship between two works, e.g. a book and one of its chapters, or an original and its translation."
    )]
impl WorkRelation {
    #[graphql(description = "Thoth ID of the work relation")]
    pub fn work_relation_id(&self) -> &Uuid {
        &self.work_relation_id
    }

    #[graphql(description = "Thoth ID of the work to which this work relation belongs")]
    pub fn relator_work_id(&self) -> &Uuid {
        &self.relator_work_id
    }

    #[graphql(description = "Thoth ID of the other work in the relationship")]
    pub fn related_work_id(&self) -> &Uuid {
        &self.related_work_id
    }

    #[graphql(description = "Nature of the relationship")]
    pub fn relation_type(&self) -> &RelationType {
        &self.relation_type
    }

    #[graphql(
        description = "Number representing this work relation's position in an ordered list of relations of the same type within the work"
    )]
    pub fn relation_ordinal(&self) -> &i32 {
        &self.relation_ordinal
    }

    #[graphql(description = "Date and time at which the work relation record was created")]
    pub fn created_at(&self) -> Timestamp {
        self.created_at
    }

    #[graphql(description = "Date and time at which the work relation record was last updated")]
    pub fn updated_at(&self) -> Timestamp {
        self.updated_at
    }

    #[graphql(description = "Get the other work in the relationship")]
    pub fn related_work(&self, context: &Context) -> FieldResult<Work> {
        Work::from_id(&context.db, &self.related_work_id).map_err(|e| e.into())
    }
}

#[juniper::graphql_object(
        Context = Context,
        description = "A citation to a written text. References must always include the DOI of the cited work, the unstructured citation, or both.",
    )]
impl Reference {
    #[graphql(description = "UUID of the reference.")]
    pub fn reference_id(&self) -> Uuid {
        self.reference_id
    }

    #[graphql(description = "UUID of the citing work.")]
    pub fn work_id(&self) -> Uuid {
        self.work_id
    }

    #[graphql(description = "Number used to order references within a work's bibliography.")]
    pub fn reference_ordinal(&self) -> &i32 {
        &self.reference_ordinal
    }

    #[graphql(description = "Digital Object Identifier of the cited work as full URL.")]
    pub fn doi(&self) -> Option<&Doi> {
        self.doi.as_ref()
    }

    #[graphql(
        description = "Full reference text. When the DOI of the cited work is not known this field is required, and may be used in conjunction with other structured data to help identify the cited work."
    )]
    pub fn unstructured_citation(&self) -> Option<&String> {
        self.unstructured_citation.as_ref()
    }

    #[graphql(description = "ISSN of a series.")]
    pub fn issn(&self) -> Option<&String> {
        self.issn.as_ref()
    }

    #[graphql(description = "Book ISBN, when the cited work is a book or a chapter.")]
    pub fn isbn(&self) -> Option<&Isbn> {
        self.isbn.as_ref()
    }

    #[graphql(description = "Title of a journal, when the cited work is an article.")]
    pub fn journal_title(&self) -> Option<&String> {
        self.journal_title.as_ref()
    }

    #[graphql(description = "Journal article, conference paper, or book chapter title.")]
    pub fn article_title(&self) -> Option<&String> {
        self.article_title.as_ref()
    }

    #[graphql(description = "Title of a book or conference series.")]
    pub fn series_title(&self) -> Option<&String> {
        self.series_title.as_ref()
    }

    #[graphql(description = "Title of a book or conference proceeding.")]
    pub fn volume_title(&self) -> Option<&String> {
        self.volume_title.as_ref()
    }

    #[graphql(description = "Book edition number.")]
    pub fn edition(&self) -> Option<&i32> {
        self.edition.as_ref()
    }

    #[graphql(description = "First author of the cited work.")]
    pub fn author(&self) -> Option<&String> {
        self.author.as_ref()
    }

    #[graphql(description = "Volume number of a journal or book set.")]
    pub fn volume(&self) -> Option<&String> {
        self.volume.as_ref()
    }

    #[graphql(description = "Journal issue, when the cited work is an article.")]
    pub fn issue(&self) -> Option<&String> {
        self.issue.as_ref()
    }

    #[graphql(description = "First page of the cited page range.")]
    pub fn first_page(&self) -> Option<&String> {
        self.first_page.as_ref()
    }

    #[graphql(
        description = "The chapter, section or part number, when the cited work is a component of a book."
    )]
    pub fn component_number(&self) -> Option<&String> {
        self.component_number.as_ref()
    }

    #[graphql(
        description = "Standard identifier (e.g. \"14064-1\"), when the cited work is a standard."
    )]
    pub fn standard_designator(&self) -> Option<&String> {
        self.standard_designator.as_ref()
    }

    #[graphql(
        description = "Full name of the standards organisation (e.g. \"International Organization for Standardization\"), when the cited work is a standard."
    )]
    pub fn standards_body_name(&self) -> Option<&String> {
        self.standards_body_name.as_ref()
    }

    #[graphql(
        description = "Acronym of the standards organisation (e.g. \"ISO\"), when the cited work is a standard."
    )]
    pub fn standards_body_acronym(&self) -> Option<&String> {
        self.standards_body_acronym.as_ref()
    }

    #[graphql(description = "URL of the cited work.")]
    pub fn url(&self) -> Option<&String> {
        self.url.as_ref()
    }

    #[graphql(
        description = "Publication date of the cited work. Day and month should be set to \"01\" when only the publication year is known."
    )]
    pub fn publication_date(&self) -> Option<NaiveDate> {
        self.publication_date
    }

    #[graphql(
        description = "Date the cited work was accessed, when citing a website or online article."
    )]
    pub fn retrieval_date(&self) -> Option<NaiveDate> {
        self.retrieval_date
    }

    #[graphql(description = "Timestamp of the creation of this record within Thoth.")]
    pub fn created_at(&self) -> Timestamp {
        self.created_at
    }

    #[graphql(description = "Timestamp of the last update to this record within Thoth.")]
    pub fn updated_at(&self) -> Timestamp {
        self.updated_at
    }

    #[graphql(description = "The citing work.")]
    pub fn work(&self, context: &Context) -> FieldResult<Work> {
        Work::from_id(&context.db, &self.work_id).map_err(|e| e.into())
    }
}

<<<<<<< HEAD
#[juniper::graphql_object(Context = Context, description = "A way to get in touch with a publisher.")]
impl Contact {
    #[graphql(description = "Thoth ID of the contact")]
    pub fn contact_id(&self) -> Uuid {
        self.contact_id
    }

    #[graphql(description = "Thoth ID of the publisher to which this contact belongs")]
    pub fn publisher_id(&self) -> Uuid {
        self.publisher_id
    }

    #[graphql(description = "Type of the contact")]
    pub fn contact_type(&self) -> &ContactType {
        &self.contact_type
    }

    #[graphql(description = "Email address of the contact")]
    pub fn email(&self) -> &String {
        &self.email
    }

    #[graphql(description = "Date and time at which the contact record was created")]
    pub fn created_at(&self) -> Timestamp {
        self.created_at
    }

    #[graphql(description = "Date and time at which the contact record was last updated")]
    pub fn updated_at(&self) -> Timestamp {
        self.updated_at
    }

    #[graphql(description = "Get the publisher to which this contact belongs")]
    pub fn publisher(&self, context: &Context) -> FieldResult<Publisher> {
        Publisher::from_id(&context.db, &self.publisher_id).map_err(|e| e.into())
=======
#[juniper::graphql_object(Context = Context, description = "A title associated with a work.")]
impl Title {
    #[graphql(description = "Thoth ID of the title")]
    pub fn title_id(&self) -> Uuid {
        self.title_id
    }

    #[graphql(description = "Thoth ID of the work to which the title is linked")]
    pub fn work_id(&self) -> Uuid {
        self.work_id
    }

    #[graphql(description = "Locale code of the title")]
    pub fn locale_code(&self) -> &LocaleCode {
        &self.locale_code
    }

    #[graphql(description = "Full title including subtitle")]
    pub fn full_title(&self) -> &String {
        &self.full_title
    }

    #[graphql(description = "Main title (excluding subtitle)")]
    pub fn title(&self) -> &String {
        &self.title
    }

    #[graphql(description = "Subtitle of the work")]
    pub fn subtitle(&self) -> Option<&String> {
        self.subtitle.as_ref()
    }

    #[graphql(description = "Whether this is the canonical title for the work")]
    pub fn canonical(&self) -> bool {
        self.canonical
    }

    #[graphql(description = "Get the work to which the title is linked")]
    pub fn work(&self, context: &Context) -> FieldResult<Work> {
        Work::from_id(&context.db, &self.work_id).map_err(|e| e.into())
    }
}

#[juniper::graphql_object(Context = Context, description = "An abstract associated with a work.")]
impl Abstract {
    #[graphql(description = "Thoth ID of the abstract")]
    pub fn abstract_id(&self) -> Uuid {
        self.abstract_id
    }
    #[graphql(description = "Thoth ID of the work to which the abstract is linked")]
    pub fn work_id(&self) -> Uuid {
        self.work_id
    }
    #[graphql(description = "Locale code of the abstract")]
    pub fn locale_code(&self) -> &LocaleCode {
        &self.locale_code
    }
    #[graphql(description = "Content of the abstract")]
    pub fn content(&self) -> &String {
        &self.content
    }
    #[graphql(description = "Whether this is the canonical abstract for the work")]
    pub fn canonical(&self) -> bool {
        self.canonical
    }
    #[graphql(description = "Type of the abstract")]
    pub fn abstract_type(&self) -> &AbstractType {
        &self.abstract_type
    }
    #[graphql(description = "Get the work to which the abstract is linked")]
    pub fn work(&self, context: &Context) -> FieldResult<Work> {
        Work::from_id(&context.db, &self.work_id).map_err(|e| e.into())
    }
}

#[juniper::graphql_object(Context = Context, description = "A biography associated with a work and contribution.")]
impl Biography {
    #[graphql(description = "Thoth ID of the biography")]
    pub fn biography_id(&self) -> Uuid {
        self.biography_id
    }

    #[graphql(description = "Thoth ID of the contribution to which the biography is linked")]
    pub fn contribution_id(&self) -> Uuid {
        self.contribution_id
    }

    #[graphql(description = "Locale code of the biography")]
    pub fn locale_code(&self) -> &LocaleCode {
        &self.locale_code
    }

    #[graphql(description = "Content of the biography")]
    pub fn content(&self) -> &String {
        &self.content
    }

    #[graphql(description = "Whether this is the canonical biography for the contribution/work")]
    pub fn canonical(&self) -> bool {
        self.canonical
    }

    #[graphql(description = "Get the work to which the biography is linked via contribution")]
    pub fn work(&self, context: &Context) -> FieldResult<Work> {
        let contribution = Contribution::from_id(&context.db, &self.contribution_id)?;
        Work::from_id(&context.db, &contribution.work_id).map_err(|e| e.into())
    }

    #[graphql(description = "Get the contribution to which the biography is linked")]
    pub fn contribution(&self, context: &Context) -> FieldResult<Contribution> {
        Contribution::from_id(&context.db, &self.contribution_id).map_err(|e| e.into())
>>>>>>> aa89519d
    }
}

pub type Schema = RootNode<'static, QueryRoot, MutationRoot, EmptySubscription<Context>>;

pub fn create_schema() -> Schema {
    Schema::new(QueryRoot {}, MutationRoot {}, EmptySubscription::new())
}

fn publisher_id_from_imprint_id(db: &crate::db::PgPool, imprint_id: Uuid) -> ThothResult<Uuid> {
    Ok(Imprint::from_id(db, &imprint_id)?.publisher_id)
}

fn publisher_id_from_work_id(db: &crate::db::PgPool, work_id: Uuid) -> ThothResult<Uuid> {
    Work::from_id(db, &work_id)?.publisher_id(db)
}

fn publisher_id_from_publication_id(
    db: &crate::db::PgPool,
    publication_id: Uuid,
) -> ThothResult<Uuid> {
    Publication::from_id(db, &publication_id)?.publisher_id(db)
}

fn publisher_id_from_contribution_id(
    db: &crate::db::PgPool,
    contribution_id: Uuid,
) -> ThothResult<Uuid> {
    Contribution::from_id(db, &contribution_id)?.publisher_id(db)
}<|MERGE_RESOLUTION|>--- conflicted
+++ resolved
@@ -7,38 +7,10 @@
 use super::utils::{Direction, Expression, MAX_SHORT_ABSTRACT_CHAR_LIMIT};
 use crate::account::model::{AccountAccess, DecodedToken};
 use crate::db::PgPool;
-<<<<<<< HEAD
-use crate::model::affiliation::*;
-use crate::model::contact::*;
-use crate::model::contribution::*;
-use crate::model::contributor::*;
-use crate::model::funding::*;
-use crate::model::imprint::*;
-use crate::model::institution::*;
-use crate::model::issue::*;
-use crate::model::language::*;
-use crate::model::location::*;
-use crate::model::price::*;
-use crate::model::publication::*;
-use crate::model::publisher::*;
-use crate::model::reference::*;
-use crate::model::series::*;
-use crate::model::subject::*;
-use crate::model::work::*;
-use crate::model::work_relation::*;
-use crate::model::Convert;
-use crate::model::Crud;
-use crate::model::Doi;
-use crate::model::Isbn;
-use crate::model::LengthUnit;
-use crate::model::Orcid;
-use crate::model::Ror;
-use crate::model::Timestamp;
-use crate::model::WeightUnit;
-=======
 use crate::model::{
     affiliation::{Affiliation, AffiliationOrderBy, NewAffiliation, PatchAffiliation},
     biography::{Biography, BiographyOrderBy, NewBiography, PatchBiography},
+    contact::{Contact, ContactOrderBy, ContactType, NewContact, PatchContact},
     contribution::{
         Contribution, ContributionField, ContributionType, NewContribution, PatchContribution,
     },
@@ -55,8 +27,8 @@
     location::{Location, LocationOrderBy, LocationPlatform, NewLocation, PatchLocation},
     price::{CurrencyCode, NewPrice, PatchPrice, Price, PriceField},
     publication::{
-        NewPublication, PatchPublication, Publication, PublicationOrderBy, PublicationProperties,
-        PublicationType,
+        AccessibilityException, AccessibilityStandard, NewPublication, PatchPublication,
+        Publication, PublicationOrderBy, PublicationProperties, PublicationType,
     },
     publisher::{NewPublisher, PatchPublisher, Publisher, PublisherOrderBy},
     r#abstract::{Abstract, AbstractOrderBy, AbstractType, NewAbstract, PatchAbstract},
@@ -71,7 +43,6 @@
     ConversionLimit, Convert, Crud, Doi, Isbn, LengthUnit, MarkupFormat, Orcid, Reorder, Ror,
     Timestamp, WeightUnit,
 };
->>>>>>> aa89519d
 use thoth_errors::{ThothError, ThothResult};
 
 impl juniper::Context for Context {}
@@ -1558,10 +1529,6 @@
             .map_err(|e| e.into())
     }
 
-<<<<<<< HEAD
-    #[graphql(description = "Query the full list of contacts")]
-    fn contacts(
-=======
     #[graphql(description = "Query a title by its ID")]
     fn title(
         context: &Context,
@@ -1580,38 +1547,10 @@
 
     #[graphql(description = "Query the full list of titles")]
     fn titles(
->>>>>>> aa89519d
         context: &Context,
         #[graphql(default = 100, description = "The number of items to return")] limit: Option<i32>,
         #[graphql(default = 0, description = "The number of items to skip")] offset: Option<i32>,
         #[graphql(
-<<<<<<< HEAD
-            default = ContactOrderBy::default(),
-            description = "The order in which to sort the results"
-        )]
-        order: Option<ContactOrderBy>,
-        #[graphql(
-            default = vec![],
-            description = "If set, only shows results connected to publishers with these IDs"
-        )]
-        publishers: Option<Vec<Uuid>>,
-        #[graphql(
-            default = vec![],
-            description = "Specific types to filter by",
-        )]
-        contact_types: Option<Vec<ContactType>>,
-    ) -> FieldResult<Vec<Contact>> {
-        Contact::all(
-            &context.db,
-            limit.unwrap_or_default(),
-            offset.unwrap_or_default(),
-            None,
-            order.unwrap_or_default(),
-            publishers.unwrap_or_default(),
-            None,
-            None,
-            contact_types.unwrap_or_default(),
-=======
             default = "".to_string(),
             description = "A query string to search. This argument is a test, do not rely on it. At present it simply searches for case insensitive literals on title_, subtitle, full_title fields"
         )]
@@ -1642,38 +1581,10 @@
             None,
             None,
             locale_codes.unwrap_or_default(),
->>>>>>> aa89519d
-            vec![],
-            None,
-            None,
-        )
-<<<<<<< HEAD
-        .map_err(|e| e.into())
-    }
-
-    #[graphql(description = "Query a single contact using its ID")]
-    fn contact(
-        context: &Context,
-        #[graphql(description = "Thoth contact ID to search on")] contact_id: Uuid,
-    ) -> FieldResult<Contact> {
-        Contact::from_id(&context.db, &contact_id).map_err(|e| e.into())
-    }
-
-    #[graphql(description = "Get the total number of contacts")]
-    fn contact_count(
-        context: &Context,
-        #[graphql(
-            default = vec![],
-            description = "Specific types to filter by"
-        )]
-        contact_types: Option<Vec<ContactType>>,
-    ) -> FieldResult<i32> {
-        Contact::count(
-            &context.db,
-            None,
-            vec![],
-            contact_types.unwrap_or_default(),
-=======
+            vec![],
+            None,
+            None,
+        )
         .map_err(FieldError::from)?;
 
         let markup = markup_format.unwrap();
@@ -1819,14 +1730,10 @@
             None,
             None,
             locale_codes.unwrap_or_default(),
->>>>>>> aa89519d
-            vec![],
-            None,
-            None,
-        )
-<<<<<<< HEAD
-        .map_err(|e| e.into())
-=======
+            vec![],
+            None,
+            None,
+        )
         .map_err(FieldError::from)?;
 
         for biography in &mut biographies {
@@ -1838,7 +1745,73 @@
         }
 
         Ok(biographies)
->>>>>>> aa89519d
+    }
+
+    #[graphql(description = "Query the full list of contacts")]
+    fn contacts(
+        context: &Context,
+        #[graphql(default = 100, description = "The number of items to return")] limit: Option<i32>,
+        #[graphql(default = 0, description = "The number of items to skip")] offset: Option<i32>,
+        #[graphql(
+            default = ContactOrderBy::default(),
+            description = "The order in which to sort the results"
+        )]
+        order: Option<ContactOrderBy>,
+        #[graphql(
+            default = vec![],
+            description = "If set, only shows results connected to publishers with these IDs"
+        )]
+        publishers: Option<Vec<Uuid>>,
+        #[graphql(
+            default = vec![],
+            description = "Specific types to filter by",
+        )]
+        contact_types: Option<Vec<ContactType>>,
+    ) -> FieldResult<Vec<Contact>> {
+        Contact::all(
+            &context.db,
+            limit.unwrap_or_default(),
+            offset.unwrap_or_default(),
+            None,
+            order.unwrap_or_default(),
+            publishers.unwrap_or_default(),
+            None,
+            None,
+            contact_types.unwrap_or_default(),
+            vec![],
+            None,
+            None,
+        )
+        .map_err(|e| e.into())
+    }
+
+    #[graphql(description = "Query a single contact using its ID")]
+    fn contact(
+        context: &Context,
+        #[graphql(description = "Thoth contact ID to search on")] contact_id: Uuid,
+    ) -> FieldResult<Contact> {
+        Contact::from_id(&context.db, &contact_id).map_err(|e| e.into())
+    }
+
+    #[graphql(description = "Get the total number of contacts")]
+    fn contact_count(
+        context: &Context,
+        #[graphql(
+            default = vec![],
+            description = "Specific types to filter by"
+        )]
+        contact_types: Option<Vec<ContactType>>,
+    ) -> FieldResult<i32> {
+        Contact::count(
+            &context.db,
+            None,
+            vec![],
+            contact_types.unwrap_or_default(),
+            vec![],
+            None,
+            None,
+        )
+        .map_err(|e| e.into())
     }
 }
 
@@ -2689,7 +2662,6 @@
             .map_err(|e| e.into())
     }
 
-<<<<<<< HEAD
     #[graphql(description = "Update an existing contact with the specified values")]
     fn update_contact(
         context: &Context,
@@ -2704,7 +2676,10 @@
         }
         let account_id = context.token.jwt.as_ref().unwrap().account_id(&context.db);
         contact
-=======
+            .update(&context.db, &data, &account_id)
+            .map_err(|e| e.into())
+    }
+
     #[graphql(description = "Update an existing title with the specified values")]
     fn update_title(
         context: &Context,
@@ -2808,7 +2783,6 @@
 
         let account_id = context.token.jwt.as_ref().unwrap().account_id(&context.db);
         biography
->>>>>>> aa89519d
             .update(&context.db, &data, &account_id)
             .map_err(|e| e.into())
     }
@@ -3077,22 +3051,6 @@
 
         reference.delete(&context.db).map_err(|e| e.into())
     }
-<<<<<<< HEAD
-
-    #[graphql(description = "Delete a single contact using its ID")]
-    fn delete_contact(
-        context: &Context,
-        #[graphql(description = "Thoth ID of contact to be deleted")] contact_id: Uuid,
-    ) -> FieldResult<Contact> {
-        context.token.jwt.as_ref().ok_or(ThothError::Unauthorised)?;
-        let contact = Contact::from_id(&context.db, &contact_id).unwrap();
-        context.account_access.can_edit(contact.publisher_id())?;
-
-        contact.delete(&context.db).map_err(|e| e.into())
-    }
-}
-=======
->>>>>>> aa89519d
 
     #[graphql(description = "Delete a single abstract using its ID")]
     fn delete_abstract(
@@ -3309,6 +3267,18 @@
                 &account_id,
             )
             .map_err(|e| e.into())
+    }
+
+    #[graphql(description = "Delete a single contact using its ID")]
+    fn delete_contact(
+        context: &Context,
+        #[graphql(description = "Thoth ID of contact to be deleted")] contact_id: Uuid,
+    ) -> FieldResult<Contact> {
+        context.token.jwt.as_ref().ok_or(ThothError::Unauthorised)?;
+        let contact = Contact::from_id(&context.db, &contact_id).unwrap();
+        context.account_access.can_edit(contact.publisher_id())?;
+
+        contact.delete(&context.db).map_err(|e| e.into())
     }
 }
 
@@ -4221,13 +4191,13 @@
         )]
         filter: Option<String>,
         #[graphql(
-            default = {
-                 ImprintOrderBy {
-                     field: ImprintField::ImprintName,
-                     direction: Direction::Asc,
-                 }
-             },
-             description = "The order in which to sort the results"
+           default = {
+                ImprintOrderBy {
+                    field: ImprintField::ImprintName,
+                    direction: Direction::Asc,
+                }
+            },
+            description = "The order in which to sort the results"
         )]
         order: Option<ImprintOrderBy>,
     ) -> FieldResult<Vec<Imprint>> {
@@ -4283,8 +4253,7 @@
     }
 }
 
-#[juniper::graphql_object(Context = Context, description = "The brand under which a publisher issues works."
-    )]
+#[juniper::graphql_object(Context = Context, description = "The brand under which a publisher issues works.")]
 impl Imprint {
     #[graphql(description = "Thoth ID of the imprint")]
     pub fn imprint_id(&self) -> Uuid {
@@ -4337,27 +4306,27 @@
         #[graphql(default = 100, description = "The number of items to return")] limit: Option<i32>,
         #[graphql(default = 0, description = "The number of items to skip")] offset: Option<i32>,
         #[graphql(
-                default = "".to_string(),
-                description = "A query string to search. This argument is a test, do not rely on it. At present it simply searches for case insensitive literals on full_title, doi, reference, short_abstract, long_abstract, and landing_page"
-            )]
+            default = "".to_string(),
+            description = "A query string to search. This argument is a test, do not rely on it. At present it simply searches for case insensitive literals on full_title, doi, reference, short_abstract, long_abstract, and landing_page"
+        )]
         filter: Option<String>,
         #[graphql(
-                default = WorkOrderBy::default(),
-                description = "The order in which to sort the results"
-            )]
+            default = WorkOrderBy::default(),
+            description = "The order in which to sort the results"
+        )]
         order: Option<WorkOrderBy>,
         #[graphql(
-                default = vec![],
-                description = "Specific types to filter by",
-            )]
+            default = vec![],
+            description = "Specific types to filter by",
+        )]
         work_types: Option<Vec<WorkType>>,
         #[graphql(description = "(deprecated) A specific status to filter by")] work_status: Option<
             WorkStatus,
         >,
         #[graphql(
-                default = vec![],
-                description = "Specific statuses to filter by"
-            )]
+            default = vec![],
+            description = "Specific statuses to filter by"
+        )]
         work_statuses: Option<Vec<WorkStatus>>,
         #[graphql(
             description = "Only show results updated either before (less than) or after (greater than) the specified timestamp"
@@ -4390,8 +4359,7 @@
     }
 }
 
-#[juniper::graphql_object(Context = Context, description = "A person who has been involved in the production of a written text."
-    )]
+#[juniper::graphql_object(Context = Context, description = "A person who has been involved in the production of a written text.")]
 impl Contributor {
     #[graphql(description = "Thoth ID of the contributor")]
     pub fn contributor_id(&self) -> Uuid {
@@ -4444,14 +4412,14 @@
         #[graphql(default = 100, description = "The number of items to return")] limit: Option<i32>,
         #[graphql(default = 0, description = "The number of items to skip")] offset: Option<i32>,
         #[graphql(
-                default = ContributionOrderBy::default(),
-                description = "The order in which to sort the results"
-            )]
+            default = ContributionOrderBy::default(),
+            description = "The order in which to sort the results"
+        )]
         order: Option<ContributionOrderBy>,
         #[graphql(
-                default = vec![],
-                description = "Specific types to filter by",
-            )]
+            default = vec![],
+            description = "Specific types to filter by",
+        )]
         contribution_types: Option<Vec<ContributionType>>,
     ) -> FieldResult<Vec<Contribution>> {
         Contribution::all(
@@ -4472,8 +4440,7 @@
     }
 }
 
-#[juniper::graphql_object(Context = Context, description = "A person's involvement in the production of a written text."
-    )]
+#[juniper::graphql_object(Context = Context, description = "A person's involvement in the production of a written text.")]
 impl Contribution {
     #[graphql(description = "Thoth ID of the contribution")]
     pub fn contribution_id(&self) -> Uuid {
@@ -4624,9 +4591,9 @@
         #[graphql(default = 100, description = "The number of items to return")] limit: Option<i32>,
         #[graphql(default = 0, description = "The number of items to skip")] offset: Option<i32>,
         #[graphql(
-                default = AffiliationOrderBy::default(),
-                description = "The order in which to sort the results"
-            )]
+            default = AffiliationOrderBy::default(),
+            description = "The order in which to sort the results"
+        )]
         order: Option<AffiliationOrderBy>,
     ) -> FieldResult<Vec<Affiliation>> {
         Affiliation::all(
@@ -4647,8 +4614,7 @@
     }
 }
 
-#[juniper::graphql_object(Context = Context, description = "A periodical of publications about a particular subject."
-    )]
+#[juniper::graphql_object(Context = Context, description = "A periodical of publications about a particular subject.")]
 impl Series {
     #[graphql(description = "Thoth ID of the series")]
     pub fn series_id(&self) -> Uuid {
@@ -4721,9 +4687,9 @@
         #[graphql(default = 100, description = "The number of items to return")] limit: Option<i32>,
         #[graphql(default = 0, description = "The number of items to skip")] offset: Option<i32>,
         #[graphql(
-                default = IssueOrderBy::default(),
-                description = "The order in which to sort the results"
-            )]
+            default = IssueOrderBy::default(),
+            description = "The order in which to sort the results"
+        )]
         order: Option<IssueOrderBy>,
     ) -> FieldResult<Vec<Issue>> {
         Issue::all(
@@ -4744,8 +4710,7 @@
     }
 }
 
-#[juniper::graphql_object(Context = Context, description = "A work published as a number in a periodical."
-    )]
+#[juniper::graphql_object(Context = Context, description = "A work published as a number in a periodical.")]
 impl Issue {
     #[graphql(description = "Thoth ID of the issue")]
     pub fn issue_id(&self) -> Uuid {
@@ -4835,8 +4800,7 @@
     }
 }
 
-#[juniper::graphql_object(Context = Context, description = "A location, such as a web shop or distribution platform, where a publication can be acquired or viewed."
-    )]
+#[juniper::graphql_object(Context = Context, description = "A location, such as a web shop or distribution platform, where a publication can be acquired or viewed.")]
 impl Location {
     #[graphql(description = "Thoth ID of the location")]
     pub fn location_id(&self) -> Uuid {
@@ -4886,8 +4850,7 @@
     }
 }
 
-#[juniper::graphql_object(Context = Context, description = "The amount of money, in any currency, that a publication costs."
-    )]
+#[juniper::graphql_object(Context = Context, description = "The amount of money, in any currency, that a publication costs.")]
 impl Price {
     #[graphql(description = "Thoth ID of the price")]
     pub fn price_id(&self) -> Uuid {
@@ -4927,8 +4890,7 @@
     }
 }
 
-#[juniper::graphql_object(Context = Context, description = "A significant discipline or term related to a work."
-    )]
+#[juniper::graphql_object(Context = Context, description = "A significant discipline or term related to a work.")]
 impl Subject {
     #[graphql(description = "Thoth ID of the subject")]
     pub fn subject_id(&self) -> &Uuid {
@@ -4973,8 +4935,7 @@
     }
 }
 
-#[juniper::graphql_object(Context = Context, description = "An organisation with which contributors may be affiliated or by which works may be funded."
-    )]
+#[juniper::graphql_object(Context = Context, description = "An organisation with which contributors may be affiliated or by which works may be funded.")]
 impl Institution {
     #[graphql(description = "Thoth ID of the institution")]
     pub fn institution_id(&self) -> &Uuid {
@@ -5024,9 +4985,9 @@
         #[graphql(default = 100, description = "The number of items to return")] limit: Option<i32>,
         #[graphql(default = 0, description = "The number of items to skip")] offset: Option<i32>,
         #[graphql(
-                default = FundingOrderBy::default(),
-                description = "The order in which to sort the results"
-            )]
+            default = FundingOrderBy::default(),
+            description = "The order in which to sort the results"
+        )]
         order: Option<FundingOrderBy>,
     ) -> FieldResult<Vec<Funding>> {
         Funding::all(
@@ -5053,9 +5014,9 @@
         #[graphql(default = 100, description = "The number of items to return")] limit: Option<i32>,
         #[graphql(default = 0, description = "The number of items to skip")] offset: Option<i32>,
         #[graphql(
-                default = AffiliationOrderBy::default(),
-                description = "The order in which to sort the results"
-            )]
+            default = AffiliationOrderBy::default(),
+            description = "The order in which to sort the results"
+        )]
         order: Option<AffiliationOrderBy>,
     ) -> FieldResult<Vec<Affiliation>> {
         Affiliation::all(
@@ -5076,8 +5037,7 @@
     }
 }
 
-#[juniper::graphql_object(Context = Context, description = "A grant awarded for the publication of a work by an institution."
-    )]
+#[juniper::graphql_object(Context = Context, description = "A grant awarded for the publication of a work by an institution.")]
 impl Funding {
     #[graphql(description = "Thoth ID of the funding")]
     pub fn funding_id(&self) -> &Uuid {
@@ -5140,8 +5100,7 @@
     }
 }
 
-#[juniper::graphql_object(Context = Context, description = "An association between a person and an institution for a specific contribution."
-    )]
+#[juniper::graphql_object(Context = Context, description = "An association between a person and an institution for a specific contribution.")]
 impl Affiliation {
     #[graphql(description = "Thoth ID of the affiliation")]
     pub fn affiliation_id(&self) -> Uuid {
@@ -5193,8 +5152,7 @@
     }
 }
 
-#[juniper::graphql_object(Context = Context, description = "A relationship between two works, e.g. a book and one of its chapters, or an original and its translation."
-    )]
+#[juniper::graphql_object(Context = Context, description = "A relationship between two works, e.g. a book and one of its chapters, or an original and its translation.")]
 impl WorkRelation {
     #[graphql(description = "Thoth ID of the work relation")]
     pub fn work_relation_id(&self) -> &Uuid {
@@ -5240,9 +5198,9 @@
 }
 
 #[juniper::graphql_object(
-        Context = Context,
-        description = "A citation to a written text. References must always include the DOI of the cited work, the unstructured citation, or both.",
-    )]
+    Context = Context,
+    description = "A citation to a written text. References must always include the DOI of the cited work, the unstructured citation, or both.",
+)]
 impl Reference {
     #[graphql(description = "UUID of the reference.")]
     pub fn reference_id(&self) -> Uuid {
@@ -5389,7 +5347,120 @@
     }
 }
 
-<<<<<<< HEAD
+#[juniper::graphql_object(Context = Context, description = "A title associated with a work.")]
+impl Title {
+    #[graphql(description = "Thoth ID of the title")]
+    pub fn title_id(&self) -> Uuid {
+        self.title_id
+    }
+
+    #[graphql(description = "Thoth ID of the work to which the title is linked")]
+    pub fn work_id(&self) -> Uuid {
+        self.work_id
+    }
+
+    #[graphql(description = "Locale code of the title")]
+    pub fn locale_code(&self) -> &LocaleCode {
+        &self.locale_code
+    }
+
+    #[graphql(description = "Full title including subtitle")]
+    pub fn full_title(&self) -> &String {
+        &self.full_title
+    }
+
+    #[graphql(description = "Main title (excluding subtitle)")]
+    pub fn title(&self) -> &String {
+        &self.title
+    }
+
+    #[graphql(description = "Subtitle of the work")]
+    pub fn subtitle(&self) -> Option<&String> {
+        self.subtitle.as_ref()
+    }
+
+    #[graphql(description = "Whether this is the canonical title for the work")]
+    pub fn canonical(&self) -> bool {
+        self.canonical
+    }
+
+    #[graphql(description = "Get the work to which the title is linked")]
+    pub fn work(&self, context: &Context) -> FieldResult<Work> {
+        Work::from_id(&context.db, &self.work_id).map_err(|e| e.into())
+    }
+}
+
+#[juniper::graphql_object(Context = Context, description = "An abstract associated with a work.")]
+impl Abstract {
+    #[graphql(description = "Thoth ID of the abstract")]
+    pub fn abstract_id(&self) -> Uuid {
+        self.abstract_id
+    }
+    #[graphql(description = "Thoth ID of the work to which the abstract is linked")]
+    pub fn work_id(&self) -> Uuid {
+        self.work_id
+    }
+    #[graphql(description = "Locale code of the abstract")]
+    pub fn locale_code(&self) -> &LocaleCode {
+        &self.locale_code
+    }
+    #[graphql(description = "Content of the abstract")]
+    pub fn content(&self) -> &String {
+        &self.content
+    }
+    #[graphql(description = "Whether this is the canonical abstract for the work")]
+    pub fn canonical(&self) -> bool {
+        self.canonical
+    }
+    #[graphql(description = "Type of the abstract")]
+    pub fn abstract_type(&self) -> &AbstractType {
+        &self.abstract_type
+    }
+    #[graphql(description = "Get the work to which the abstract is linked")]
+    pub fn work(&self, context: &Context) -> FieldResult<Work> {
+        Work::from_id(&context.db, &self.work_id).map_err(|e| e.into())
+    }
+}
+
+#[juniper::graphql_object(Context = Context, description = "A biography associated with a work and contribution.")]
+impl Biography {
+    #[graphql(description = "Thoth ID of the biography")]
+    pub fn biography_id(&self) -> Uuid {
+        self.biography_id
+    }
+
+    #[graphql(description = "Thoth ID of the contribution to which the biography is linked")]
+    pub fn contribution_id(&self) -> Uuid {
+        self.contribution_id
+    }
+
+    #[graphql(description = "Locale code of the biography")]
+    pub fn locale_code(&self) -> &LocaleCode {
+        &self.locale_code
+    }
+
+    #[graphql(description = "Content of the biography")]
+    pub fn content(&self) -> &String {
+        &self.content
+    }
+
+    #[graphql(description = "Whether this is the canonical biography for the contribution/work")]
+    pub fn canonical(&self) -> bool {
+        self.canonical
+    }
+
+    #[graphql(description = "Get the work to which the biography is linked via contribution")]
+    pub fn work(&self, context: &Context) -> FieldResult<Work> {
+        let contribution = Contribution::from_id(&context.db, &self.contribution_id)?;
+        Work::from_id(&context.db, &contribution.work_id).map_err(|e| e.into())
+    }
+
+    #[graphql(description = "Get the contribution to which the biography is linked")]
+    pub fn contribution(&self, context: &Context) -> FieldResult<Contribution> {
+        Contribution::from_id(&context.db, &self.contribution_id).map_err(|e| e.into())
+    }
+}
+
 #[juniper::graphql_object(Context = Context, description = "A way to get in touch with a publisher.")]
 impl Contact {
     #[graphql(description = "Thoth ID of the contact")]
@@ -5425,119 +5496,6 @@
     #[graphql(description = "Get the publisher to which this contact belongs")]
     pub fn publisher(&self, context: &Context) -> FieldResult<Publisher> {
         Publisher::from_id(&context.db, &self.publisher_id).map_err(|e| e.into())
-=======
-#[juniper::graphql_object(Context = Context, description = "A title associated with a work.")]
-impl Title {
-    #[graphql(description = "Thoth ID of the title")]
-    pub fn title_id(&self) -> Uuid {
-        self.title_id
-    }
-
-    #[graphql(description = "Thoth ID of the work to which the title is linked")]
-    pub fn work_id(&self) -> Uuid {
-        self.work_id
-    }
-
-    #[graphql(description = "Locale code of the title")]
-    pub fn locale_code(&self) -> &LocaleCode {
-        &self.locale_code
-    }
-
-    #[graphql(description = "Full title including subtitle")]
-    pub fn full_title(&self) -> &String {
-        &self.full_title
-    }
-
-    #[graphql(description = "Main title (excluding subtitle)")]
-    pub fn title(&self) -> &String {
-        &self.title
-    }
-
-    #[graphql(description = "Subtitle of the work")]
-    pub fn subtitle(&self) -> Option<&String> {
-        self.subtitle.as_ref()
-    }
-
-    #[graphql(description = "Whether this is the canonical title for the work")]
-    pub fn canonical(&self) -> bool {
-        self.canonical
-    }
-
-    #[graphql(description = "Get the work to which the title is linked")]
-    pub fn work(&self, context: &Context) -> FieldResult<Work> {
-        Work::from_id(&context.db, &self.work_id).map_err(|e| e.into())
-    }
-}
-
-#[juniper::graphql_object(Context = Context, description = "An abstract associated with a work.")]
-impl Abstract {
-    #[graphql(description = "Thoth ID of the abstract")]
-    pub fn abstract_id(&self) -> Uuid {
-        self.abstract_id
-    }
-    #[graphql(description = "Thoth ID of the work to which the abstract is linked")]
-    pub fn work_id(&self) -> Uuid {
-        self.work_id
-    }
-    #[graphql(description = "Locale code of the abstract")]
-    pub fn locale_code(&self) -> &LocaleCode {
-        &self.locale_code
-    }
-    #[graphql(description = "Content of the abstract")]
-    pub fn content(&self) -> &String {
-        &self.content
-    }
-    #[graphql(description = "Whether this is the canonical abstract for the work")]
-    pub fn canonical(&self) -> bool {
-        self.canonical
-    }
-    #[graphql(description = "Type of the abstract")]
-    pub fn abstract_type(&self) -> &AbstractType {
-        &self.abstract_type
-    }
-    #[graphql(description = "Get the work to which the abstract is linked")]
-    pub fn work(&self, context: &Context) -> FieldResult<Work> {
-        Work::from_id(&context.db, &self.work_id).map_err(|e| e.into())
-    }
-}
-
-#[juniper::graphql_object(Context = Context, description = "A biography associated with a work and contribution.")]
-impl Biography {
-    #[graphql(description = "Thoth ID of the biography")]
-    pub fn biography_id(&self) -> Uuid {
-        self.biography_id
-    }
-
-    #[graphql(description = "Thoth ID of the contribution to which the biography is linked")]
-    pub fn contribution_id(&self) -> Uuid {
-        self.contribution_id
-    }
-
-    #[graphql(description = "Locale code of the biography")]
-    pub fn locale_code(&self) -> &LocaleCode {
-        &self.locale_code
-    }
-
-    #[graphql(description = "Content of the biography")]
-    pub fn content(&self) -> &String {
-        &self.content
-    }
-
-    #[graphql(description = "Whether this is the canonical biography for the contribution/work")]
-    pub fn canonical(&self) -> bool {
-        self.canonical
-    }
-
-    #[graphql(description = "Get the work to which the biography is linked via contribution")]
-    pub fn work(&self, context: &Context) -> FieldResult<Work> {
-        let contribution = Contribution::from_id(&context.db, &self.contribution_id)?;
-        Work::from_id(&context.db, &contribution.work_id).map_err(|e| e.into())
-    }
-
-    #[graphql(description = "Get the contribution to which the biography is linked")]
-    pub fn contribution(&self, context: &Context) -> FieldResult<Contribution> {
-        Contribution::from_id(&context.db, &self.contribution_id).map_err(|e| e.into())
->>>>>>> aa89519d
     }
 }
 
