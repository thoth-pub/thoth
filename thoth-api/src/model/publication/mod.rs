--- conflicted
+++ resolved
@@ -270,34 +270,6 @@
     pub accessibility_report_url: Option<String>,
 }
 
-<<<<<<< HEAD
-#[derive(Debug, Clone, Default, Serialize, Deserialize, PartialEq)]
-#[serde(rename_all = "camelCase")]
-pub struct PublicationWithRelations {
-    pub publication_id: Uuid,
-    pub publication_type: PublicationType,
-    pub work_id: Uuid,
-    pub isbn: Option<Isbn>,
-    pub updated_at: Timestamp,
-    pub width_mm: Option<f64>,
-    pub width_in: Option<f64>,
-    pub height_mm: Option<f64>,
-    pub height_in: Option<f64>,
-    pub depth_mm: Option<f64>,
-    pub depth_in: Option<f64>,
-    pub weight_g: Option<f64>,
-    pub weight_oz: Option<f64>,
-    pub accessibility_standard: Option<AccessibilityStandard>,
-    pub accessibility_additional_standard: Option<AccessibilityStandard>,
-    pub accessibility_exception: Option<AccessibilityException>,
-    pub accessibility_report_url: Option<String>,
-    pub prices: Option<Vec<Price>>,
-    pub locations: Option<Vec<Location>>,
-    pub work: WorkWithRelations,
-}
-
-=======
->>>>>>> aa89519d
 #[cfg_attr(
     feature = "backend",
     derive(juniper::GraphQLInputObject, Insertable),
