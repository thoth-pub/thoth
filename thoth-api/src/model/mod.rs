--- conflicted
+++ resolved
@@ -1727,11 +1727,8 @@
 
 pub mod r#abstract;
 pub mod affiliation;
-<<<<<<< HEAD
+pub mod biography;
 pub mod contact;
-=======
-pub mod biography;
->>>>>>> aa89519d
 pub mod contribution;
 pub mod contributor;
 pub mod funding;
