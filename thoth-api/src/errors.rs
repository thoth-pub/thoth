--- conflicted
+++ resolved
@@ -23,13 +23,6 @@
     EntityNotFound,
     #[fail(display = "Issue's Work and Series cannot have different Imprints.")]
     IssueImprintsError,
-<<<<<<< HEAD
-    #[fail(
-        display = "{} is not a validly formatted {} and will not be saved",
-        _0, _1
-    )]
-    IdentifierParseError(String, String),
-=======
     #[fail(display = "{} is not a valid metadata specification", _0)]
     InvalidMetadataSpecification(String),
     #[fail(display = "Invalid UUID supplied.")]
@@ -38,7 +31,11 @@
     CsvError(String),
     #[fail(display = "Could not generate {}: {}", _0, _1)]
     IncompleteMetadataRecord(String, String),
->>>>>>> 1a9443bf
+    #[fail(
+        display = "{} is not a validly formatted {} and will not be saved",
+        _0, _1
+    )]
+    IdentifierParseError(String, String),
 }
 
 impl juniper::IntoFieldError for ThothError {
