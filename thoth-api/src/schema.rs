--- conflicted
+++ resolved
@@ -48,7 +48,18 @@
     pub struct RelationType;
 
     #[derive(diesel::sql_types::SqlType, diesel::query_builder::QueryId)]
-<<<<<<< HEAD
+    #[diesel(postgres_type(name = "locale_code"))]
+    pub struct LocaleCode;
+
+    #[derive(diesel::sql_types::SqlType, diesel::query_builder::QueryId)]
+    #[diesel(postgres_type(name = "abstract_type"))]
+    pub struct AbstractType;
+
+    #[derive(diesel::sql_types::SqlType, diesel::query_builder::QueryId)]
+    #[diesel(postgres_type(name = "markup_format"))]
+    pub struct MarkupFormat;
+
+    #[derive(diesel::sql_types::SqlType, diesel::query_builder::QueryId)]
     #[diesel(postgres_type(name = "contact_type"))]
     pub struct ContactType;
 
@@ -59,18 +70,6 @@
     #[derive(diesel::sql_types::SqlType, diesel::query_builder::QueryId)]
     #[diesel(postgres_type(name = "accessibility_exception"))]
     pub struct AccessibilityException;
-=======
-    #[diesel(postgres_type(name = "locale_code"))]
-    pub struct LocaleCode;
-
-    #[derive(diesel::sql_types::SqlType, diesel::query_builder::QueryId)]
-    #[diesel(postgres_type(name = "abstract_type"))]
-    pub struct AbstractType;
-
-    #[derive(diesel::sql_types::SqlType, diesel::query_builder::QueryId)]
-    #[diesel(postgres_type(name = "markup_format"))]
-    pub struct MarkupFormat;
->>>>>>> aa89519d
 }
 
 table! {
@@ -739,14 +738,11 @@
 joinable!(affiliation -> institution (institution_id));
 joinable!(affiliation_history -> account (account_id));
 joinable!(affiliation_history -> affiliation (affiliation_id));
-<<<<<<< HEAD
+joinable!(biography_history -> biography (biography_id));
+joinable!(biography_history -> account (account_id));
 joinable!(contact -> publisher (publisher_id));
 joinable!(contact_history -> account (account_id));
 joinable!(contact_history -> contact (contact_id));
-=======
-joinable!(biography_history -> biography (biography_id));
-joinable!(biography_history -> account (account_id));
->>>>>>> aa89519d
 joinable!(contribution -> contributor (contributor_id));
 joinable!(contribution -> work (work_id));
 joinable!(contribution_history -> account (account_id));
@@ -807,13 +803,10 @@
     account,
     affiliation,
     affiliation_history,
-<<<<<<< HEAD
+    biography,
+    biography_history,
     contact,
     contact_history,
-=======
-    biography,
-    biography_history,
->>>>>>> aa89519d
     contribution,
     contribution_history,
     contributor,
