table! {
    use diesel::sql_types::*;

    account (account_id) {
        account_id -> Uuid,
        name -> Text,
        surname -> Text,
        email -> Text,
        hash -> Bytea,
        salt -> Text,
        is_superuser -> Bool,
        is_bot -> Bool,
        is_active -> Bool,
        created_at -> Timestamptz,
        updated_at -> Timestamptz,
        token -> Nullable<Text>,
    }
}

table! {
    use diesel::sql_types::*;

    affiliation (affiliation_id) {
        affiliation_id -> Uuid,
        contribution_id -> Uuid,
        institution_id -> Uuid,
        affiliation_ordinal -> Int4,
        position -> Nullable<Text>,
        created_at -> Timestamptz,
        updated_at -> Timestamptz,
    }
}

table! {
    use diesel::sql_types::*;

    affiliation_history (affiliation_history_id) {
        affiliation_history_id -> Uuid,
        affiliation_id -> Uuid,
        account_id -> Uuid,
        data -> Jsonb,
        timestamp -> Timestamptz,
    }
}

table! {
    use diesel::sql_types::*;
    use crate::model::contribution::Contribution_type;

    contribution (contribution_id) {
        contribution_id -> Uuid,
        work_id -> Uuid,
        contributor_id -> Uuid,
        contribution_type -> Contribution_type,
        main_contribution -> Bool,
        biography -> Nullable<Text>,
        created_at -> Timestamptz,
        updated_at -> Timestamptz,
        first_name -> Nullable<Text>,
        last_name -> Text,
        full_name -> Text,
        contribution_ordinal -> Int4,
    }
}

table! {
    use diesel::sql_types::*;

    contribution_history (contribution_history_id) {
        contribution_history_id -> Uuid,
        contribution_id -> Uuid,
        account_id -> Uuid,
        data -> Jsonb,
        timestamp -> Timestamptz,
    }
}

table! {
    use diesel::sql_types::*;

    contributor (contributor_id) {
        contributor_id -> Uuid,
        first_name -> Nullable<Text>,
        last_name -> Text,
        full_name -> Text,
        orcid -> Nullable<Text>,
        website -> Nullable<Text>,
        created_at -> Timestamptz,
        updated_at -> Timestamptz,
    }
}

table! {
    use diesel::sql_types::*;

    contributor_history (contributor_history_id) {
        contributor_history_id -> Uuid,
        contributor_id -> Uuid,
        account_id -> Uuid,
        data -> Jsonb,
        timestamp -> Timestamptz,
    }
}

table! {
    use diesel::sql_types::*;

    funding (funding_id) {
        funding_id -> Uuid,
        work_id -> Uuid,
        institution_id -> Uuid,
        program -> Nullable<Text>,
        project_name -> Nullable<Text>,
        project_shortname -> Nullable<Text>,
        grant_number -> Nullable<Text>,
        jurisdiction -> Nullable<Text>,
        created_at -> Timestamptz,
        updated_at -> Timestamptz,
    }
}

table! {
    use diesel::sql_types::*;

    funding_history (funding_history_id) {
        funding_history_id -> Uuid,
        funding_id -> Uuid,
        account_id -> Uuid,
        data -> Jsonb,
        timestamp -> Timestamptz,
    }
}

table! {
    use diesel::sql_types::*;

    imprint (imprint_id) {
        imprint_id -> Uuid,
        publisher_id -> Uuid,
        imprint_name -> Text,
        imprint_url -> Nullable<Text>,
        created_at -> Timestamptz,
        updated_at -> Timestamptz,
    }
}

table! {
    use diesel::sql_types::*;

    imprint_history (imprint_history_id) {
        imprint_history_id -> Uuid,
        imprint_id -> Uuid,
        account_id -> Uuid,
        data -> Jsonb,
        timestamp -> Timestamptz,
    }
}

table! {
use diesel::sql_types::*;
    use crate::model::institution::Country_code;

    institution (institution_id) {
        institution_id -> Uuid,
        institution_name -> Text,
        institution_doi -> Nullable<Text>,
        created_at -> Timestamptz,
        updated_at -> Timestamptz,
        ror -> Nullable<Text>,
        country_code -> Nullable<Country_code>,
    }
}

table! {
    use diesel::sql_types::*;

    institution_history (institution_history_id) {
        institution_history_id -> Uuid,
        institution_id -> Uuid,
        account_id -> Uuid,
        data -> Jsonb,
        timestamp -> Timestamptz,
    }
}

table! {
    use diesel::sql_types::*;

    issue (issue_id) {
        issue_id -> Uuid,
        series_id -> Uuid,
        work_id -> Uuid,
        issue_ordinal -> Int4,
        created_at -> Timestamptz,
        updated_at -> Timestamptz,
    }
}

table! {
    use diesel::sql_types::*;

    issue_history (issue_history_id) {
        issue_history_id -> Uuid,
        issue_id -> Uuid,
        account_id -> Uuid,
        data -> Jsonb,
        timestamp -> Timestamptz,
    }
}

table! {
    use diesel::sql_types::*;
    use crate::model::language::Language_relation;
    use crate::model::language::Language_code;

    language (language_id) {
        language_id -> Uuid,
        work_id -> Uuid,
        language_code -> Language_code,
        language_relation -> Language_relation,
        main_language -> Bool,
        created_at -> Timestamptz,
        updated_at -> Timestamptz,
    }
}

table! {
    use diesel::sql_types::*;

    language_history (language_history_id) {
        language_history_id -> Uuid,
        language_id -> Uuid,
        account_id -> Uuid,
        data -> Jsonb,
        timestamp -> Timestamptz,
    }
}

table! {
    use diesel::sql_types::*;
    use crate::model::location::Location_platform;

    location (location_id) {
        location_id -> Uuid,
        publication_id -> Uuid,
        landing_page -> Nullable<Text>,
        full_text_url -> Nullable<Text>,
        location_platform -> Location_platform,
        canonical -> Bool,
        created_at -> Timestamptz,
        updated_at -> Timestamptz,
    }
}

table! {
    use diesel::sql_types::*;

    location_history (location_history_id) {
        location_history_id -> Uuid,
        location_id -> Uuid,
        account_id -> Uuid,
        data -> Jsonb,
        timestamp -> Timestamptz,
    }
}

table! {
    use diesel::sql_types::*;
    use crate::model::price::Currency_code;

    price (price_id) {
        price_id -> Uuid,
        publication_id -> Uuid,
        currency_code -> Currency_code,
        unit_price -> Float8,
        created_at -> Timestamptz,
        updated_at -> Timestamptz,
    }
}

table! {
    use diesel::sql_types::*;

    price_history (price_history_id) {
        price_history_id -> Uuid,
        price_id -> Uuid,
        account_id -> Uuid,
        data -> Jsonb,
        timestamp -> Timestamptz,
    }
}

table! {
    use diesel::sql_types::*;
    use crate::model::publication::Publication_type;

    publication (publication_id) {
        publication_id -> Uuid,
        publication_type -> Publication_type,
        work_id -> Uuid,
        isbn -> Nullable<Text>,
        created_at -> Timestamptz,
        updated_at -> Timestamptz,
    }
}

table! {
    use diesel::sql_types::*;

    publication_history (publication_history_id) {
        publication_history_id -> Uuid,
        publication_id -> Uuid,
        account_id -> Uuid,
        data -> Jsonb,
        timestamp -> Timestamptz,
    }
}

table! {
    use diesel::sql_types::*;

    publisher (publisher_id) {
        publisher_id -> Uuid,
        publisher_name -> Text,
        publisher_shortname -> Nullable<Text>,
        publisher_url -> Nullable<Text>,
        created_at -> Timestamptz,
        updated_at -> Timestamptz,
    }
}

table! {
    use diesel::sql_types::*;

    publisher_account (account_id, publisher_id) {
        account_id -> Uuid,
        publisher_id -> Uuid,
        is_admin -> Bool,
        created_at -> Timestamptz,
        updated_at -> Timestamptz,
    }
}

table! {
    use diesel::sql_types::*;

    publisher_history (publisher_history_id) {
        publisher_history_id -> Uuid,
        publisher_id -> Uuid,
        account_id -> Uuid,
        data -> Jsonb,
        timestamp -> Timestamptz,
    }
}

table! {
    use diesel::sql_types::*;
    use crate::model::series::Series_type;

    series (series_id) {
        series_id -> Uuid,
        series_type -> Series_type,
        series_name -> Text,
        issn_print -> Text,
        issn_digital -> Text,
        series_url -> Nullable<Text>,
        imprint_id -> Uuid,
        created_at -> Timestamptz,
        updated_at -> Timestamptz,
    }
}

table! {
    use diesel::sql_types::*;

    series_history (series_history_id) {
        series_history_id -> Uuid,
        series_id -> Uuid,
        account_id -> Uuid,
        data -> Jsonb,
        timestamp -> Timestamptz,
    }
}

table! {
    use diesel::sql_types::*;
    use crate::model::subject::Subject_type;

    subject (subject_id) {
        subject_id -> Uuid,
        work_id -> Uuid,
        subject_type -> Subject_type,
        subject_code -> Text,
        subject_ordinal -> Int4,
        created_at -> Timestamptz,
        updated_at -> Timestamptz,
    }
}

table! {
    use diesel::sql_types::*;

    subject_history (subject_history_id) {
        subject_history_id -> Uuid,
        subject_id -> Uuid,
        account_id -> Uuid,
        data -> Jsonb,
        timestamp -> Timestamptz,
    }
}

table! {
    use diesel::sql_types::*;
    use crate::model::work::Work_type;
    use crate::model::work::Work_status;

    work (work_id) {
        work_id -> Uuid,
        work_type -> Work_type,
        work_status -> Work_status,
        full_title -> Text,
        title -> Text,
        subtitle -> Nullable<Text>,
        reference -> Nullable<Text>,
        edition -> Int4,
        imprint_id -> Uuid,
        doi -> Nullable<Text>,
        publication_date -> Nullable<Date>,
        place -> Nullable<Text>,
        width -> Nullable<Float8>,
        height -> Nullable<Float8>,
        page_count -> Nullable<Int4>,
        page_breakdown -> Nullable<Text>,
        image_count -> Nullable<Int4>,
        table_count -> Nullable<Int4>,
        audio_count -> Nullable<Int4>,
        video_count -> Nullable<Int4>,
        license -> Nullable<Text>,
        copyright_holder -> Text,
        landing_page -> Nullable<Text>,
        lccn -> Nullable<Text>,
        oclc -> Nullable<Text>,
        short_abstract -> Nullable<Text>,
        long_abstract -> Nullable<Text>,
        general_note -> Nullable<Text>,
        toc -> Nullable<Text>,
        cover_url -> Nullable<Text>,
        cover_caption -> Nullable<Text>,
        created_at -> Timestamptz,
        updated_at -> Timestamptz,
    }
}

table! {
    use diesel::sql_types::*;

    work_history (work_history_id) {
        work_history_id -> Uuid,
        work_id -> Uuid,
        account_id -> Uuid,
        data -> Jsonb,
        timestamp -> Timestamptz,
    }
}

<<<<<<< HEAD
table! {
    use diesel::sql_types::*;
    use crate::model::work_relation::Relation_type;

    work_relation (work_relation_id) {
        work_relation_id -> Uuid,
        relator_work_id -> Uuid,
        related_work_id -> Uuid,
        relation_type -> Relation_type,
        relation_ordinal -> Int4,
        created_at -> Timestamptz,
        updated_at -> Timestamptz,
    }
}

table! {
    use diesel::sql_types::*;

    work_relation_history (work_relation_history_id) {
        work_relation_history_id -> Uuid,
        work_relation_id -> Uuid,
        account_id -> Uuid,
        data -> Jsonb,
        timestamp -> Timestamptz,
    }
}

=======
joinable!(affiliation -> contribution (contribution_id));
joinable!(affiliation -> institution (institution_id));
joinable!(affiliation_history -> account (account_id));
joinable!(affiliation_history -> affiliation (affiliation_id));
>>>>>>> 07bad1ae
joinable!(contribution -> contributor (contributor_id));
joinable!(contribution -> work (work_id));
joinable!(contribution_history -> account (account_id));
joinable!(contribution_history -> contribution (contribution_id));
joinable!(contributor_history -> account (account_id));
joinable!(contributor_history -> contributor (contributor_id));
joinable!(funding -> institution (institution_id));
joinable!(funding -> work (work_id));
joinable!(funding_history -> account (account_id));
joinable!(funding_history -> funding (funding_id));
joinable!(imprint -> publisher (publisher_id));
joinable!(imprint_history -> account (account_id));
joinable!(imprint_history -> imprint (imprint_id));
joinable!(institution_history -> account (account_id));
joinable!(institution_history -> institution (institution_id));
joinable!(issue -> series (series_id));
joinable!(issue -> work (work_id));
joinable!(issue_history -> account (account_id));
joinable!(issue_history -> issue (issue_id));
joinable!(language -> work (work_id));
joinable!(language_history -> account (account_id));
joinable!(language_history -> language (language_id));
joinable!(location -> publication (publication_id));
joinable!(location_history -> account (account_id));
joinable!(location_history -> location (location_id));
joinable!(price -> publication (publication_id));
joinable!(price_history -> account (account_id));
joinable!(price_history -> price (price_id));
joinable!(publication -> work (work_id));
joinable!(publication_history -> account (account_id));
joinable!(publication_history -> publication (publication_id));
joinable!(publisher_account -> account (account_id));
joinable!(publisher_account -> publisher (publisher_id));
joinable!(publisher_history -> account (account_id));
joinable!(publisher_history -> publisher (publisher_id));
joinable!(series -> imprint (imprint_id));
joinable!(series_history -> account (account_id));
joinable!(series_history -> series (series_id));
joinable!(subject -> work (work_id));
joinable!(subject_history -> account (account_id));
joinable!(subject_history -> subject (subject_id));
joinable!(work -> imprint (imprint_id));
joinable!(work_history -> account (account_id));
joinable!(work_history -> work (work_id));
joinable!(work_relation -> work (relator_work_id));
joinable!(work_relation_history -> account (account_id));
joinable!(work_relation_history -> work_relation (work_relation_id));

allow_tables_to_appear_in_same_query!(
    account,
    affiliation,
    affiliation_history,
    contribution,
    contribution_history,
    contributor,
    contributor_history,
    funding,
    funding_history,
    imprint,
    imprint_history,
    institution,
    institution_history,
    issue,
    issue_history,
    language,
    language_history,
    location,
    location_history,
    price,
    price_history,
    publication,
    publication_history,
    publisher,
    publisher_account,
    publisher_history,
    series,
    series_history,
    subject,
    subject_history,
    work,
    work_history,
    work_relation,
    work_relation_history,
);<|MERGE_RESOLUTION|>--- conflicted
+++ resolved
@@ -463,7 +463,6 @@
     }
 }
 
-<<<<<<< HEAD
 table! {
     use diesel::sql_types::*;
     use crate::model::work_relation::Relation_type;
@@ -491,12 +490,10 @@
     }
 }
 
-=======
 joinable!(affiliation -> contribution (contribution_id));
 joinable!(affiliation -> institution (institution_id));
 joinable!(affiliation_history -> account (account_id));
 joinable!(affiliation_history -> affiliation (affiliation_id));
->>>>>>> 07bad1ae
 joinable!(contribution -> contributor (contributor_id));
 joinable!(contribution -> work (work_id));
 joinable!(contribution_history -> account (account_id));
