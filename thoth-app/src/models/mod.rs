--- conflicted
+++ resolved
@@ -137,12 +137,9 @@
     fn as_table_row(&self, callback: Callback<MouseEvent>) -> Html;
 }
 
-<<<<<<< HEAD
+pub mod affiliation;
 pub mod book;
 pub mod chapter;
-=======
-pub mod affiliation;
->>>>>>> 07bad1ae
 pub mod contribution;
 pub mod contributor;
 pub mod funding;
