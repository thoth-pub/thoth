--- conflicted
+++ resolved
@@ -1,32 +1,2 @@
-<<<<<<< HEAD
-use serde::Deserialize;
-use serde::Serialize;
-
-use super::series::Series;
-
-#[derive(Debug, Clone, Serialize, Deserialize, PartialEq)]
-#[serde(rename_all = "camelCase")]
-pub struct Issue {
-    pub issue_id: String,
-    pub work_id: String,
-    pub series_id: String,
-    pub issue_ordinal: i32,
-    pub series: Series,
-}
-
-impl Default for Issue {
-    fn default() -> Issue {
-        Issue {
-            issue_id: "".to_string(),
-            work_id: "".to_string(),
-            series_id: "".to_string(),
-            issue_ordinal: 1,
-            series: Default::default(),
-        }
-    }
-}
-
-=======
->>>>>>> 71f5903f
 pub mod create_issue_mutation;
 pub mod delete_issue_mutation;