--- conflicted
+++ resolved
@@ -75,11 +75,7 @@
     SetContributionPushState(PushActionCreateContribution),
     CreateContribution,
     SetContributionDeleteState(PushActionDeleteContribution),
-<<<<<<< HEAD
-    DeleteContribution(String),
-=======
-    DeleteContribution(Uuid, ContributionType),
->>>>>>> 71f5903f
+    DeleteContribution(Uuid),
     AddContribution(Contributor),
     ChangeFirstName(String),
     ChangeLastName(String),
@@ -273,15 +269,7 @@
             }
             Msg::DeleteContribution(contribution_id) => {
                 let body = DeleteContributionRequestBody {
-<<<<<<< HEAD
                     variables: DeleteVariables { contribution_id },
-=======
-                    variables: DeleteVariables {
-                        work_id: self.props.work_id,
-                        contributor_id,
-                        contribution_type,
-                    },
->>>>>>> 71f5903f
                     ..Default::default()
                 };
                 let request = DeleteContributionRequest { body };
@@ -526,15 +514,7 @@
     }
 
     fn render_contribution(&self, c: &Contribution) -> Html {
-<<<<<<< HEAD
-        // there's probably a better way to do this. We basically need to copy 3 instances
-        // of contributor_id and take ownership of them so they can be passed on to
-        // the callback functions
-        let contribution_id = c.contribution_id.clone();
-=======
-        let contributor_id = c.contributor_id;
-        let contribution_type = c.contribution_type;
->>>>>>> 71f5903f
+        let contribution_id = c.contribution_id;
         html! {
             <div class="panel-block field is-horizontal">
                 <span class="panel-icon">
@@ -582,11 +562,7 @@
                         <div class="control is-expanded">
                             <a
                                 class="button is-danger"
-<<<<<<< HEAD
-                                onclick=self.link.callback(move |_| Msg::DeleteContribution(contribution_id.clone()))
-=======
-                                onclick=self.link.callback(move |_| Msg::DeleteContribution(contributor_id, contribution_type.clone()))
->>>>>>> 71f5903f
+                                onclick=self.link.callback(move |_| Msg::DeleteContribution(contribution_id))
                             >
                                 { REMOVE_BUTTON }
                             </a>
