--- conflicted
+++ resolved
@@ -381,11 +381,8 @@
 }
 
 pub mod admin;
-<<<<<<< HEAD
+pub mod affiliations_form;
 pub mod books;
-=======
-pub mod affiliations_form;
->>>>>>> 07bad1ae
 pub mod catalogue;
 pub mod chapters;
 pub mod contributions_form;
