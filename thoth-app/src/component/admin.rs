--- conflicted
+++ resolved
@@ -34,11 +34,8 @@
 use crate::component::works::WorksComponent;
 use crate::route::AdminRoute;
 use crate::route::AppRoute;
-<<<<<<< HEAD
 use crate::service::account::AccountService;
-=======
 use crate::string::PERMISSIONS_ERROR;
->>>>>>> e3b41cb1
 
 pub struct AdminComponent {
     props: Props,
@@ -74,30 +71,6 @@
         }
     }
 
-<<<<<<< HEAD
-=======
-    fn rendered(&mut self, first_render: bool) {
-        if first_render {
-            if self.props.current_user.is_none() {
-                self.link.send_message(Msg::RedirectToLogin);
-            } else if self
-                .props
-                .current_user
-                .as_ref()
-                .unwrap()
-                .resource_access
-                .restricted_to()
-                == Some(vec![])
-            {
-                self.notification_bus.send(Request::NotificationBusMsg((
-                    PERMISSIONS_ERROR.into(),
-                    NotificationStatus::Danger,
-                )));
-            }
-        }
-    }
-
->>>>>>> e3b41cb1
     fn update(&mut self, msg: Self::Message) -> ShouldRender {
         match msg {
             Msg::RedirectToLogin => {
@@ -109,40 +82,34 @@
     }
 
     fn change(&mut self, props: Self::Properties) -> ShouldRender {
-<<<<<<< HEAD
         if self.props != props {
+            let old_details = self.props.current_user.clone();
             self.props = props;
             if self.props.current_user.is_none() {
                 self.link.send_message(Msg::RedirectToLogin);
+            } else {
+                let new_permissions = self
+                    .props
+                    .current_user
+                    .as_ref()
+                    .unwrap()
+                    .resource_access
+                    .clone();
+                // Raise an error if user's permission set is empty,
+                // but avoid raising repeated errors if permissions are unchanged
+                if new_permissions.restricted_to() == Some(vec![])
+                    && (old_details.is_none()
+                        || (old_details.as_ref().unwrap().resource_access != new_permissions))
+                {
+                    self.notification_bus.send(Request::NotificationBusMsg((
+                        PERMISSIONS_ERROR.into(),
+                        NotificationStatus::Danger,
+                    )));
+                }
             }
             true
         } else {
             false
-=======
-        let old_details = self.props.current_user.clone();
-        self.props = props;
-        if self.props.current_user.is_none() {
-            self.link.send_message(Msg::RedirectToLogin);
-        } else {
-            let new_permissions = self
-                .props
-                .current_user
-                .as_ref()
-                .unwrap()
-                .resource_access
-                .clone();
-            // Raise an error if user's permission set is empty,
-            // but avoid raising repeated errors if permissions are unchanged
-            if new_permissions.restricted_to() == Some(vec![])
-                && (old_details.is_none()
-                    || (old_details.as_ref().unwrap().resource_access != new_permissions))
-            {
-                self.notification_bus.send(Request::NotificationBusMsg((
-                    PERMISSIONS_ERROR.into(),
-                    NotificationStatus::Danger,
-                )));
-            }
->>>>>>> e3b41cb1
         }
     }
 
