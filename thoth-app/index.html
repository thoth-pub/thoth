<!DOCTYPE html>
<html>
    <head>
        <meta charset="utf-8">
        <meta http-equiv="X-UA-Compatible" content="IE=edge">
        <meta name="viewport" content="width=device-width, initial-scale=1, shrink-to-fit=no">
        <meta name="apple-mobile-web-app-capable" content="yes">
        <title>Thoth</title>
        <meta name="description" content="Bibliographical metadata management system.">
        <link rel="apple-touch-icon" sizes="57x57" href="/admin/apple-icon-57x57.png">
        <link rel="apple-touch-icon" sizes="60x60" href="/admin/apple-icon-60x60.png">
        <link rel="apple-touch-icon" sizes="72x72" href="/admin/apple-icon-72x72.png">
        <link rel="apple-touch-icon" sizes="76x76" href="/admin/apple-icon-76x76.png">
        <link rel="apple-touch-icon" sizes="114x114" href="/admin/apple-icon-114x114.png">
        <link rel="apple-touch-icon" sizes="120x120" href="/admin/apple-icon-120x120.png">
        <link rel="apple-touch-icon" sizes="144x144" href="/admin/apple-icon-144x144.png">
        <link rel="apple-touch-icon" sizes="152x152" href="/admin/apple-icon-152x152.png">
        <link rel="apple-touch-icon" sizes="180x180" href="/admin/apple-icon-180x180.png">
        <link rel="icon" type="image/png" sizes="192x192"  href="/admin/android-icon-192x192.png">
        <link rel="icon" type="image/png" sizes="32x32" href="/admin/favicon-32x32.png">
        <link rel="icon" type="image/png" sizes="96x96" href="/admin/favicon-96x96.png">
        <link rel="icon" type="image/png" sizes="16x16" href="/admin/favicon-16x16.png">
        <link rel="manifest" href="/admin/manifest.json">
        <meta name="msapplication-TileColor" content="#ffffff">
        <meta name="msapplication-TileImage" content="/ms-icon-144x144.png">
        <meta name="theme-color" content="#ffffff">
        <link rel="stylesheet" href="https://cdn.jsdelivr.net/npm/bulma@0.9.1/css/bulma.min.css">
        <link rel="stylesheet" href="https://cdn.jsdelivr.net/npm/@creativebulma/bulma-tooltip@1.0.2/dist/bulma-tooltip.min.css">
<<<<<<< HEAD
        <link rel="stylesheet" href="/admin/css/bulma-pageloader.min.css">
        <link rel="stylesheet" href="/admin/css/thoth.css">
        <script defer src="https://use.fontawesome.com/releases/v5.4.0/js/all.js"></script>
        <script defer src="https://cdn.openbookpublishers.com/js/thoth-analytics.js"></script>
        <script src="/admin/thoth_app.js"></script>
=======
        <script defer src="https://use.fontawesome.com/releases/v5.4.0/js/all.js"></script>
        <script defer src="https://cdn.openbookpublishers.com/js/thoth-analytics.js"></script>
        <link data-trunk rel="css" href="css/bulma-pageloader.min.css" />
        <link data-trunk rel="css" href="css/thoth.css" />
        <link data-trunk rel="rust" />
>>>>>>> be8923e3
    </head>
    <body></body>
</html>
<|MERGE_RESOLUTION|>--- conflicted
+++ resolved
@@ -26,19 +26,11 @@
         <meta name="theme-color" content="#ffffff">
         <link rel="stylesheet" href="https://cdn.jsdelivr.net/npm/bulma@0.9.1/css/bulma.min.css">
         <link rel="stylesheet" href="https://cdn.jsdelivr.net/npm/@creativebulma/bulma-tooltip@1.0.2/dist/bulma-tooltip.min.css">
-<<<<<<< HEAD
-        <link rel="stylesheet" href="/admin/css/bulma-pageloader.min.css">
-        <link rel="stylesheet" href="/admin/css/thoth.css">
-        <script defer src="https://use.fontawesome.com/releases/v5.4.0/js/all.js"></script>
-        <script defer src="https://cdn.openbookpublishers.com/js/thoth-analytics.js"></script>
-        <script src="/admin/thoth_app.js"></script>
-=======
         <script defer src="https://use.fontawesome.com/releases/v5.4.0/js/all.js"></script>
         <script defer src="https://cdn.openbookpublishers.com/js/thoth-analytics.js"></script>
         <link data-trunk rel="css" href="css/bulma-pageloader.min.css" />
         <link data-trunk rel="css" href="css/thoth.css" />
         <link data-trunk rel="rust" />
->>>>>>> be8923e3
     </head>
     <body></body>
 </html>
