--- conflicted
+++ resolved
@@ -65,9 +65,7 @@
     path: web::Path<(String, Uuid)>,
     thoth_client: web::Data<ThothClient>,
 ) -> Result<MetadataRecord<Vec<Work>>, Error> {
-<<<<<<< HEAD
     let (specification_id, publisher_id) = path.into_inner();
-=======
     if specification_id.eq("doideposit::crossref") {
         // Full publisher record is not supported for this specification
         return Err(ThothError::IncompleteMetadataRecord(
@@ -76,7 +74,6 @@
         )
         .into());
     }
->>>>>>> 589a93f0
     thoth_client
         .get_works(Some(vec![publisher_id]))
         .await
