use lazy_static::lazy_static;
use thoth_errors::{ThothError, ThothResult};

use crate::format::model::Format;
use crate::platform::model::Platform;
use crate::specification::model::Specification;

lazy_static! {
    pub(crate) static ref ALL_SPECIFICATIONS: Vec<Specification<'static>> = vec![
        Specification {
            id: "onix_3.0::project_muse",
            name: "Project MUSE ONIX 3.0",
            format: concat!(env!("THOTH_EXPORT_API"), "/formats/onix_3.0"),
            accepted_by: vec![concat!(env!("THOTH_EXPORT_API"), "/platforms/project_muse"),],
        },
        Specification {
            id: "onix_3.0::oapen",
            name: "OAPEN ONIX 3.0",
            format: concat!(env!("THOTH_EXPORT_API"), "/formats/onix_3.0"),
            accepted_by: vec![concat!(env!("THOTH_EXPORT_API"), "/platforms/oapen"),],
        },
        Specification {
<<<<<<< HEAD
            id: "onix_2.1::ebsco",
            name: "EBSCO ONIX 2.1",
            format: concat!(env!("THOTH_EXPORT_API"), "/formats/onix_2.1"),
            accepted_by: vec![concat!(env!("THOTH_EXPORT_API"), "/platforms/ebsco_host"),],
=======
            id: "onix_3.0::jstor",
            name: "JSTOR ONIX 3.0",
            format: concat!(env!("THOTH_EXPORT_API"), "/formats/onix_3.0"),
            accepted_by: vec![concat!(env!("THOTH_EXPORT_API"), "/platforms/jstor"),],
>>>>>>> f5c10e53
        },
        Specification {
            id: "csv::thoth",
            name: "Thoth CSV",
            format: concat!(env!("THOTH_EXPORT_API"), "/formats/csv"),
            accepted_by: vec![concat!(env!("THOTH_EXPORT_API"), "/platforms/thoth"),],
        },
        Specification {
            id: "kbart::oclc",
            name: "OCLC KBART",
            format: concat!(env!("THOTH_EXPORT_API"), "/formats/kbart"),
            accepted_by: vec![
                concat!(env!("THOTH_EXPORT_API"), "/platforms/oclc_kb"),
                concat!(env!("THOTH_EXPORT_API"), "/platforms/proquest_kb"),
                concat!(env!("THOTH_EXPORT_API"), "/platforms/proquest_exlibris"),
                concat!(env!("THOTH_EXPORT_API"), "/platforms/ebsco_kb"),
                concat!(env!("THOTH_EXPORT_API"), "/platforms/jisc_kb"),
            ],
        },
    ];
    pub(crate) static ref ALL_PLATFORMS: Vec<Platform<'static>> = vec![
        Platform {
            id: "thoth",
            name: "Thoth",
            accepts: vec![concat!(
                env!("THOTH_EXPORT_API"),
                "/specifications/csv::thoth"
            ),],
        },
        Platform {
            id: "project_muse",
            name: "Project MUSE",
            accepts: vec![concat!(
                env!("THOTH_EXPORT_API"),
                "/specifications/onix_3.0::project_muse"
            ),],
        },
        Platform {
            id: "oapen",
            name: "OAPEN",
            accepts: vec![concat!(
                env!("THOTH_EXPORT_API"),
                "/specifications/onix_3.0::oapen"
            ),],
        },
        Platform {
<<<<<<< HEAD
            id: "ebsco_host",
            name: "EBSCO Host",
            accepts: vec![concat!(
                env!("THOTH_EXPORT_API"),
                "/specifications/onix_2.1::ebsco"
=======
            id: "jstor",
            name: "JSTOR",
            accepts: vec![concat!(
                env!("THOTH_EXPORT_API"),
                "/specifications/onix_3.0::jstor"
>>>>>>> f5c10e53
            ),],
        },
        Platform {
            id: "oclc_kb",
            name: "OCLC KB",
            accepts: vec![concat!(
                env!("THOTH_EXPORT_API"),
                "/specifications/kbart::oclc"
            ),],
        },
        Platform {
            id: "proquest_kb",
            name: "ProQuest KB",
            accepts: vec![concat!(
                env!("THOTH_EXPORT_API"),
                "/specifications/kbart::oclc"
            ),],
        },
        Platform {
            id: "proquest_exlibris",
            name: "ProQuest ExLibris",
            accepts: vec![concat!(
                env!("THOTH_EXPORT_API"),
                "/specifications/kbart::oclc"
            ),],
        },
        Platform {
            id: "ebsco_kb",
            name: "EBSCO KB",
            accepts: vec![concat!(
                env!("THOTH_EXPORT_API"),
                "/specifications/kbart::oclc"
            ),],
        },
        Platform {
            id: "jisc_kb",
            name: "JISC KB",
            accepts: vec![concat!(
                env!("THOTH_EXPORT_API"),
                "/specifications/kbart::oclc"
            ),],
        },
    ];
    pub(crate) static ref ALL_FORMATS: Vec<Format<'static>> = vec![
        Format {
            id: "onix_3.0",
            name: "ONIX",
            version: Some("3.0"),
            specifications: vec![
                concat!(
                    env!("THOTH_EXPORT_API"),
                    "/specifications/onix_3.0::project_muse"
                ),
                concat!(env!("THOTH_EXPORT_API"), "/specifications/onix_3.0::oapen"),
            ],
        },
        Format {
            id: "onix_2.1",
            name: "ONIX",
            version: Some("2.1"),
            specifications: vec![concat!(
                env!("THOTH_EXPORT_API"),
                "/specifications/onix_2.1::ebsco"
            ),],
        },
        Format {
            id: "csv",
            name: "CSV",
            version: None,
            specifications: vec![concat!(
                env!("THOTH_EXPORT_API"),
                "/specifications/csv::thoth"
            ),],
        },
        Format {
            id: "kbart",
            name: "KBART",
            version: None,
            specifications: vec![concat!(
                env!("THOTH_EXPORT_API"),
                "/specifications/kbart::oclc"
            ),],
        },
    ];
}

pub(crate) fn find_format(format_id: String) -> ThothResult<Format<'static>> {
    ALL_FORMATS
        .iter()
        .find(|f| f.id == format_id)
        .cloned()
        .ok_or(ThothError::EntityNotFound)
}

pub(crate) fn find_platform(platform_id: String) -> ThothResult<Platform<'static>> {
    ALL_PLATFORMS
        .iter()
        .find(|p| p.id == platform_id)
        .cloned()
        .ok_or(ThothError::EntityNotFound)
}

pub(crate) fn find_specification(specification_id: String) -> ThothResult<Specification<'static>> {
    ALL_SPECIFICATIONS
        .iter()
        .find(|s| s.id == specification_id)
        .cloned()
        .ok_or(ThothError::InvalidMetadataSpecification(specification_id))
}

#[cfg(test)]
mod tests {
    use super::*;

    const FORMATS_PREFIX: &str = concat!(env!("THOTH_EXPORT_API"), "/formats/");
    const PLATFORMS_PREFIX: &str = concat!(env!("THOTH_EXPORT_API"), "/platforms/");
    const SPECIFICATIONS_PREFIX: &str = concat!(env!("THOTH_EXPORT_API"), "/specifications/");

    fn format_id_from_url(url: &str) -> String {
        url.replace(FORMATS_PREFIX, "")
    }

    fn platform_id_from_url(url: &str) -> String {
        url.replace(PLATFORMS_PREFIX, "")
    }

    fn specification_id_from_url(url: &str) -> String {
        url.replace(SPECIFICATIONS_PREFIX, "")
    }

    #[test]
    fn test_specification_format_in_all_formats() {
        for s in ALL_SPECIFICATIONS.iter() {
            let format_id = format_id_from_url(s.format);
            assert!(find_format(format_id).is_ok())
        }
    }

    #[test]
    fn test_specification_platforms_in_all_platforms() {
        for s in ALL_SPECIFICATIONS.iter() {
            for accepted_platform in &s.accepted_by {
                let platform_id = platform_id_from_url(accepted_platform);
                assert!(find_platform(platform_id).is_ok())
            }
        }
    }

    #[test]
    fn test_specification_id_begins_with_format_id() {
        for s in ALL_SPECIFICATIONS.iter() {
            let format_id = format_id_from_url(s.format);
            assert!(s.id.starts_with(&format_id));
        }
    }

    #[test]
    fn test_platform_specifications_in_all_specifications() {
        for p in ALL_PLATFORMS.iter() {
            for s in &p.accepts {
                let specification_id = specification_id_from_url(s);
                assert!(find_specification(specification_id).is_ok())
            }
        }
    }

    #[test]
    fn test_format_specifications_in_all_specifications() {
        for f in ALL_FORMATS.iter() {
            for s in &f.specifications {
                let specification_id = specification_id_from_url(s);
                assert!(find_specification(specification_id).is_ok())
            }
        }
    }

    #[test]
    fn test_format_id_derives_from_name_and_version() {
        for f in ALL_FORMATS.iter() {
            let id_should_be = match f.version {
                Some(version) => format!("{}_{}", f.name.to_lowercase(), version),
                None => f.name.to_lowercase().to_string(),
            };
            assert_eq!(String::from(f.id), id_should_be)
        }
    }
}<|MERGE_RESOLUTION|>--- conflicted
+++ resolved
@@ -20,17 +20,16 @@
             accepted_by: vec![concat!(env!("THOTH_EXPORT_API"), "/platforms/oapen"),],
         },
         Specification {
-<<<<<<< HEAD
+            id: "onix_3.0::jstor",
+            name: "JSTOR ONIX 3.0",
+            format: concat!(env!("THOTH_EXPORT_API"), "/formats/onix_3.0"),
+            accepted_by: vec![concat!(env!("THOTH_EXPORT_API"), "/platforms/jstor"),],
+        },
+        Specification {
             id: "onix_2.1::ebsco",
             name: "EBSCO ONIX 2.1",
             format: concat!(env!("THOTH_EXPORT_API"), "/formats/onix_2.1"),
             accepted_by: vec![concat!(env!("THOTH_EXPORT_API"), "/platforms/ebsco_host"),],
-=======
-            id: "onix_3.0::jstor",
-            name: "JSTOR ONIX 3.0",
-            format: concat!(env!("THOTH_EXPORT_API"), "/formats/onix_3.0"),
-            accepted_by: vec![concat!(env!("THOTH_EXPORT_API"), "/platforms/jstor"),],
->>>>>>> f5c10e53
         },
         Specification {
             id: "csv::thoth",
@@ -77,19 +76,19 @@
             ),],
         },
         Platform {
-<<<<<<< HEAD
+            id: "jstor",
+            name: "JSTOR",
+            accepts: vec![concat!(
+                env!("THOTH_EXPORT_API"),
+                "/specifications/onix_3.0::jstor"
+            ),],
+        },
+        Platform {
             id: "ebsco_host",
             name: "EBSCO Host",
             accepts: vec![concat!(
                 env!("THOTH_EXPORT_API"),
                 "/specifications/onix_2.1::ebsco"
-=======
-            id: "jstor",
-            name: "JSTOR",
-            accepts: vec![concat!(
-                env!("THOTH_EXPORT_API"),
-                "/specifications/onix_3.0::jstor"
->>>>>>> f5c10e53
             ),],
         },
         Platform {
