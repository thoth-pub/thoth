use cc_license::License;
use chrono::Utc;
use std::io::Write;
use thoth_api::model::language::LanguageCode as ApiLanguageCode;
use thoth_client::{
<<<<<<< HEAD
    AccessibilityException, AccessibilityStandard, ContactType, ContributionType, LanguageRelation,
    LocationPlatform, PublicationType, RelationType, SubjectType, Work, WorkContributions,
    WorkFundings, WorkIssues, WorkLanguages, WorkPublicationsLocations, WorkReferences,
    WorkRelations, WorkStatus, WorkType,
=======
    AbstractType, ContributionType, LanguageRelation, LocationPlatform, PublicationType,
    RelationType, SubjectType, Work, WorkContributions, WorkFundings, WorkIssues, WorkLanguages,
    WorkPublicationsLocations, WorkReferences, WorkRelations, WorkStatus, WorkType,
>>>>>>> aa89519d
};
use xml::writer::{EventWriter, XmlEvent};

use super::{write_element_block, XmlElement, XmlSpecification};
use crate::xml::{write_full_element_block, XmlElementBlock, ONIX3_NS};
use thoth_api::model::locale::LocaleCode as ApiLocaleCode;
use thoth_errors::{ThothError, ThothResult};

#[derive(Copy, Clone)]
pub struct Onix3Thoth {}

struct Measure {
    measure_type: &'static str,
    measurement: f64,
    measure_unit_code: &'static str,
}

const ONIX_ERROR: &str = "onix_3.0::thoth";

// Based on ONIX for Books Release 3.0.8 Specification
// Download link: https://www.editeur.org/files/ONIX%203/ONIX_for_Books_Release_3-0_pdf_docs+codes_Issue_64.zip
// Retrieved from: https://www.editeur.org/93/Release-3.0-Downloads/#Specifications
impl XmlSpecification for Onix3Thoth {
    fn handle_event<W: Write>(w: &mut EventWriter<W>, works: &[Work]) -> ThothResult<()> {
        write_full_element_block("ONIXMessage", Some(ONIX3_NS.to_vec()), w, |w| {
            write_element_block("Header", w, |w| {
                write_element_block("Sender", w, |w| {
                    write_element_block("SenderName", w, |w| {
                        w.write(XmlEvent::Characters("Thoth")).map_err(|e| e.into())
                    })?;
                    write_element_block("EmailAddress", w, |w| {
                        w.write(XmlEvent::Characters("distribution@thoth.pub"))
                            .map_err(|e| e.into())
                    })
                })?;
                write_element_block("SentDateTime", w, |w| {
                    w.write(XmlEvent::Characters(
                        &Utc::now().format("%Y%m%dT%H%M%S").to_string(),
                    ))
                    .map_err(|e| e.into())
                })
            })?;

            match works {
                [] => Err(ThothError::IncompleteMetadataRecord(
                    ONIX_ERROR.to_string(),
                    "Not enough data".to_string(),
                )),
                [work] => XmlElementBlock::<Onix3Thoth>::xml_element(work, w),
                _ => {
                    for work in works.iter() {
                        // Do not include Chapters in full publisher metadata record
                        // (assumes that a publisher will always have more than one work)
                        if work.work_type != WorkType::BOOK_CHAPTER {
                            XmlElementBlock::<Onix3Thoth>::xml_element(work, w).ok();
                        }
                    }
                    Ok(())
                }
            }
        })
    }
}

impl XmlElementBlock<Onix3Thoth> for Work {
    fn xml_element<W: Write>(&self, w: &mut EventWriter<W>) -> ThothResult<()> {
        // Format is one record per Publication
        if self.publications.is_empty() {
            return Err(ThothError::IncompleteMetadataRecord(
                ONIX_ERROR.to_string(),
                "No publications supplied".to_string(),
            ));
        }
        let work_id = format!("urn:uuid:{}", self.work_id);
        let is_open_access = self.license.is_some();
        let isbns: Vec<String> = self
            .publications
            .iter()
            .filter_map(|p| p.isbn.as_ref())
            .map(|i| i.to_hyphenless_string())
            .collect();
        for publication in &self.publications {
            let publication_id = format!("urn:uuid:{}", publication.publication_id);
            let current_isbn = &publication.isbn.as_ref().map(|p| p.to_hyphenless_string());
            write_element_block("Product", w, |w| {
                write_element_block("RecordReference", w, |w| {
                    // Note that most existing Thoth ONIX outputs use the Work ID, not Publication ID,
                    // as they output one record per Work rather than one record per Publication
                    w.write(XmlEvent::Characters(&publication_id))
                        .map_err(|e| e.into())
                })?;
                // 03 Notification confirmed on publication
                write_element_block("NotificationType", w, |w| {
                    w.write(XmlEvent::Characters("03")).map_err(|e| e.into())
                })?;
                // 01 Publisher
                write_element_block("RecordSourceType", w, |w| {
                    w.write(XmlEvent::Characters("01")).map_err(|e| e.into())
                })?;
                write_element_block("ProductIdentifier", w, |w| {
                    // 01 Proprietary
                    write_element_block("ProductIDType", w, |w| {
                        w.write(XmlEvent::Characters("01")).map_err(|e| e.into())
                    })?;
                    write_element_block("IDTypeName", w, |w| {
                        w.write(XmlEvent::Characters("thoth-work-id"))
                            .map_err(|e| e.into())
                    })?;
                    write_element_block("IDValue", w, |w| {
                        w.write(XmlEvent::Characters(&work_id))
                            .map_err(|e| e.into())
                    })
                })?;
                write_element_block("ProductIdentifier", w, |w| {
                    // 01 Proprietary
                    write_element_block("ProductIDType", w, |w| {
                        w.write(XmlEvent::Characters("01")).map_err(|e| e.into())
                    })?;
                    write_element_block("IDTypeName", w, |w| {
                        w.write(XmlEvent::Characters("thoth-publication-id"))
                            .map_err(|e| e.into())
                    })?;
                    write_element_block("IDValue", w, |w| {
                        w.write(XmlEvent::Characters(&publication_id))
                            .map_err(|e| e.into())
                    })
                })?;
                if let Some(isbn) = current_isbn {
                    write_element_block("ProductIdentifier", w, |w| {
                        // 15 ISBN-13
                        write_element_block("ProductIDType", w, |w| {
                            w.write(XmlEvent::Characters("15")).map_err(|e| e.into())
                        })?;
                        write_element_block("IDValue", w, |w| {
                            w.write(XmlEvent::Characters(isbn)).map_err(|e| e.into())
                        })
                    })?;
                    write_element_block("ProductIdentifier", w, |w| {
                        // 03 GTIN-13
                        write_element_block("ProductIDType", w, |w| {
                            w.write(XmlEvent::Characters("03")).map_err(Into::into)
                        })?;
                        write_element_block("IDValue", w, |w| {
                            w.write(XmlEvent::Characters(isbn)).map_err(Into::into)
                        })
                    })?;
                }
                if let Some(doi) = &self.doi {
                    write_element_block("ProductIdentifier", w, |w| {
                        write_element_block("ProductIDType", w, |w| {
                            w.write(XmlEvent::Characters("06")).map_err(|e| e.into())
                        })?;
                        write_element_block("IDValue", w, |w| {
                            w.write(XmlEvent::Characters(&doi.to_string()))
                                .map_err(|e| e.into())
                        })
                    })?;
                }
                if let Some(lccn) = &self.lccn {
                    write_element_block("ProductIdentifier", w, |w| {
                        write_element_block("ProductIDType", w, |w| {
                            w.write(XmlEvent::Characters("13")).map_err(|e| e.into())
                        })?;
                        write_element_block("IDValue", w, |w| {
                            w.write(XmlEvent::Characters(&lccn.to_string()))
                                .map_err(|e| e.into())
                        })
                    })?;
                }
                if let Some(oclc) = &self.oclc {
                    write_element_block("ProductIdentifier", w, |w| {
                        write_element_block("ProductIDType", w, |w| {
                            w.write(XmlEvent::Characters("23")).map_err(|e| e.into())
                        })?;
                        write_element_block("IDValue", w, |w| {
                            w.write(XmlEvent::Characters(&oclc.to_string()))
                                .map_err(|e| e.into())
                        })
                    })?;
                }
                if let Some(reference) = &self.reference {
                    write_element_block("ProductIdentifier", w, |w| {
                        write_element_block("ProductIDType", w, |w| {
                            w.write(XmlEvent::Characters("01")).map_err(|e| e.into())
                        })?;
                        write_element_block("IDTypeName", w, |w| {
                            w.write(XmlEvent::Characters("internal-reference"))
                                .map_err(|e| e.into())
                        })?;
                        write_element_block("IDValue", w, |w| {
                            w.write(XmlEvent::Characters(&reference.to_string()))
                                .map_err(|e| e.into())
                        })
                    })?;
                }
                write_element_block("DescriptiveDetail", w, |w| {
                    // 00 Single-component retail product
                    write_element_block("ProductComposition", w, |w| {
                        w.write(XmlEvent::Characters("00")).map_err(|e| e.into())
                    })?;
                    let (form, form_detail) = get_product_form_codes(&publication.publication_type);
                    write_element_block("ProductForm", w, |w| {
                        w.write(XmlEvent::Characters(form)).map_err(|e| e.into())
                    })?;
                    if let Some(code) = form_detail {
                        write_element_block("ProductFormDetail", w, |w| {
                            w.write(XmlEvent::Characters(code)).map_err(|e| e.into())
                        })?;
                    }
                    if let Some(accessibility_statement) =
                        &self.imprint.publisher.accessibility_statement
                    {
                        write_element_block("ProductFormFeature", w, |w| {
                            // 09 E-publication accessibility detail
                            write_element_block("ProductFormFeatureType", w, |w| {
                                w.write(XmlEvent::Characters("09")).map_err(Into::into)
                            })?;
                            // 00 Accessibility summary
                            write_element_block("ProductFormFeatureValue", w, |w| {
                                w.write(XmlEvent::Characters("00")).map_err(Into::into)
                            })?;
                            write_element_block("ProductFormFeatureDescription", w, |w| {
                                w.write(XmlEvent::Characters(&accessibility_statement.to_string()))
                                    .map_err(Into::into)
                            })
                        })?;
                    }
                    let mut accessibility_codes = vec![];
                    if let Some(standard) = &publication.accessibility_standard {
                        let standard_codes = match standard {
                            AccessibilityStandard::WCAG21AA => vec!["81", "85"],
                            AccessibilityStandard::WCAG21AAA => vec!["81", "86"],
                            AccessibilityStandard::WCAG22AA => vec!["82", "85"],
                            AccessibilityStandard::WCAG22AAA => vec!["82", "86"],
                            _ => unreachable!(),
                        };
                        accessibility_codes.extend(standard_codes);
                    }
                    if let Some(additional_standard) =
                        &publication.accessibility_additional_standard
                    {
                        let additional_standard_codes = match additional_standard {
                            AccessibilityStandard::EPUB_A11Y10AA => vec!["03"],
                            AccessibilityStandard::EPUB_A11Y10AAA => vec!["03", "86"],
                            AccessibilityStandard::EPUB_A11Y11AA => vec!["04", "85"],
                            AccessibilityStandard::EPUB_A11Y11AAA => vec!["04", "86"],
                            AccessibilityStandard::PDF_UA1 => vec!["05"],
                            AccessibilityStandard::PDF_UA2 => vec!["06"],
                            _ => unreachable!(),
                        };
                        accessibility_codes.extend(additional_standard_codes);
                    }
                    if let Some(exception) = &publication.accessibility_exception {
                        let exception_code = match exception {
                            AccessibilityException::MICRO_ENTERPRISES => "75",
                            AccessibilityException::DISPROPORTIONATE_BURDEN => "76",
                            AccessibilityException::FUNDAMENTAL_ALTERATION => "77",
                            AccessibilityException::Other(_) => unreachable!(),
                        };
                        accessibility_codes.push(exception_code);
                    }
                    for code in accessibility_codes {
                        write_element_block("ProductFormFeature", w, |w| {
                            // 09 E-publication accessibility detail
                            write_element_block("ProductFormFeatureType", w, |w| {
                                w.write(XmlEvent::Characters("09")).map_err(Into::into)
                            })?;
                            write_element_block("ProductFormFeatureValue", w, |w| {
                                w.write(XmlEvent::Characters(code)).map_err(Into::into)
                            })
                        })?;
                    }
                    if let Some(report_url) = &publication.accessibility_report_url {
                        write_element_block("ProductFormFeature", w, |w| {
                            // 09 E-publication accessibility detail
                            write_element_block("ProductFormFeatureType", w, |w| {
                                w.write(XmlEvent::Characters("09")).map_err(Into::into)
                            })?;
                            // 96 Publisher’s web page for detailed accessibility information
                            write_element_block("ProductFormFeatureValue", w, |w| {
                                w.write(XmlEvent::Characters("96")).map_err(Into::into)
                            })?;
                            write_element_block("ProductFormFeatureDescription", w, |w| {
                                w.write(XmlEvent::Characters(&report_url.to_string()))
                                    .map_err(Into::into)
                            })
                        })?;
                    }
                    for contact in &self.imprint.publisher.contacts {
                        if contact.contact_type == ContactType::ACCESSIBILITY {
                            write_element_block("ProductFormFeature", w, |w| {
                                // 09 E-publication accessibility detail
                                write_element_block("ProductFormFeatureType", w, |w| {
                                    w.write(XmlEvent::Characters("09")).map_err(Into::into)
                                })?;
                                // 99 Publisher contact for further accessibility information
                                write_element_block("ProductFormFeatureValue", w, |w| {
                                    w.write(XmlEvent::Characters("99")).map_err(Into::into)
                                })?;
                                write_element_block("ProductFormFeatureDescription", w, |w| {
                                    w.write(XmlEvent::Characters(&contact.email))
                                        .map_err(Into::into)
                                })
                            })?;
                        }
                    }
                    // 10 Text (eye-readable)
                    write_element_block("PrimaryContentType", w, |w| {
                        w.write(XmlEvent::Characters("10")).map_err(|e| e.into())
                    })?;
                    for &(measurement_opt, measure_type, measure_unit_code) in &[
                        // 01 height
                        (publication.height_mm, "01", "mm"),
                        (publication.height_cm, "01", "cm"),
                        (publication.height_in, "01", "in"),
                        // 02 width
                        (publication.width_mm, "02", "mm"),
                        (publication.width_cm, "02", "cm"),
                        (publication.width_in, "02", "in"),
                        // 03 thickness
                        (publication.depth_mm, "03", "mm"),
                        (publication.depth_cm, "03", "cm"),
                        (publication.depth_in, "03", "in"),
                        // 08 unit weight
                        (publication.weight_g, "08", "gr"),
                        (publication.weight_oz, "08", "oz"),
                    ] {
                        if let Some(measurement) = measurement_opt {
                            XmlElementBlock::<Onix3Thoth>::xml_element(
                                &Measure {
                                    measure_type,
                                    measurement,
                                    measure_unit_code,
                                },
                                w,
                            )
                            .ok();
                        }
                    }
                    if let Some(license_url) = &self.license {
                        let license_text = match License::from_url(license_url) {
                            Ok(license) => license.to_string(),
                            Err(_) => "Unspecified".to_string(),
                        };
                        write_element_block("EpubLicense", w, |w| {
                            write_element_block("EpubLicenseName", w, |w| {
                                w.write(XmlEvent::Characters(&license_text))
                                    .map_err(|e| e.into())
                            })?;
                            write_element_block("EpubLicenseExpression", w, |w| {
                                write_element_block("EpubLicenseExpressionType", w, |w| {
                                    w.write(XmlEvent::Characters("02")).map_err(|e| e.into())
                                })?;
                                write_element_block("EpubLicenseExpressionLink", w, |w| {
                                    w.write(XmlEvent::Characters(license_url))
                                        .map_err(|e| e.into())
                                })
                            })
                        })?;
                    }
                    for issue in &self.issues {
                        XmlElementBlock::<Onix3Thoth>::xml_element(issue, w).ok();
                    }
                    // Output canonical title with TitleType 01 (Distinctive title)
                    if let Some(canonical_title) = self.titles.iter().find(|t| t.canonical) {
                        write_element_block("TitleDetail", w, |w| {
                            // 01 Distinctive title (book)
                            write_element_block("TitleType", w, |w| {
                                w.write(XmlEvent::Characters("01")).map_err(|e| e.into())
                            })?;
                            write_element_block("TitleElement", w, |w| {
                                // 01 Product
                                write_element_block("TitleElementLevel", w, |w| {
                                    w.write(XmlEvent::Characters("01")).map_err(|e| e.into())
                                })?;
                                write_full_element_block(
                                    "TitleText",
                                    Some(vec![(
                                        "language",
                                        &canonical_title.locale_code.to_string(),
                                    )]),
                                    w,
                                    |w| {
                                        w.write(XmlEvent::Characters(&canonical_title.title))
                                            .map_err(|e| e.into())
                                    },
                                )?;
                                if let Some(subtitle) = &canonical_title.subtitle {
                                    write_full_element_block(
                                        "Subtitle",
                                        Some(vec![(
                                            "language",
                                            &canonical_title.locale_code.to_string(),
                                        )]),
                                        w,
                                        |w| {
                                            w.write(XmlEvent::Characters(subtitle))
                                                .map_err(|e| e.into())
                                        },
                                    )?;
                                }
                                Ok(())
                            })
                        })?;
                    }
                    // Output non-canonical titles with TitleType 06 (Title in another language)
                    for title in self.titles.iter().filter(|t| !t.canonical) {
                        write_element_block("TitleDetail", w, |w| {
                            // 06 Title in another language
                            write_element_block("TitleType", w, |w| {
                                w.write(XmlEvent::Characters("06")).map_err(|e| e.into())
                            })?;
                            write_element_block("TitleElement", w, |w| {
                                // 01 Product
                                write_element_block("TitleElementLevel", w, |w| {
                                    w.write(XmlEvent::Characters("01")).map_err(|e| e.into())
                                })?;
                                let api_locale: ApiLocaleCode = title.locale_code.clone().into();
                                let lang_code: ApiLanguageCode = api_locale.into();
                                let iso_code = lang_code.to_string().to_lowercase();
                                write_full_element_block(
                                    "TitleText",
                                    Some(vec![("language", &iso_code)]),
                                    w,
                                    |w| {
                                        w.write(XmlEvent::Characters(&title.title))
                                            .map_err(|e| e.into())
                                    },
                                )?;
                                if let Some(subtitle) = &title.subtitle {
                                    write_full_element_block(
                                        "Subtitle",
                                        Some(vec![("language", &iso_code)]),
                                        w,
                                        |w| {
                                            w.write(XmlEvent::Characters(subtitle))
                                                .map_err(|e| e.into())
                                        },
                                    )?;
                                }
                                Ok(())
                            })
                        })?;
                    }
                    for contribution in &self.contributions {
                        XmlElementBlock::<Onix3Thoth>::xml_element(contribution, w).ok();
                    }
                    if let Some(edition) = &self.edition {
                        // "Normally sent only for the second and subsequent editions"
                        if edition > &1 {
                            write_element_block("EditionNumber", w, |w| {
                                w.write(XmlEvent::Characters(&edition.to_string()))
                                    .map_err(|e| e.into())
                            })?;
                        }
                    }
                    for language in &self.languages {
                        XmlElementBlock::<Onix3Thoth>::xml_element(language, w).ok();
                    }
                    if let Some(page_count) = self.page_count {
                        write_element_block("Extent", w, |w| {
                            // 00 Main content
                            write_element_block("ExtentType", w, |w| {
                                w.write(XmlEvent::Characters("00")).map_err(|e| e.into())
                            })?;
                            write_element_block("ExtentValue", w, |w| {
                                w.write(XmlEvent::Characters(&page_count.to_string()))
                                    .map_err(|e| e.into())
                            })?;
                            // 03 Pages
                            write_element_block("ExtentUnit", w, |w| {
                                w.write(XmlEvent::Characters("03")).map_err(|e| e.into())
                            })
                        })?;
                    }
                    if let Some(bibliography_note) = &self.bibliography_note {
                        // "This data element carries text stating the number and type of
                        // illustrations. The text may also include other content items,
                        // eg maps, bibliography, tables, index etc."
                        write_element_block("IllustrationsNote", w, |w| {
                            w.write(XmlEvent::Characters(&bibliography_note.to_string()))
                                .map_err(|e| e.into())
                        })?;
                    }
                    if let Some(image_count) = self.image_count {
                        write_element_block("AncillaryContent", w, |w| {
                            // 09 Illustrations, unspecified
                            // (note that there are separate codes for e.g. "halftones" - we don't distinguish)
                            write_element_block("AncillaryContentType", w, |w| {
                                w.write(XmlEvent::Characters("09")).map_err(|e| e.into())
                            })?;
                            write_element_block("Number", w, |w| {
                                w.write(XmlEvent::Characters(&image_count.to_string()))
                                    .map_err(|e| e.into())
                            })
                        })?;
                    }
                    if let Some(table_count) = self.table_count {
                        write_element_block("AncillaryContent", w, |w| {
                            // 11 Tables, unspecified
                            write_element_block("AncillaryContentType", w, |w| {
                                w.write(XmlEvent::Characters("11")).map_err(|e| e.into())
                            })?;
                            write_element_block("Number", w, |w| {
                                w.write(XmlEvent::Characters(&table_count.to_string()))
                                    .map_err(|e| e.into())
                            })
                        })?;
                    }
                    if let Some(audio_count) = self.audio_count {
                        write_element_block("AncillaryContent", w, |w| {
                            // 19 Recorded music items
                            // (closest equivalent - audio might not always be music)
                            write_element_block("AncillaryContentType", w, |w| {
                                w.write(XmlEvent::Characters("19")).map_err(|e| e.into())
                            })?;
                            write_element_block("Number", w, |w| {
                                w.write(XmlEvent::Characters(&audio_count.to_string()))
                                    .map_err(|e| e.into())
                            })
                        })?;
                    }
                    if let Some(video_count) = self.video_count {
                        write_element_block("AncillaryContent", w, |w| {
                            // 00 Unspecified, see description
                            // (there is no code for "videos")
                            write_element_block("AncillaryContentType", w, |w| {
                                w.write(XmlEvent::Characters("00")).map_err(|e| e.into())
                            })?;
                            write_element_block("AncillaryContentDescription", w, |w| {
                                w.write(XmlEvent::Characters("Videos"))
                                    .map_err(|e| e.into())
                            })?;
                            write_element_block("Number", w, |w| {
                                w.write(XmlEvent::Characters(&video_count.to_string()))
                                    .map_err(|e| e.into())
                            })
                        })?;
                    }
                    let mut main_subject_found = vec![];
                    let mut keywords = vec![];
                    for subject in &self.subjects {
                        // Best practice is to include only a single subject tag
                        // for keywords, listing all of them separated by semicolons
                        if subject.subject_type == SubjectType::KEYWORD {
                            keywords.push(subject.subject_code.clone());
                            continue;
                        }
                        // One subject within every subject type can/should be marked as Main
                        // Use first one found with ordinal 1 (there may be multiple)
                        let is_main_subject = subject.subject_ordinal == 1
                            && !main_subject_found.contains(&subject.subject_type);
                        write_element_block("Subject", w, |w| {
                            if is_main_subject {
                                // MainSubject is an empty element
                                write_element_block("MainSubject", w, |_w| Ok(()))?;
                            }
                            XmlElement::<Onix3Thoth>::xml_element(&subject.subject_type, w)?;
                            match subject.subject_type {
                                SubjectType::CUSTOM => {
                                    write_element_block("SubjectHeadingText", w, |w| {
                                        w.write(XmlEvent::Characters(&subject.subject_code))
                                            .map_err(|e| e.into())
                                    })
                                }
                                SubjectType::KEYWORD => unreachable!(),
                                _ => write_element_block("SubjectCode", w, |w| {
                                    w.write(XmlEvent::Characters(&subject.subject_code))
                                        .map_err(|e| e.into())
                                }),
                            }
                        })?;
                        if is_main_subject {
                            main_subject_found.push(subject.subject_type.clone());
                        }
                    }
                    if !keywords.is_empty() {
                        write_element_block("Subject", w, |w| {
                            XmlElement::<Onix3Thoth>::xml_element(&SubjectType::KEYWORD, w)?;
                            write_element_block("SubjectHeadingText", w, |w| {
                                w.write(XmlEvent::Characters(&keywords.join("; ")))
                                    .map_err(Into::into)
                            })
                        })?;
                    }
                    write_element_block("Audience", w, |w| {
                        // 01 ONIX audience codes
                        write_element_block("AudienceCodeType", w, |w| {
                            w.write(XmlEvent::Characters("01")).map_err(|e| e.into())
                        })?;
                        // 06 Professional and scholarly
                        write_element_block("AudienceCodeValue", w, |w| {
                            w.write(XmlEvent::Characters("06")).map_err(|e| e.into())
                        })
                    })
                })?;
                if self
                    .abstracts
                    .iter()
                    .any(|a| a.abstract_type == AbstractType::SHORT)
                    || self
                        .abstracts
                        .iter()
                        .any(|a| a.abstract_type == AbstractType::LONG)
                    || self.toc.is_some()
                    || self.general_note.is_some()
                    || self.cover_url.is_some()
                    || is_open_access
                {
                    write_element_block("CollateralDetail", w, |w| {
                        if let Some(mut short_abstract) = self
                            .abstracts
                            .iter()
                            .find(|a| a.abstract_type == AbstractType::SHORT)
                            .map(|a| a.content.clone())
                        {
                            // Short description field may not exceed 350 characters.
                            // Ensure that the string is truncated at a valid UTF-8 boundary
                            // by finding the byte index of the 350th character and then truncating
                            // the string at that index, to avoid creating invalid UTF-8 sequences.
                            if let Some((byte_index, _)) = short_abstract.char_indices().nth(350) {
                                short_abstract.truncate(byte_index);
                            }
                            write_element_block("TextContent", w, |w| {
                                // 02 Short description
                                write_element_block("TextType", w, |w| {
                                    w.write(XmlEvent::Characters("02")).map_err(|e| e.into())
                                })?;
                                // 00 Unrestricted
                                write_element_block("ContentAudience", w, |w| {
                                    w.write(XmlEvent::Characters("00")).map_err(|e| e.into())
                                })?;
                                write_full_element_block(
                                    "Text",
                                    Some(vec![("textformat", "03")]),
                                    w,
                                    |w| {
                                        w.write(XmlEvent::Characters(&short_abstract))
                                            .map_err(|e| e.into())
                                    },
                                )
                            })?;
                        }
                        if let Some(long_abstract) = &self
                            .abstracts
                            .iter()
                            .find(|a| a.abstract_type == AbstractType::LONG)
                            .map(|a| a.content.clone())
                        {
                            // 03 Description, 30 Abstract
                            for text_type in ["03", "30"] {
                                write_element_block("TextContent", w, |w| {
                                    write_element_block("TextType", w, |w| {
                                        w.write(XmlEvent::Characters(text_type))
                                            .map_err(|e| e.into())
                                    })?;
                                    // 00 Unrestricted
                                    write_element_block("ContentAudience", w, |w| {
                                        w.write(XmlEvent::Characters("00")).map_err(|e| e.into())
                                    })?;
                                    write_full_element_block(
                                        "Text",
                                        Some(vec![("textformat", "03")]),
                                        w,
                                        |w| {
                                            w.write(XmlEvent::Characters(long_abstract))
                                                .map_err(|e| e.into())
                                        },
                                    )
                                })?;
                            }
                        }
                        if let Some(toc) = &self.toc {
                            write_element_block("TextContent", w, |w| {
                                // 04 Table of contents
                                write_element_block("TextType", w, |w| {
                                    w.write(XmlEvent::Characters("04")).map_err(|e| e.into())
                                })?;
                                // 00 Unrestricted
                                write_element_block("ContentAudience", w, |w| {
                                    w.write(XmlEvent::Characters("00")).map_err(|e| e.into())
                                })?;
                                write_element_block("Text", w, |w| {
                                    w.write(XmlEvent::Characters(toc)).map_err(|e| e.into())
                                })
                            })?;
                        }
                        if is_open_access {
                            write_element_block("TextContent", w, |w| {
                                // 20 Open access statement
                                write_element_block("TextType", w, |w| {
                                    w.write(XmlEvent::Characters("20")).map_err(|e| e.into())
                                })?;
                                // 00 Unrestricted
                                write_element_block("ContentAudience", w, |w| {
                                    w.write(XmlEvent::Characters("00")).map_err(|e| e.into())
                                })?;
                                write_full_element_block(
                                    "Text",
                                    Some(vec![("language", "eng")]),
                                    w,
                                    |w| {
                                        w.write(XmlEvent::Characters("Open Access"))
                                            .map_err(|e| e.into())
                                    },
                                )
                            })?;
                        }
                        if let Some(general_note) = &self.general_note {
                            write_element_block("TextContent", w, |w| {
                                // 13 Publisher's notice
                                // "A statement included by a publisher in fulfillment of contractual obligations"
                                // Used in many different ways - closest approximation
                                write_element_block("TextType", w, |w| {
                                    w.write(XmlEvent::Characters("13")).map_err(|e| e.into())
                                })?;
                                // 00 Unrestricted
                                write_element_block("ContentAudience", w, |w| {
                                    w.write(XmlEvent::Characters("00")).map_err(|e| e.into())
                                })?;
                                write_element_block("Text", w, |w| {
                                    w.write(XmlEvent::Characters(general_note))
                                        .map_err(|e| e.into())
                                })
                            })?;
                        }
                        if let Some(cover_url) = &self.cover_url {
                            write_element_block("SupportingResource", w, |w| {
                                // 01 Front cover
                                write_element_block("ResourceContentType", w, |w| {
                                    w.write(XmlEvent::Characters("01")).map_err(|e| e.into())
                                })?;
                                // 00 Unrestricted
                                write_element_block("ContentAudience", w, |w| {
                                    w.write(XmlEvent::Characters("00")).map_err(|e| e.into())
                                })?;
                                // 03 Image
                                write_element_block("ResourceMode", w, |w| {
                                    w.write(XmlEvent::Characters("03")).map_err(|e| e.into())
                                })?;
                                if let Some(cover_caption) = &self.cover_caption {
                                    write_element_block("ResourceFeature", w, |w| {
                                        // 02 Caption
                                        write_element_block("ResourceFeatureType", w, |w| {
                                            w.write(XmlEvent::Characters("02"))
                                                .map_err(|e| e.into())
                                        })?;
                                        write_element_block("FeatureNote", w, |w| {
                                            w.write(XmlEvent::Characters(cover_caption))
                                                .map_err(|e| e.into())
                                        })
                                    })?;
                                }
                                write_element_block("ResourceVersion", w, |w| {
                                    // 02 Downloadable file
                                    write_element_block("ResourceForm", w, |w| {
                                        w.write(XmlEvent::Characters("02")).map_err(|e| e.into())
                                    })?;
                                    write_element_block("ResourceLink", w, |w| {
                                        w.write(XmlEvent::Characters(cover_url))
                                            .map_err(|e| e.into())
                                    })
                                })
                            })?;
                        }
                        Ok(())
                    })?;
                }
                let chapter_relations: Vec<WorkRelations> = self
                    .relations
                    .clone()
                    .into_iter()
                    .filter(|r| {
                        r.relation_type == RelationType::HAS_CHILD && r.related_work.doi.is_some()
                    })
                    .collect();
                if !chapter_relations.is_empty() {
                    write_element_block("ContentDetail", w, |w| {
                        for relation in &chapter_relations {
                            let chapter = &relation.related_work;
                            write_element_block("ContentItem", w, |w| {
                                write_element_block("LevelSequenceNumber", w, |w| {
                                    w.write(XmlEvent::Characters(
                                        &relation.relation_ordinal.to_string(),
                                    ))
                                    .map_err(|e| e.into())
                                })?;
                                write_element_block("TextItem", w, |w| {
                                    // 03 Body matter
                                    write_element_block("TextItemType", w, |w| {
                                        w.write(XmlEvent::Characters("03")).map_err(|e| e.into())
                                    })?;
                                    write_element_block("TextItemIdentifier", w, |w| {
                                        // 06 DOI
                                        write_element_block("TextItemIDType", w, |w| {
                                            w.write(XmlEvent::Characters("06"))
                                                .map_err(|e| e.into())
                                        })?;
                                        write_element_block("IDValue", w, |w| {
                                            w.write(XmlEvent::Characters(
                                                &chapter.doi.as_ref().unwrap().to_string(),
                                            ))
                                            .map_err(|e| e.into())
                                        })
                                    })
                                })?;
                                if let Some(first_page) = &chapter.first_page {
                                    write_element_block("PageRun", w, |w| {
                                        write_element_block("FirstPageNumber", w, |w| {
                                            w.write(XmlEvent::Characters(first_page))
                                                .map_err(|e| e.into())
                                        })?;
                                        if let Some(last_page) = &chapter.last_page {
                                            write_element_block("LastPageNumber", w, |w| {
                                                w.write(XmlEvent::Characters(last_page))
                                                    .map_err(|e| e.into())
                                            })?;
                                        }
                                        Ok(())
                                    })?;
                                }
                                if let Some(page_count) = &chapter.page_count {
                                    write_element_block("NumberOfPages", w, |w| {
                                        w.write(XmlEvent::Characters(&page_count.to_string()))
                                            .map_err(|e| e.into())
                                    })?;
                                }
                                Ok(())
                            })?;
                        }
                        Ok(())
                    })?;
                }
                write_element_block("PublishingDetail", w, |w| {
                    write_element_block("Imprint", w, |w| {
                        if let Some(url) = &self.imprint.imprint_url {
                            write_element_block("ImprintIdentifier", w, |w| {
                                // 01 Proprietary
                                write_element_block("ImprintIDType", w, |w| {
                                    w.write(XmlEvent::Characters("01")).map_err(|e| e.into())
                                })?;
                                write_element_block("IDTypeName", w, |w| {
                                    w.write(XmlEvent::Characters("URL")).map_err(|e| e.into())
                                })?;
                                write_element_block("IDValue", w, |w| {
                                    w.write(XmlEvent::Characters(url)).map_err(|e| e.into())
                                })
                            })?;
                        }
                        write_element_block("ImprintName", w, |w| {
                            w.write(XmlEvent::Characters(&self.imprint.imprint_name))
                                .map_err(|e| e.into())
                        })
                    })?;
                    write_element_block("Publisher", w, |w| {
                        // 01 Publisher
                        write_element_block("PublishingRole", w, |w| {
                            w.write(XmlEvent::Characters("01")).map_err(|e| e.into())
                        })?;
                        write_element_block("PublisherName", w, |w| {
                            w.write(XmlEvent::Characters(&self.imprint.publisher.publisher_name))
                                .map_err(|e| e.into())
                        })?;
                        if let Some(url) = &self.imprint.publisher.publisher_url {
                            write_element_block("Website", w, |w| {
                                // 01 Publisher's corporate website
                                write_element_block("WebsiteRole", w, |w| {
                                    w.write(XmlEvent::Characters("01")).map_err(|e| e.into())
                                })?;
                                write_element_block("WebsiteDescription", w, |w| {
                                    w.write(XmlEvent::Characters("Publisher's website: home page"))
                                        .map_err(|e| e.into())
                                })?;
                                write_element_block("WebsiteLink", w, |w| {
                                    w.write(XmlEvent::Characters(url)).map_err(|e| e.into())
                                })
                            })?;
                        }
                        if let Some(url) = &self.landing_page {
                            write_element_block("Website", w, |w| {
                                // 02 Publisher's website for a specified work
                                write_element_block("WebsiteRole", w, |w| {
                                    w.write(XmlEvent::Characters("02")).map_err(|e| e.into())
                                })?;
                                write_element_block("WebsiteDescription", w, |w| {
                                    w.write(XmlEvent::Characters(
                                        "Publisher's website: webpage for this title",
                                    ))
                                    .map_err(|e| e.into())
                                })?;
                                write_element_block("WebsiteLink", w, |w| {
                                    w.write(XmlEvent::Characters(url)).map_err(|e| e.into())
                                })
                            })?;
                        }
                        Ok(())
                    })?;
                    for funding in &self.fundings {
                        XmlElementBlock::<Onix3Thoth>::xml_element(funding, w).ok();
                    }
                    if let Some(place) = &self.place {
                        write_element_block("CityOfPublication", w, |w| {
                            w.write(XmlEvent::Characters(place)).map_err(|e| e.into())
                        })?;
                    }
                    XmlElement::<Onix3Thoth>::xml_element(&self.work_status, w)?;
                    if let Some(date) = &self.publication_date {
                        write_element_block("PublishingDate", w, |w| {
                            write_element_block("PublishingDateRole", w, |w| {
                                // 01 Publication date
                                w.write(XmlEvent::Characters("01")).map_err(|e| e.into())
                            })?;
                            // dateformat="00" YYYYMMDD
                            write_full_element_block(
                                "Date",
                                Some(vec![("dateformat", "00")]),
                                w,
                                |w| {
                                    w.write(XmlEvent::Characters(
                                        &date.format("%Y%m%d").to_string(),
                                    ))
                                    .map_err(|e| e.into())
                                },
                            )
                        })?;
                    }
                    if let Some(date) = &self.withdrawn_date {
                        write_element_block("PublishingDate", w, |w| {
                            write_element_block("PublishingDateRole", w, |w| {
                                // 13 Out-of-print / permanently withdrawn date
                                w.write(XmlEvent::Characters("13")).map_err(|e| e.into())
                            })?;
                            // dateformat="00" YYYYMMDD
                            write_full_element_block(
                                "Date",
                                Some(vec![("dateformat", "00")]),
                                w,
                                |w| {
                                    w.write(XmlEvent::Characters(
                                        &date.format("%Y%m%d").to_string(),
                                    ))
                                    .map_err(|e| e.into())
                                },
                            )
                        })?;
                    }
                    if let Some(copyright_string) = &self.copyright_holder {
                        // Format of field isn't controlled, but many records
                        // use semicolon-separated lists
                        for copyright_holder in copyright_string.split("; ") {
                            write_element_block("CopyrightStatement", w, |w| {
                                write_element_block("CopyrightOwner", w, |w| {
                                    // This might be a CorporateName rather than PersonName, but we can't tell
                                    write_element_block("PersonName", w, |w| {
                                        w.write(XmlEvent::Characters(copyright_holder))
                                            .map_err(Into::into)
                                    })
                                })
                            })?;
                        }
                    }
                    write_element_block("SalesRights", w, |w| {
                        // 02 For sale with non-exclusive rights in the specified countries or territories
                        write_element_block("SalesRightsType", w, |w| {
                            w.write(XmlEvent::Characters("02")).map_err(|e| e.into())
                        })?;
                        write_element_block("Territory", w, |w| {
                            write_element_block("RegionsIncluded", w, |w| {
                                w.write(XmlEvent::Characters("WORLD")).map_err(|e| e.into())
                            })
                        })
                    })
                })?;
                let non_child_relations: Vec<WorkRelations> = self
                    .relations
                    .iter()
                    .filter(|r| {
                        r.relation_type != RelationType::HAS_CHILD
                            && r.relation_type != RelationType::IS_CHILD_OF
                            && r.related_work.doi.is_some()
                    })
                    .cloned()
                    .collect();
                // Only output ISBNs in RelatedMaterial if at least one is present which
                // doesn't relate to the current publication
                if (!isbns.is_empty() && !isbns.eq(&vec![current_isbn.clone().unwrap_or_default()]))
                    || !non_child_relations.is_empty()
                    || !self.references.is_empty()
                {
                    write_element_block("RelatedMaterial", w, |w| {
                        // RelatedWorks should be listed before RelatedProducts
                        for relation in &non_child_relations {
                            if relation.relation_type == RelationType::HAS_TRANSLATION
                                || relation.relation_type == RelationType::IS_TRANSLATION_OF
                            {
                                XmlElementBlock::<Onix3Thoth>::xml_element(relation, w).ok();
                            }
                        }
                        for relation in &non_child_relations {
                            if relation.relation_type != RelationType::HAS_TRANSLATION
                                && relation.relation_type != RelationType::IS_TRANSLATION_OF
                            {
                                XmlElementBlock::<Onix3Thoth>::xml_element(relation, w).ok();
                            }
                        }
                        for isbn in &isbns {
                            if !current_isbn.eq(&Some(isbn.clone())) {
                                write_element_block("RelatedProduct", w, |w| {
                                    // 06 Alternative format
                                    write_element_block("ProductRelationCode", w, |w| {
                                        w.write(XmlEvent::Characters("06")).map_err(|e| e.into())
                                    })?;
                                    write_element_block("ProductIdentifier", w, |w| {
                                        // 15 ISBN-13
                                        write_element_block("ProductIDType", w, |w| {
                                            w.write(XmlEvent::Characters("15"))
                                                .map_err(|e| e.into())
                                        })?;
                                        write_element_block("IDValue", w, |w| {
                                            w.write(XmlEvent::Characters(isbn))
                                                .map_err(|e| e.into())
                                        })
                                    })?;
                                    write_element_block("ProductIdentifier", w, |w| {
                                        // 03 GTIN-13
                                        write_element_block("ProductIDType", w, |w| {
                                            w.write(XmlEvent::Characters("03"))
                                                .map_err(|e| e.into())
                                        })?;
                                        write_element_block("IDValue", w, |w| {
                                            w.write(XmlEvent::Characters(isbn))
                                                .map_err(|e| e.into())
                                        })
                                    })
                                })?;
                            }
                        }
                        for reference in &self.references {
                            XmlElementBlock::<Onix3Thoth>::xml_element(reference, w).ok();
                        }
                        Ok(())
                    })?;
                }
                write_element_block("ProductSupply", w, |w| {
                    write_element_block("Market", w, |w| {
                        write_element_block("Territory", w, |w| {
                            write_element_block("RegionsIncluded", w, |w| {
                                w.write(XmlEvent::Characters("WORLD")).map_err(|e| e.into())
                            })
                        })
                    })?;
                    let mut locations: Vec<WorkPublicationsLocations> =
                        publication.locations.clone();
                    if locations.is_empty() {
                        // Create single Supplier based on Work Landing Page
                        // so that we can output a SupplyDetail block (inc. Price info)
                        // (if Landing Page is None, Supplier will be complete apart from Website)
                        locations = vec![WorkPublicationsLocations {
                            landing_page: self.landing_page.clone(),
                            full_text_url: None,
                            location_platform: LocationPlatform::PUBLISHER_WEBSITE,
                            canonical: true,
                        }];
                    }
                    for location in locations {
                        let (supplier_name, description_string, supplier_role, landing_page_role) =
                            match location.location_platform {
                                LocationPlatform::PUBLISHER_WEBSITE => (
                                    self.imprint.publisher.publisher_name.clone(),
                                    "Publisher's website".to_string(),
                                    // 09 Publisher to end-customers
                                    "09",
                                    // 02 Publisher's website for a specified work
                                    "02",
                                ),
                                LocationPlatform::OTHER => (
                                    "Unknown".to_string(),
                                    "Unspecified hosting platform".to_string(),
                                    // 11 Non-exclusive distributor to end-customers
                                    "11",
                                    // 36 Supplier's website for a specified work
                                    "36",
                                ),
                                _ => (
                                    location.location_platform.to_string(),
                                    location.location_platform.to_string(),
                                    // 11 Non-exclusive distributor to end-customers
                                    "11",
                                    // 36 Supplier's website for a specified work
                                    "36",
                                ),
                            };
                        write_element_block("SupplyDetail", w, |w| {
                            write_element_block("Supplier", w, |w| {
                                write_element_block("SupplierRole", w, |w| {
                                    w.write(XmlEvent::Characters(supplier_role))
                                        .map_err(|e| e.into())
                                })?;
                                write_element_block("SupplierName", w, |w| {
                                    w.write(XmlEvent::Characters(&supplier_name))
                                        .map_err(|e| e.into())
                                })?;
                                if let Some(url) = &location.landing_page {
                                    write_element_block("Website", w, |w| {
                                        write_element_block("WebsiteRole", w, |w| {
                                            w.write(XmlEvent::Characters(landing_page_role))
                                                .map_err(|e| e.into())
                                        })?;
                                        write_element_block("WebsiteDescription", w, |w| {
                                            w.write(XmlEvent::Characters(&format!(
                                                "{description_string}: webpage for this product"
                                            )))
                                            .map_err(|e| e.into())
                                        })?;
                                        write_element_block("WebsiteLink", w, |w| {
                                            w.write(XmlEvent::Characters(url)).map_err(|e| e.into())
                                        })
                                    })?;
                                }
                                if let Some(url) = &location.full_text_url {
                                    write_element_block("Website", w, |w| {
                                        write_element_block("WebsiteRole", w, |w| {
                                            // 29 Web page for full content
                                            w.write(XmlEvent::Characters("29"))
                                                .map_err(|e| e.into())
                                        })?;
                                        write_element_block("WebsiteDescription", w, |w| {
                                            w.write(XmlEvent::Characters(&format!(
                                                "{description_string}: download the title"
                                            )))
                                            .map_err(|e| e.into())
                                        })?;
                                        write_element_block("WebsiteLink", w, |w| {
                                            w.write(XmlEvent::Characters(url)).map_err(|e| e.into())
                                        })
                                    })?;
                                }
                                Ok(())
                            })?;
                            write_element_block("ProductAvailability", w, |w| {
                                let availability = match self.work_status {
                                    WorkStatus::CANCELLED => "01",              // 01 – Cancelled
                                    WorkStatus::FORTHCOMING => "10", // 10 – Not yet available
                                    WorkStatus::POSTPONED_INDEFINITELY => "09", // 09 – Not yet available, postponed indefinitely
                                    WorkStatus::ACTIVE => "20",                 // 20 – Available
                                    WorkStatus::SUPERSEDED => "41", // 41 – Not available, replaced by new product
                                    WorkStatus::WITHDRAWN => "49",  // 49 – Recalled
                                    WorkStatus::Other(_) => unreachable!(),
                                };
                                w.write(XmlEvent::Characters(availability))
                                    .map_err(|e| e.into())
                            })?;
                            if let Some(date) = &self.publication_date {
                                write_element_block("SupplyDate", w, |w| {
                                    write_element_block("SupplyDateRole", w, |w| {
                                        // 02 Expected availability date
                                        w.write(XmlEvent::Characters("08")).map_err(|e| e.into())
                                    })?;
                                    // dateformat="00" YYYYMMDD
                                    write_full_element_block(
                                        "Date",
                                        Some(vec![("dateformat", "00")]),
                                        w,
                                        |w| {
                                            w.write(XmlEvent::Characters(
                                                &date.format("%Y%m%d").to_string(),
                                            ))
                                            .map_err(|e| e.into())
                                        },
                                    )
                                })?;
                            }
                            if publication.prices.is_empty() {
                                // 01 Free of charge
                                write_element_block("UnpricedItemType", w, |w| {
                                    w.write(XmlEvent::Characters("01")).map_err(|e| e.into())
                                })
                            } else {
                                for price in &publication.prices {
                                    let unit_price = price.unit_price;
                                    let formatted_price = format!("{unit_price:.2}");
                                    write_element_block("Price", w, |w| {
                                        // 02 RRP including tax
                                        write_element_block("PriceType", w, |w| {
                                            w.write(XmlEvent::Characters("02"))
                                                .map_err(|e| e.into())
                                        })?;
                                        write_element_block("PriceAmount", w, |w| {
                                            w.write(XmlEvent::Characters(&formatted_price))
                                                .map_err(|e| e.into())
                                        })?;
                                        write_element_block("CurrencyCode", w, |w| {
                                            w.write(XmlEvent::Characters(
                                                &price.currency_code.to_string(),
                                            ))
                                            .map_err(|e| e.into())
                                        })?;
                                        write_element_block("Territory", w, |w| {
                                            write_element_block("RegionsIncluded", w, |w| {
                                                w.write(XmlEvent::Characters("WORLD"))
                                                    .map_err(|e| e.into())
                                            })
                                        })
                                    })?;
                                }
                                Ok(())
                            }
                        })?;
                    }
                    Ok(())
                })
            })?;
        }
        Ok(())
    }
}

fn get_product_form_codes(publication_type: &PublicationType) -> (&str, Option<&str>) {
    match publication_type {
        PublicationType::PAPERBACK => ("BC", None),
        PublicationType::HARDBACK => ("BB", None),
        // EB Digital download and online
        PublicationType::PDF => ("EB", Some("E107")),
        PublicationType::HTML => ("EB", Some("E105")),
        PublicationType::XML => ("EB", Some("E113")),
        PublicationType::EPUB => ("EB", Some("E101")),
        PublicationType::MOBI => ("EB", Some("E127")),
        PublicationType::AZW3 => ("EB", Some("E116")),
        PublicationType::DOCX => ("EB", Some("E104")),
        // E100 "not yet allocated" - no codelist entry for .fb2, .fb3, .fbz
        PublicationType::FICTION_BOOK => ("EB", Some("E100")),
        // AN Downloadable and online audio file
        PublicationType::MP3 => ("AN", Some("A103")),
        PublicationType::WAV => ("AN", Some("A104")),
        PublicationType::Other(_) => unreachable!(),
    }
}

impl XmlElement<Onix3Thoth> for WorkStatus {
    const ELEMENT: &'static str = "PublishingStatus";

    fn value(&self) -> &'static str {
        match self {
            WorkStatus::CANCELLED => "01",
            WorkStatus::FORTHCOMING => "02",
            WorkStatus::POSTPONED_INDEFINITELY => "03",
            WorkStatus::ACTIVE => "04",
            WorkStatus::SUPERSEDED => "08",
            WorkStatus::WITHDRAWN => "11",
            WorkStatus::Other(_) => unreachable!(),
        }
    }
}

impl XmlElement<Onix3Thoth> for SubjectType {
    const ELEMENT: &'static str = "SubjectSchemeIdentifier";

    fn value(&self) -> &'static str {
        match self {
            SubjectType::BIC => "12",
            SubjectType::BISAC => "10",
            SubjectType::KEYWORD => "20",
            SubjectType::LCC => "04",
            SubjectType::THEMA => "93",
            SubjectType::CUSTOM => "B2",
            SubjectType::Other(_) => unreachable!(),
        }
    }
}

impl XmlElement<Onix3Thoth> for LanguageRelation {
    const ELEMENT: &'static str = "LanguageRole";

    fn value(&self) -> &'static str {
        match self {
            LanguageRelation::ORIGINAL => "01",
            LanguageRelation::TRANSLATED_FROM => "02",
            LanguageRelation::TRANSLATED_INTO => "01",
            LanguageRelation::Other(_) => unreachable!(),
        }
    }
}

impl XmlElement<Onix3Thoth> for ContributionType {
    const ELEMENT: &'static str = "ContributorRole";

    fn value(&self) -> &'static str {
        match self {
            ContributionType::AUTHOR => "A01",
            ContributionType::EDITOR => "B01",
            ContributionType::TRANSLATOR => "B06",
            ContributionType::PHOTOGRAPHER => "A13",
            ContributionType::ILLUSTRATOR => "A12",
            ContributionType::MUSIC_EDITOR => "B25",
            ContributionType::FOREWORD_BY => "A23",
            ContributionType::INTRODUCTION_BY => "A24",
            ContributionType::AFTERWORD_BY => "A19",
            ContributionType::PREFACE_BY => "A15",
            ContributionType::SOFTWARE_BY => "A30",
            ContributionType::RESEARCH_BY => "A51",
            ContributionType::CONTRIBUTIONS_BY => "A32",
            ContributionType::INDEXER => "A34",
            ContributionType::Other(_) => unreachable!(),
        }
    }
}

impl XmlElementBlock<Onix3Thoth> for WorkContributions {
    fn xml_element<W: Write>(&self, w: &mut EventWriter<W>) -> ThothResult<()> {
        write_element_block("Contributor", w, |w| {
            write_element_block("SequenceNumber", w, |w| {
                w.write(XmlEvent::Characters(&self.contribution_ordinal.to_string()))
                    .map_err(|e| e.into())
            })?;
            XmlElement::<Onix3Thoth>::xml_element(&self.contribution_type, w)?;

            if let Some(orcid) = &self.contributor.orcid {
                write_element_block("NameIdentifier", w, |w| {
                    write_element_block("NameIDType", w, |w| {
                        w.write(XmlEvent::Characters("21")).map_err(|e| e.into())
                    })?;
                    write_element_block("IDValue", w, |w| {
                        w.write(XmlEvent::Characters(&orcid.to_hyphenless_string()))
                            .map_err(|e| e.into())
                    })
                })?;
            }
            write_element_block("PersonName", w, |w| {
                w.write(XmlEvent::Characters(&self.full_name))
                    .map_err(|e| e.into())
            })?;
            if let Some(first_name) = &self.first_name {
                write_element_block("NamesBeforeKey", w, |w| {
                    w.write(XmlEvent::Characters(first_name))
                        .map_err(|e| e.into())
                })?;
            }
            write_element_block("KeyNames", w, |w| {
                w.write(XmlEvent::Characters(&self.last_name))
                    .map_err(|e| e.into())
            })?;
            for affiliation in &self.affiliations {
                write_element_block("ProfessionalAffiliation", w, |w| {
                    if let Some(position) = &affiliation.position {
                        write_element_block("ProfessionalPosition", w, |w| {
                            w.write(XmlEvent::Characters(position))
                                .map_err(|e| e.into())
                        })?;
                    }
                    write_element_block("Affiliation", w, |w| {
                        w.write(XmlEvent::Characters(
                            &affiliation.institution.institution_name,
                        ))
                        .map_err(|e| e.into())
                    })
                })?;
            }
            if !&self.biographies.is_empty() {
                let biography = &self.biographies[0].content.clone();
                write_element_block("BiographicalNote", w, |w| {
                    w.write(XmlEvent::Characters(biography))
                        .map_err(|e| e.into())
                })?;
            }
            if let Some(website) = &self.contributor.website {
                write_element_block("Website", w, |w| {
                    write_element_block("WebsiteRole", w, |w| {
                        w.write(XmlEvent::Characters("06")).map_err(|e| e.into())
                    })?;
                    write_element_block("WebsiteDescription", w, |w| {
                        w.write(XmlEvent::Characters("Own website"))
                            .map_err(|e| e.into())
                    })?;
                    write_element_block("WebsiteLink", w, |w| {
                        w.write(XmlEvent::Characters(website)).map_err(|e| e.into())
                    })
                })?;
            }
            Ok(())
        })
    }
}

impl XmlElementBlock<Onix3Thoth> for WorkLanguages {
    fn xml_element<W: Write>(&self, w: &mut EventWriter<W>) -> ThothResult<()> {
        write_element_block("Language", w, |w| {
            XmlElement::<Onix3Thoth>::xml_element(&self.language_relation, w).ok();
            // not worth implementing XmlElement for LanguageCode as all cases would
            // need to be exhaustively matched and the codes are equivalent anyway
            write_element_block("LanguageCode", w, |w| {
                w.write(XmlEvent::Characters(
                    &self.language_code.to_string().to_lowercase(),
                ))
                .map_err(|e| e.into())
            })
        })
    }
}

impl XmlElementBlock<Onix3Thoth> for WorkIssues {
    fn xml_element<W: Write>(&self, w: &mut EventWriter<W>) -> ThothResult<()> {
        write_element_block("Collection", w, |w| {
            // 10 Publisher collection (e.g. series)
            write_element_block("CollectionType", w, |w| {
                w.write(XmlEvent::Characters("10")).map_err(|e| e.into())
            })?;
            write_element_block("CollectionIdentifier", w, |w| {
                // 01 Proprietary
                write_element_block("CollectionIDType", w, |w| {
                    w.write(XmlEvent::Characters("01")).map_err(|e| e.into())
                })?;
                write_element_block("IDTypeName", w, |w| {
                    w.write(XmlEvent::Characters("Series ID"))
                        .map_err(|e| e.into())
                })?;
                write_element_block("IDValue", w, |w| {
                    w.write(XmlEvent::Characters(&self.series.series_id.to_string()))
                        .map_err(|e| e.into())
                })
            })?;
            if let Some(issn_digital) = &self.series.issn_digital {
                write_element_block("CollectionIdentifier", w, |w| {
                    // 02 ISSN
                    write_element_block("CollectionIDType", w, |w| {
                        w.write(XmlEvent::Characters("02")).map_err(|e| e.into())
                    })?;
                    write_element_block("IDValue", w, |w| {
                        w.write(XmlEvent::Characters(
                            &issn_digital.as_str().replace('-', ""),
                        ))
                        .map_err(|e| e.into())
                    })
                })?;
            }
            if let Some(url) = &self.series.series_url {
                write_element_block("CollectionIdentifier", w, |w| {
                    // 01 Proprietary
                    write_element_block("CollectionIDType", w, |w| {
                        w.write(XmlEvent::Characters("01")).map_err(|e| e.into())
                    })?;
                    write_element_block("IDTypeName", w, |w| {
                        w.write(XmlEvent::Characters("Series URL"))
                            .map_err(|e| e.into())
                    })?;
                    write_element_block("IDValue", w, |w| {
                        w.write(XmlEvent::Characters(url)).map_err(|e| e.into())
                    })
                })?;
            }
            if let Some(url) = &self.series.series_cfp_url {
                write_element_block("CollectionIdentifier", w, |w| {
                    // 01 Proprietary
                    write_element_block("CollectionIDType", w, |w| {
                        w.write(XmlEvent::Characters("01")).map_err(|e| e.into())
                    })?;
                    write_element_block("IDTypeName", w, |w| {
                        w.write(XmlEvent::Characters("Series Call for Proposals URL"))
                            .map_err(|e| e.into())
                    })?;
                    write_element_block("IDValue", w, |w| {
                        w.write(XmlEvent::Characters(url)).map_err(|e| e.into())
                    })
                })?;
            }
            write_element_block("CollectionSequence", w, |w| {
                // 03 Publication order
                write_element_block("CollectionSequenceType", w, |w| {
                    w.write(XmlEvent::Characters("03")).map_err(|e| e.into())
                })?;
                write_element_block("CollectionSequenceNumber", w, |w| {
                    w.write(XmlEvent::Characters(&self.issue_ordinal.to_string()))
                        .map_err(|e| e.into())
                })
            })?;
            write_element_block("TitleDetail", w, |w| {
                // 01 Cover title (serial)
                write_element_block("TitleType", w, |w| {
                    w.write(XmlEvent::Characters("01")).map_err(|e| e.into())
                })?;
                write_element_block("TitleElement", w, |w| {
                    // 02 Collection level
                    write_element_block("TitleElementLevel", w, |w| {
                        w.write(XmlEvent::Characters("02")).map_err(|e| e.into())
                    })?;
                    write_element_block("PartNumber", w, |w| {
                        w.write(XmlEvent::Characters(&self.issue_ordinal.to_string()))
                            .map_err(|e| e.into())
                    })?;
                    write_element_block("TitleText", w, |w| {
                        w.write(XmlEvent::Characters(&self.series.series_name))
                            .map_err(|e| e.into())
                    })
                })
            })
        })
    }
}

impl XmlElementBlock<Onix3Thoth> for WorkFundings {
    fn xml_element<W: Write>(&self, w: &mut EventWriter<W>) -> ThothResult<()> {
        write_element_block("Publisher", w, |w| {
            // 16 Funding body
            write_element_block("PublishingRole", w, |w| {
                w.write(XmlEvent::Characters("16")).map_err(|e| e.into())
            })?;
            if let Some(ror) = &self.institution.ror {
                write_element_block("PublisherIdentifier", w, |w| {
                    // 40 ROR
                    write_element_block("PublisherIDType", w, |w| {
                        w.write(XmlEvent::Characters("40")).map_err(|e| e.into())
                    })?;
                    write_element_block("IDValue", w, |w| {
                        w.write(XmlEvent::Characters(&ror.to_string()))
                            .map_err(|e| e.into())
                    })
                })?;
            }
            if let Some(doi) = &self.institution.institution_doi {
                write_element_block("PublisherIdentifier", w, |w| {
                    // 32 FundRef DOI
                    write_element_block("PublisherIDType", w, |w| {
                        w.write(XmlEvent::Characters("32")).map_err(|e| e.into())
                    })?;
                    write_element_block("IDValue", w, |w| {
                        w.write(XmlEvent::Characters(&doi.to_string()))
                            .map_err(|e| e.into())
                    })
                })?;
            }
            write_element_block("PublisherName", w, |w| {
                w.write(XmlEvent::Characters(&self.institution.institution_name))
                    .map_err(|e| e.into())
            })?;
            let identifiers: Vec<(&str, Option<&str>)> = vec![
                ("programname", self.program.as_deref().to_owned()),
                ("projectname", self.project_name.as_deref().to_owned()),
                (
                    "projectshortname",
                    self.project_shortname.as_deref().to_owned(),
                ),
                ("grantnumber", self.grant_number.as_deref().to_owned()),
                ("jurisdiction", self.jurisdiction.as_deref().to_owned()),
            ];
            if identifiers.iter().any(|(_, i)| i.is_some()) {
                write_element_block("Funding", w, |w| {
                    for (typename, value_opt) in &identifiers {
                        if let Some(value) = *value_opt {
                            write_element_block("FundingIdentifier", w, |w| {
                                // 01 Proprietary
                                write_element_block("FundingIDType", w, |w| {
                                    w.write(XmlEvent::Characters("01")).map_err(|e| e.into())
                                })?;
                                write_element_block("IDTypeName", w, |w| {
                                    w.write(XmlEvent::Characters(typename))
                                        .map_err(|e| e.into())
                                })?;
                                write_element_block("IDValue", w, |w| {
                                    w.write(XmlEvent::Characters(value)).map_err(|e| e.into())
                                })
                            })?;
                        }
                    }
                    Ok(())
                })?;
            }
            Ok(())
        })
    }
}

impl XmlElementBlock<Onix3Thoth> for WorkReferences {
    fn xml_element<W: Write>(&self, w: &mut EventWriter<W>) -> ThothResult<()> {
        write_element_block("RelatedProduct", w, |w| {
            // 34 Cites
            write_element_block("ProductRelationCode", w, |w| {
                w.write(XmlEvent::Characters("34")).map_err(|e| e.into())
            })?;
            let (product_id_type, id_value) = self.doi.as_ref().map_or_else(
                || {
                    (
                        // 01 Proprietary
                        "01",
                        // Unstructured citation is mandatory in Thoth if DOI is missing
                        self.unstructured_citation.as_ref().unwrap().to_owned(),
                    )
                },
                // 06 DOI
                |doi| ("06", doi.to_string()),
            );
            write_element_block("ProductIdentifier", w, |w| {
                write_element_block("ProductIDType", w, |w| {
                    w.write(XmlEvent::Characters(product_id_type))
                        .map_err(|e| e.into())
                })?;
                if product_id_type == "01" {
                    write_element_block("IDTypeName", w, |w| {
                        w.write(XmlEvent::Characters("Unstructured citation"))
                            .map_err(|e| e.into())
                    })?;
                }
                write_element_block("IDValue", w, |w| {
                    w.write(XmlEvent::Characters(&id_value))
                        .map_err(|e| e.into())
                })
            })
        })
    }
}

impl XmlElementBlock<Onix3Thoth> for WorkRelations {
    fn xml_element<W: Write>(&self, w: &mut EventWriter<W>) -> ThothResult<()> {
        if self.relation_type == RelationType::HAS_TRANSLATION
            || self.relation_type == RelationType::IS_TRANSLATION_OF
        {
            write_element_block("RelatedWork", w, |w| {
                let work_relation_code = match &self.relation_type {
                    // 49 Related work is derived from this via translation
                    RelationType::HAS_TRANSLATION => "49",
                    // 29 Derived from via translation
                    RelationType::IS_TRANSLATION_OF => "29",
                    _ => unreachable!(),
                };
                write_element_block("WorkRelationCode", w, |w| {
                    w.write(XmlEvent::Characters(work_relation_code))
                        .map_err(|e| e.into())
                })?;
                write_element_block("WorkIdentifier", w, |w| {
                    // 06 DOI
                    write_element_block("WorkIDType", w, |w| {
                        w.write(XmlEvent::Characters("06")).map_err(|e| e.into())
                    })?;
                    write_element_block("IDValue", w, |w| {
                        w.write(XmlEvent::Characters(
                            // Caller must guarantee that DOI is present
                            &self.related_work.doi.as_ref().unwrap().to_string(),
                        ))
                        .map_err(|e| e.into())
                    })
                })
            })
        } else {
            write_element_block("RelatedProduct", w, |w| {
                let product_relation_code = match &self.relation_type {
                    // 01 Includes
                    RelationType::HAS_PART => "01",
                    // 02 Is part of
                    RelationType::IS_PART_OF => "02",
                    // 03 Replaces
                    RelationType::REPLACES => "03",
                    // 05 Replaced by
                    RelationType::IS_REPLACED_BY => "05",
                    // This implementation is only valid for translation/part/replacement
                    // relationships, not parent/child relationships
                    _ => unreachable!(),
                };
                write_element_block("ProductRelationCode", w, |w| {
                    w.write(XmlEvent::Characters(product_relation_code))
                        .map_err(|e| e.into())
                })?;
                write_element_block("ProductIdentifier", w, |w| {
                    // 06 DOI
                    write_element_block("ProductIDType", w, |w| {
                        w.write(XmlEvent::Characters("06")).map_err(|e| e.into())
                    })?;
                    write_element_block("IDValue", w, |w| {
                        w.write(XmlEvent::Characters(
                            // Caller must guarantee that DOI is present
                            &self.related_work.doi.as_ref().unwrap().to_string(),
                        ))
                        .map_err(|e| e.into())
                    })
                })
            })
        }
    }
}

impl XmlElementBlock<Onix3Thoth> for Measure {
    fn xml_element<W: Write>(&self, w: &mut EventWriter<W>) -> ThothResult<()> {
        write_element_block("Measure", w, |w| {
            write_element_block("MeasureType", w, |w| {
                w.write(XmlEvent::Characters(self.measure_type))
                    .map_err(|e| e.into())
            })?;
            write_element_block("Measurement", w, |w| {
                w.write(XmlEvent::Characters(&self.measurement.to_string()))
                    .map_err(|e| e.into())
            })?;
            write_element_block("MeasureUnitCode", w, |w| {
                w.write(XmlEvent::Characters(self.measure_unit_code))
                    .map_err(|e| e.into())
            })
        })
    }
}

#[cfg(test)]
mod tests {
    // Testing note: Repeated XML nodes cannot be guaranteed to be output in the same order every time
    // We therefore rely on `assert!(contains)` rather than `assert_eq!` in these cases
    // println!s throughout will only be printed if test fails - this assists debugging
    use super::*;
    use std::str::FromStr;
    use thoth_api::model::Doi;
    use thoth_api::model::Isbn;
    use thoth_api::model::Orcid;
    use thoth_api::model::Ror;
    use thoth_client::{
        ContributionType, CurrencyCode, FundingInstitution, LanguageCode, LanguageRelation,
        LocationPlatform, PublicationType, WorkContributionsAffiliations,
        WorkContributionsAffiliationsInstitution, WorkContributionsContributor, WorkImprint,
        WorkImprintPublisher, WorkImprintPublisherContacts, WorkIssuesSeries, WorkPublications,
        WorkPublicationsLocations, WorkPublicationsPrices, WorkRelationsRelatedWork,
        WorkRelationsRelatedWorkImprint, WorkRelationsRelatedWorkImprintPublisher, WorkStatus,
        WorkSubjects, WorkType,
    };
    use uuid::Uuid;

    fn generate_test_output(expect_ok: bool, input: &impl XmlElementBlock<Onix3Thoth>) -> String {
        // Helper function based on `XmlSpecification::generate`
        let mut buffer = Vec::new();
        let mut writer = xml::writer::EmitterConfig::new()
            .perform_indent(true)
            .create_writer(&mut buffer);
        let wrapped_output = XmlElementBlock::<Onix3Thoth>::xml_element(input, &mut writer)
            .map(|_| buffer)
            .and_then(|xml| {
                String::from_utf8(xml)
                    .map_err(|_| ThothError::InternalError("Could not parse XML".to_string()))
            });
        if expect_ok {
            assert!(wrapped_output.is_ok());
            wrapped_output.unwrap()
        } else {
            assert!(wrapped_output.is_err());
            wrapped_output.unwrap_err().to_string()
        }
    }

    #[test]
    fn test_onix3_thoth_contributions() {
        let mut test_contribution = WorkContributions {
            contribution_type: ContributionType::AUTHOR,
            first_name: Some("Author".to_string()),
            last_name: "1".to_string(),
            full_name: "Author N. 1".to_string(),
            main_contribution: true,
            biographies: vec![thoth_client::WorkContributionsBiographies {
                biography_id: Uuid::from_str("00000000-0000-0000-AAAA-000000000002").unwrap(),
                contribution_id: Uuid::from_str("00000000-0000-0000-AAAA-000000000001").unwrap(),
                content: "Author N. 1 is a made-up author".to_string(),
                locale_code: thoth_client::LocaleCode::EN,
                canonical: true,
            }],
            contribution_ordinal: 1,
            contributor: WorkContributionsContributor {
                orcid: Some(Orcid::from_str("https://orcid.org/0000-0002-0000-0001").unwrap()),
                website: Some("https://contributor.site".to_string()),
            },
            affiliations: vec![WorkContributionsAffiliations {
                position: Some("Manager".to_string()),
                affiliation_ordinal: 1,
                institution: WorkContributionsAffiliationsInstitution {
                    institution_name: "University of Life".to_string(),
                    institution_doi: None,
                    ror: None,
                    country_code: None,
                },
            }],
        };

        // Test standard output
        let output = generate_test_output(true, &test_contribution);
        println!("{output}");
        assert_eq!(
            output,
            r#"<?xml version="1.0" encoding="UTF-8"?>
<Contributor>
  <SequenceNumber>1</SequenceNumber>
  <ContributorRole>A01</ContributorRole>
  <NameIdentifier>
    <NameIDType>21</NameIDType>
    <IDValue>0000000200000001</IDValue>
  </NameIdentifier>
  <PersonName>Author N. 1</PersonName>
  <NamesBeforeKey>Author</NamesBeforeKey>
  <KeyNames>1</KeyNames>
  <ProfessionalAffiliation>
    <ProfessionalPosition>Manager</ProfessionalPosition>
    <Affiliation>University of Life</Affiliation>
  </ProfessionalAffiliation>
  <BiographicalNote>Author N. 1 is a made-up author</BiographicalNote>
  <Website>
    <WebsiteRole>06</WebsiteRole>
    <WebsiteDescription>Own website</WebsiteDescription>
    <WebsiteLink>https://contributor.site</WebsiteLink>
  </Website>
</Contributor>"#
        );

        // Change all possible values to test that output is updated
        test_contribution.contribution_type = ContributionType::EDITOR;
        test_contribution.contribution_ordinal = 2;
        test_contribution.contributor.orcid = None;
        test_contribution.contributor.website = None;
        test_contribution.first_name = None;
        test_contribution.biographies = vec![];
        test_contribution.affiliations[0].position = None;
        let output = generate_test_output(true, &test_contribution);
        println!("{output}");
        assert_eq!(
            output,
            r#"<?xml version="1.0" encoding="UTF-8"?>
<Contributor>
  <SequenceNumber>2</SequenceNumber>
  <ContributorRole>B01</ContributorRole>
  <PersonName>Author N. 1</PersonName>
  <KeyNames>1</KeyNames>
  <ProfessionalAffiliation>
    <Affiliation>University of Life</Affiliation>
  </ProfessionalAffiliation>
</Contributor>"#
        );

        // Test multiple affiliations
        test_contribution
            .affiliations
            .push(WorkContributionsAffiliations {
                position: Some("Janitor".to_string()),
                affiliation_ordinal: 2,
                institution: WorkContributionsAffiliationsInstitution {
                    institution_name: "Institute of Mopping".to_string(),
                    institution_doi: None,
                    ror: None,
                    country_code: None,
                },
            });
        let output = generate_test_output(true, &test_contribution);
        println!("{output}");
        assert!(output.contains(
            r#"
  <ProfessionalAffiliation>
    <Affiliation>University of Life</Affiliation>
  </ProfessionalAffiliation>"#
        ));
        assert!(output.contains(
            r#"
  <ProfessionalAffiliation>
    <ProfessionalPosition>Janitor</ProfessionalPosition>
    <Affiliation>Institute of Mopping</Affiliation>
  </ProfessionalAffiliation>"#
        ));

        // Test all remaining contributor roles
        test_contribution.contribution_type = ContributionType::TRANSLATOR;
        let output = generate_test_output(true, &test_contribution);
        assert!(output.contains(r#"  <ContributorRole>B06</ContributorRole>"#));
        test_contribution.contribution_type = ContributionType::PHOTOGRAPHER;
        let output = generate_test_output(true, &test_contribution);
        assert!(output.contains(r#"  <ContributorRole>A13</ContributorRole>"#));
        test_contribution.contribution_type = ContributionType::ILLUSTRATOR;
        let output = generate_test_output(true, &test_contribution);
        assert!(output.contains(r#"  <ContributorRole>A12</ContributorRole>"#));
        test_contribution.contribution_type = ContributionType::MUSIC_EDITOR;
        let output = generate_test_output(true, &test_contribution);
        assert!(output.contains(r#"  <ContributorRole>B25</ContributorRole>"#));
        test_contribution.contribution_type = ContributionType::FOREWORD_BY;
        let output = generate_test_output(true, &test_contribution);
        assert!(output.contains(r#"  <ContributorRole>A23</ContributorRole>"#));
        test_contribution.contribution_type = ContributionType::INTRODUCTION_BY;
        let output = generate_test_output(true, &test_contribution);
        assert!(output.contains(r#"  <ContributorRole>A24</ContributorRole>"#));
        test_contribution.contribution_type = ContributionType::AFTERWORD_BY;
        let output = generate_test_output(true, &test_contribution);
        assert!(output.contains(r#"  <ContributorRole>A19</ContributorRole>"#));
        test_contribution.contribution_type = ContributionType::PREFACE_BY;
        let output = generate_test_output(true, &test_contribution);
        assert!(output.contains(r#"  <ContributorRole>A15</ContributorRole>"#));
        test_contribution.contribution_type = ContributionType::SOFTWARE_BY;
        let output = generate_test_output(true, &test_contribution);
        assert!(output.contains(r#"  <ContributorRole>A30</ContributorRole>"#));
        test_contribution.contribution_type = ContributionType::RESEARCH_BY;
        let output = generate_test_output(true, &test_contribution);
        assert!(output.contains(r#"  <ContributorRole>A51</ContributorRole>"#));
        test_contribution.contribution_type = ContributionType::CONTRIBUTIONS_BY;
        let output = generate_test_output(true, &test_contribution);
        assert!(output.contains(r#"  <ContributorRole>A32</ContributorRole>"#));
        test_contribution.contribution_type = ContributionType::INDEXER;
        let output = generate_test_output(true, &test_contribution);
        assert!(output.contains(r#"  <ContributorRole>A34</ContributorRole>"#));
    }

    #[test]
    fn test_onix3_thoth_languages() {
        let mut test_language = WorkLanguages {
            language_code: LanguageCode::SPA,
            language_relation: LanguageRelation::TRANSLATED_FROM,
            main_language: true,
        };

        // Test standard output
        let output = generate_test_output(true, &test_language);
        assert!(output.contains(r#"<Language>"#));
        assert!(output.contains(r#"  <LanguageRole>02</LanguageRole>"#));
        assert!(output.contains(r#"  <LanguageCode>spa</LanguageCode>"#));

        // Change all possible values to test that output is updated
        test_language.language_code = LanguageCode::WEL;
        for language_relation in [
            LanguageRelation::ORIGINAL,
            LanguageRelation::TRANSLATED_INTO,
        ] {
            test_language.language_relation = language_relation;
            let output = generate_test_output(true, &test_language);
            assert!(output.contains(r#"<Language>"#));
            assert!(output.contains(r#"  <LanguageRole>01</LanguageRole>"#));
            assert!(output.contains(r#"  <LanguageCode>wel</LanguageCode>"#));
        }
    }

    #[test]
    fn test_onix3_thoth_issues() {
        let mut test_issue = WorkIssues {
            issue_ordinal: 1,
            series: WorkIssuesSeries {
                series_id: Uuid::parse_str("00000000-0000-0000-BBBB-000000000002").unwrap(),
                series_type: thoth_client::SeriesType::JOURNAL,
                series_name: "Name of series".to_string(),
                issn_print: Some("1234-5678".to_string()),
                issn_digital: Some("8765-4321".to_string()),
                series_url: Some("https://series.url".to_string()),
                series_description: None,
                series_cfp_url: Some("https://series.cfp.url".to_string()),
            },
        };

        // Test standard output
        let output = generate_test_output(true, &test_issue);
        println!("{output}");
        assert!(output.contains(
            r#"
<Collection>
  <CollectionType>10</CollectionType>"#
        ));
        assert!(output.contains(
            r#"
  <CollectionIdentifier>
    <CollectionIDType>01</CollectionIDType>
    <IDTypeName>Series ID</IDTypeName>
    <IDValue>00000000-0000-0000-bbbb-000000000002</IDValue>
  </CollectionIdentifier>"#
        ));
        assert!(output.contains(
            r#"
  <CollectionIdentifier>
    <CollectionIDType>02</CollectionIDType>
    <IDValue>87654321</IDValue>
  </CollectionIdentifier>"#
        ));
        assert!(output.contains(
            r#"
  <CollectionIdentifier>
    <CollectionIDType>01</CollectionIDType>
    <IDTypeName>Series URL</IDTypeName>
    <IDValue>https://series.url</IDValue>
  </CollectionIdentifier>"#
        ));
        assert!(output.contains(
            r#"
  <CollectionIdentifier>
    <CollectionIDType>01</CollectionIDType>
    <IDTypeName>Series Call for Proposals URL</IDTypeName>
    <IDValue>https://series.cfp.url</IDValue>
  </CollectionIdentifier>"#
        ));
        assert!(output.contains(
            r#"
  <CollectionSequence>
    <CollectionSequenceType>03</CollectionSequenceType>
    <CollectionSequenceNumber>1</CollectionSequenceNumber>
  </CollectionSequence>
  <TitleDetail>
    <TitleType>01</TitleType>
    <TitleElement>
      <TitleElementLevel>02</TitleElementLevel>
      <PartNumber>1</PartNumber>
      <TitleText>Name of series</TitleText>
    </TitleElement>
  </TitleDetail>
</Collection>"#
        ));

        // Change all possible values to test that output is updated
        test_issue.issue_ordinal = 2;
        test_issue.series.series_name = "Different series".to_string();
        test_issue.series.issn_digital = Some("1111-2222".to_string());
        test_issue.series.series_url = None;
        test_issue.series.series_cfp_url = None;
        let output = generate_test_output(true, &test_issue);
        println!("{output}");
        assert_eq!(
            output,
            r#"<?xml version="1.0" encoding="UTF-8"?>
<Collection>
  <CollectionType>10</CollectionType>
  <CollectionIdentifier>
    <CollectionIDType>01</CollectionIDType>
    <IDTypeName>Series ID</IDTypeName>
    <IDValue>00000000-0000-0000-bbbb-000000000002</IDValue>
  </CollectionIdentifier>
  <CollectionIdentifier>
    <CollectionIDType>02</CollectionIDType>
    <IDValue>11112222</IDValue>
  </CollectionIdentifier>
  <CollectionSequence>
    <CollectionSequenceType>03</CollectionSequenceType>
    <CollectionSequenceNumber>2</CollectionSequenceNumber>
  </CollectionSequence>
  <TitleDetail>
    <TitleType>01</TitleType>
    <TitleElement>
      <TitleElementLevel>02</TitleElementLevel>
      <PartNumber>2</PartNumber>
      <TitleText>Different series</TitleText>
    </TitleElement>
  </TitleDetail>
</Collection>"#
        );
    }

    #[test]
    fn test_onix3_thoth_fundings() {
        let mut test_funding = WorkFundings {
            program: Some("Name of program".to_string()),
            project_name: Some("Name of project".to_string()),
            project_shortname: Some("Nop".to_string()),
            grant_number: Some("Number of grant".to_string()),
            jurisdiction: Some("Republic of Moldova".to_string()),
            institution: FundingInstitution {
                institution_name: "Name of institution".to_string(),
                institution_doi: Some(
                    Doi::from_str("https://doi.org/10.00001/INSTITUTION.0001").unwrap(),
                ),
                ror: Some(Ror::from_str("https://ror.org/0aaaaaa00").unwrap()),
                country_code: None,
            },
        };

        // Test standard output
        let output = generate_test_output(true, &test_funding);
        println!("{output}");
        assert!(output.contains(r#"<Publisher>"#));
        assert!(output.contains(r#"  <PublishingRole>16</PublishingRole>"#));
        assert!(output.contains(r#"  <PublisherIdentifier>"#));
        assert!(output.contains(r#"    <PublisherIDType>40</PublisherIDType>"#));
        assert!(output.contains(r#"    <IDValue>0aaaaaa00</IDValue>"#));
        assert!(output.contains(r#"    <PublisherIDType>32</PublisherIDType>"#));
        assert!(output.contains(r#"    <IDValue>10.00001/INSTITUTION.0001</IDValue>"#));
        assert!(output.contains(r#"  <PublisherName>Name of institution</PublisherName>"#));
        assert!(output.contains(r#"  <Funding>"#));
        assert!(output.contains(r#"    <FundingIdentifier>"#));
        assert!(output.contains(r#"      <FundingIDType>01</FundingIDType>"#));
        assert!(output.contains(r#"      <IDTypeName>programname</IDTypeName>"#));
        assert!(output.contains(r#"      <IDValue>Name of program</IDValue>"#));
        assert!(output.contains(r#"      <IDTypeName>projectname</IDTypeName>"#));
        assert!(output.contains(r#"      <IDValue>Name of project</IDValue>"#));
        assert!(output.contains(r#"      <IDTypeName>projectshortname</IDTypeName>"#));
        assert!(output.contains(r#"      <IDValue>Nop</IDValue>"#));
        assert!(output.contains(r#"      <IDTypeName>grantnumber</IDTypeName>"#));
        assert!(output.contains(r#"      <IDValue>Number of grant</IDValue>"#));
        assert!(output.contains(r#"      <IDTypeName>jurisdiction</IDTypeName>"#));
        assert!(output.contains(r#"      <IDValue>Republic of Moldova</IDValue>"#));

        // Change all possible values to test that output is updated
        test_funding.institution.institution_name = "Different institution".to_string();
        test_funding.program = None;
        test_funding.institution.institution_doi = None;
        let output = generate_test_output(true, &test_funding);
        assert!(output.contains(r#"<Publisher>"#));
        assert!(output.contains(r#"  <PublishingRole>16</PublishingRole>"#));
        assert!(output.contains(r#"  <PublisherIdentifier>"#));
        assert!(output.contains(r#"    <PublisherIDType>40</PublisherIDType>"#));
        assert!(output.contains(r#"    <IDValue>0aaaaaa00</IDValue>"#));
        // No DOI supplied
        assert!(!output.contains(r#"    <PublisherIDType>32</PublisherIDType>"#));
        assert!(!output.contains(r#"    <IDValue>10.00001/INSTITUTION.0001</IDValue>"#));
        assert!(output.contains(r#"  <PublisherName>Different institution</PublisherName>"#));
        assert!(output.contains(r#"  <Funding>"#));
        assert!(output.contains(r#"    <FundingIdentifier>"#));
        assert!(output.contains(r#"      <FundingIDType>01</FundingIDType>"#));
        // No program supplied
        assert!(!output.contains(r#"      <IDTypeName>programname</IDTypeName>"#));
        assert!(!output.contains(r#"      <IDValue>Name of program</IDValue>"#));
        assert!(output.contains(r#"      <IDTypeName>projectname</IDTypeName>"#));
        assert!(output.contains(r#"      <IDValue>Name of project</IDValue>"#));
        assert!(output.contains(r#"      <IDTypeName>projectshortname</IDTypeName>"#));
        assert!(output.contains(r#"      <IDValue>Nop</IDValue>"#));
        assert!(output.contains(r#"      <IDTypeName>grantnumber</IDTypeName>"#));
        assert!(output.contains(r#"      <IDValue>Number of grant</IDValue>"#));
        assert!(output.contains(r#"      <IDTypeName>jurisdiction</IDTypeName>"#));
        assert!(output.contains(r#"      <IDValue>Republic of Moldova</IDValue>"#));

        test_funding.project_name = None;
        test_funding.institution.ror = None;
        let output = generate_test_output(true, &test_funding);
        assert!(output.contains(r#"<Publisher>"#));
        assert!(output.contains(r#"  <PublishingRole>16</PublishingRole>"#));
        assert!(output.contains(r#"  <PublisherName>Different institution</PublisherName>"#));
        // No DOI or ROR supplied, so PublisherIdentifier block is omitted completely
        assert!(!output.contains(r#"  <PublisherIdentifier>"#));
        assert!(!output.contains(r#"    <PublisherIDType>40</PublisherIDType>"#));
        assert!(!output.contains(r#"    <IDValue>0aaaaaa00</IDValue>"#));
        assert!(!output.contains(r#"    <PublisherIDType>32</PublisherIDType>"#));
        assert!(!output.contains(r#"    <IDValue>10.00001/INSTITUTION.0001</IDValue>"#));
        assert!(output.contains(r#"  <Funding>"#));
        assert!(output.contains(r#"    <FundingIdentifier>"#));
        assert!(output.contains(r#"      <FundingIDType>01</FundingIDType>"#));
        // No program supplied
        assert!(!output.contains(r#"      <IDTypeName>programname</IDTypeName>"#));
        assert!(!output.contains(r#"      <IDValue>Name of program</IDValue>"#));
        // No project supplied
        assert!(!output.contains(r#"      <IDTypeName>projectname</IDTypeName>"#));
        assert!(!output.contains(r#"      <IDValue>Name of project</IDValue>"#));
        assert!(output.contains(r#"      <IDTypeName>projectshortname</IDTypeName>"#));
        assert!(output.contains(r#"      <IDValue>Nop</IDValue>"#));
        assert!(output.contains(r#"      <IDTypeName>grantnumber</IDTypeName>"#));
        assert!(output.contains(r#"      <IDValue>Number of grant</IDValue>"#));
        assert!(output.contains(r#"      <IDTypeName>jurisdiction</IDTypeName>"#));
        assert!(output.contains(r#"      <IDValue>Republic of Moldova</IDValue>"#));

        test_funding.project_shortname = None;
        let output = generate_test_output(true, &test_funding);
        assert!(output.contains(r#"<Publisher>"#));
        assert!(output.contains(r#"  <PublishingRole>16</PublishingRole>"#));
        assert!(!output.contains(r#"  <PublisherIdentifier>"#));
        assert!(!output.contains(r#"    <PublisherIDType>40</PublisherIDType>"#));
        assert!(!output.contains(r#"    <IDValue>0aaaaaa00</IDValue>"#));
        assert!(!output.contains(r#"    <PublisherIDType>32</PublisherIDType>"#));
        assert!(!output.contains(r#"    <IDValue>10.00001/INSTITUTION.0001</IDValue>"#));
        assert!(output.contains(r#"  <PublisherName>Different institution</PublisherName>"#));
        assert!(output.contains(r#"  <Funding>"#));
        assert!(output.contains(r#"    <FundingIdentifier>"#));
        assert!(output.contains(r#"      <FundingIDType>01</FundingIDType>"#));
        // No program supplied
        assert!(!output.contains(r#"      <IDTypeName>programname</IDTypeName>"#));
        assert!(!output.contains(r#"      <IDValue>Name of program</IDValue>"#));
        // No project supplied
        assert!(!output.contains(r#"      <IDTypeName>projectname</IDTypeName>"#));
        assert!(!output.contains(r#"      <IDValue>Name of project</IDValue>"#));
        // No short name supplied
        assert!(!output.contains(r#"      <IDTypeName>projectshortname</IDTypeName>"#));
        assert!(!output.contains(r#"      <IDValue>Nop</IDValue>"#));
        assert!(output.contains(r#"      <IDTypeName>grantnumber</IDTypeName>"#));
        assert!(output.contains(r#"      <IDValue>Number of grant</IDValue>"#));
        assert!(output.contains(r#"      <IDTypeName>jurisdiction</IDTypeName>"#));
        assert!(output.contains(r#"      <IDValue>Republic of Moldova</IDValue>"#));

        test_funding.grant_number = None;
        let output = generate_test_output(true, &test_funding);
        assert!(output.contains(r#"<Publisher>"#));
        assert!(output.contains(r#"  <PublishingRole>16</PublishingRole>"#));
        assert!(!output.contains(r#"  <PublisherIdentifier>"#));
        assert!(!output.contains(r#"    <PublisherIDType>40</PublisherIDType>"#));
        assert!(!output.contains(r#"    <IDValue>0aaaaaa00</IDValue>"#));
        assert!(!output.contains(r#"    <PublisherIDType>32</PublisherIDType>"#));
        assert!(!output.contains(r#"    <IDValue>10.00001/INSTITUTION.0001</IDValue>"#));
        assert!(output.contains(r#"  <PublisherName>Different institution</PublisherName>"#));
        assert!(output.contains(r#"  <Funding>"#));
        assert!(output.contains(r#"    <FundingIdentifier>"#));
        assert!(output.contains(r#"      <FundingIDType>01</FundingIDType>"#));
        // No program supplied
        assert!(!output.contains(r#"      <IDTypeName>programname</IDTypeName>"#));
        assert!(!output.contains(r#"      <IDValue>Name of program</IDValue>"#));
        // No project supplied
        assert!(!output.contains(r#"      <IDTypeName>projectname</IDTypeName>"#));
        assert!(!output.contains(r#"      <IDValue>Name of project</IDValue>"#));
        // No short name supplied
        assert!(!output.contains(r#"      <IDTypeName>projectshortname</IDTypeName>"#));
        assert!(!output.contains(r#"      <IDValue>Nop</IDValue>"#));
        // No grant supplied
        assert!(!output.contains(r#"      <IDTypeName>grantnumber</IDTypeName>"#));
        assert!(!output.contains(r#"      <IDValue>Number of grant</IDValue>"#));
        assert!(output.contains(r#"      <IDTypeName>jurisdiction</IDTypeName>"#));
        assert!(output.contains(r#"      <IDValue>Republic of Moldova</IDValue>"#));

        test_funding.jurisdiction = None;
        let output = generate_test_output(true, &test_funding);
        assert!(output.contains(r#"<Publisher>"#));
        assert!(output.contains(r#"  <PublishingRole>16</PublishingRole>"#));
        assert!(!output.contains(r#"  <PublisherIdentifier>"#));
        assert!(!output.contains(r#"    <PublisherIDType>40</PublisherIDType>"#));
        assert!(!output.contains(r#"    <IDValue>0aaaaaa00</IDValue>"#));
        assert!(!output.contains(r#"    <PublisherIDType>32</PublisherIDType>"#));
        assert!(!output.contains(r#"    <IDValue>10.00001/INSTITUTION.0001</IDValue>"#));
        assert!(output.contains(r#"  <PublisherName>Different institution</PublisherName>"#));
        // No program, project, short name, grant or jurisdiction supplied,
        // so Funding block is omitted completely
        assert!(!output.contains(r#"  <Funding>"#));
        assert!(!output.contains(r#"    <FundingIdentifier>"#));
        assert!(!output.contains(r#"      <FundingIDType>01</FundingIDType>"#));
        assert!(!output.contains(r#"      <IDTypeName>programname</IDTypeName>"#));
        assert!(!output.contains(r#"      <IDValue>Name of program</IDValue>"#));
        assert!(!output.contains(r#"      <IDTypeName>projectname</IDTypeName>"#));
        assert!(!output.contains(r#"      <IDValue>Name of project</IDValue>"#));
        assert!(!output.contains(r#"      <IDTypeName>projectshortname</IDTypeName>"#));
        assert!(!output.contains(r#"      <IDValue>Nop</IDValue>"#));
        assert!(!output.contains(r#"      <IDTypeName>grantnumber</IDTypeName>"#));
        assert!(!output.contains(r#"      <IDValue>Number of grant</IDValue>"#));
        assert!(!output.contains(r#"      <IDTypeName>jurisdiction</IDTypeName>"#));
        assert!(!output.contains(r#"      <IDValue>Republic of Moldova</IDValue>"#));
    }

    #[test]
    fn test_onix3_thoth_references() {
        let mut test_reference = WorkReferences {
            reference_ordinal: 1,
            doi: Some(Doi::from_str("https://doi.org/10.00001/reference").unwrap()),
            unstructured_citation: Some("Author, A. (2022) Article, Journal.".to_string()),
            issn: None,
            isbn: None,
            journal_title: None,
            article_title: None,
            series_title: None,
            volume_title: None,
            edition: None,
            author: None,
            volume: None,
            issue: None,
            first_page: None,
            component_number: None,
            standard_designator: None,
            standards_body_name: None,
            standards_body_acronym: None,
            publication_date: None,
            retrieval_date: None,
        };

        // Test standard output
        let output = generate_test_output(true, &test_reference);
        println!("{output}");
        assert_eq!(
            output,
            r#"<?xml version="1.0" encoding="UTF-8"?>
<RelatedProduct>
  <ProductRelationCode>34</ProductRelationCode>
  <ProductIdentifier>
    <ProductIDType>06</ProductIDType>
    <IDValue>10.00001/reference</IDValue>
  </ProductIdentifier>
</RelatedProduct>"#
        );

        // Remove DOI
        test_reference.doi = None;
        let output = generate_test_output(true, &test_reference);
        println!("{output}");
        assert_eq!(
            output,
            r#"<?xml version="1.0" encoding="UTF-8"?>
<RelatedProduct>
  <ProductRelationCode>34</ProductRelationCode>
  <ProductIdentifier>
    <ProductIDType>01</ProductIDType>
    <IDTypeName>Unstructured citation</IDTypeName>
    <IDValue>Author, A. (2022) Article, Journal.</IDValue>
  </ProductIdentifier>
</RelatedProduct>"#
        );
    }

    #[test]
    fn test_onix3_thoth_relations() {
        let mut test_relation = WorkRelations {
            relation_type: RelationType::HAS_TRANSLATION,
            relation_ordinal: 1,
            related_work: WorkRelationsRelatedWork {
                work_status: WorkStatus::ACTIVE,
                titles: vec![thoth_client::WorkRelationsRelatedWorkTitles {
                    title_id: Uuid::from_str("00000000-0000-0000-CCCC-000000000001").unwrap(),
                    locale_code: thoth_client::LocaleCode::EN,
                    full_title: "N/A".to_string(),
                    title: "N/A".to_string(),
                    subtitle: None,
                    canonical: true,
                }],
                abstracts: vec![thoth_client::WorkRelationsRelatedWorkAbstracts {
                        abstract_id: Uuid::from_str("00000000-0000-0000-AAAA-000000000001").unwrap(),
                        work_id: Uuid::from_str("00000000-0000-0000-AAAA-000000000001").unwrap(),
                        content: "Lorem ipsum dolor sit amet, consectetur adipiscing elit. Vestibulum vel libero eleifend, ultrices purus vitae, suscipit ligula. Aliquam ornare quam et nulla vestibulum, id euismod tellus malesuada. Orci varius natoque penatibus et magnis dis parturient montes, nascetur ridiculus mus. Nullam ornare bibendum ex nec dapibus. Proin porta risus elementum odio feugiat tempus. Etiam eu felis ac metus viverra ornare. In consectetur neque sed feugiat ornare. Mauris at purus fringilla orci tincidunt pulvinar sed a massa. Nullam vestibulum posuere augue, sit amet tincidunt nisl pulvinar ac.".to_string(),
                        locale_code: thoth_client::LocaleCode::EN,
                        abstract_type: thoth_client::AbstractType::SHORT,
                        canonical: true,
                    },
                ],
                edition: None,
                doi: Some(Doi::from_str("https://doi.org/10.00001/RELATION.0001").unwrap()),
                publication_date: None,
                withdrawn_date: None,
                license: None,
                copyright_holder: None,
                general_note: None,
                place: None,
                first_page: None,
                last_page: None,
                page_count: None,
                page_interval: None,
                landing_page: None,
                imprint: WorkRelationsRelatedWorkImprint {
                    crossmark_doi: None,
                    publisher: WorkRelationsRelatedWorkImprintPublisher {
                        publisher_name: "N/A".to_string(),
                    },
                },
                contributions: vec![],
                publications: vec![],
                references: vec![],
                fundings: vec![],
                languages: vec![],
            },
        };

        // Test RelatedWork type
        let output = generate_test_output(true, &test_relation);
        println!("{output}");
        assert_eq!(
            output,
            r#"<?xml version="1.0" encoding="UTF-8"?>
<RelatedWork>
  <WorkRelationCode>49</WorkRelationCode>
  <WorkIdentifier>
    <WorkIDType>06</WorkIDType>
    <IDValue>10.00001/RELATION.0001</IDValue>
  </WorkIdentifier>
</RelatedWork>"#
        );

        // Test RelatedProduct type, change DOI
        test_relation.relation_type = RelationType::HAS_PART;
        test_relation.related_work.doi =
            Some(Doi::from_str("https://doi.org/10.00002/RELATION.0002").unwrap());
        let output = generate_test_output(true, &test_relation);
        println!("{output}");
        assert_eq!(
            output,
            r#"<?xml version="1.0" encoding="UTF-8"?>
<RelatedProduct>
  <ProductRelationCode>01</ProductRelationCode>
  <ProductIdentifier>
    <ProductIDType>06</ProductIDType>
    <IDValue>10.00002/RELATION.0002</IDValue>
  </ProductIdentifier>
</RelatedProduct>"#
        );

        // Test all other relation codes
        test_relation.relation_type = RelationType::IS_TRANSLATION_OF;
        let output = generate_test_output(true, &test_relation);
        assert!(output.contains(r#"  <WorkRelationCode>29</WorkRelationCode>"#));
        test_relation.relation_type = RelationType::IS_PART_OF;
        let output = generate_test_output(true, &test_relation);
        assert!(output.contains(r#"  <ProductRelationCode>02</ProductRelationCode>"#));
        test_relation.relation_type = RelationType::REPLACES;
        let output = generate_test_output(true, &test_relation);
        assert!(output.contains(r#"  <ProductRelationCode>03</ProductRelationCode>"#));
        test_relation.relation_type = RelationType::IS_REPLACED_BY;
        let output = generate_test_output(true, &test_relation);
        assert!(output.contains(r#"  <ProductRelationCode>05</ProductRelationCode>"#));
    }

    #[test]
    fn test_onix3_thoth_works() {
        let mut test_work = Work {
            work_id: Uuid::from_str("00000000-0000-0000-AAAA-000000000001").unwrap(),
            work_status: WorkStatus::ACTIVE,
            titles: vec![thoth_client::WorkTitles {
                title_id: Uuid::from_str("00000000-0000-0000-CCCC-000000000001").unwrap(),
                locale_code: thoth_client::LocaleCode::EN,
                full_title: "Book Title: Book Subtitle".to_string(),
                title: "Book Title".to_string(),
                subtitle: Some("Book Subtitle".to_string()),
                canonical: true,
            }],
            abstracts: vec![
                thoth_client::WorkAbstracts {
                    abstract_id: Uuid::from_str("00000000-0000-0000-AAAA-000000000001").unwrap(),
                    work_id: Uuid::from_str("00000000-0000-0000-AAAA-000000000001").unwrap(),
                    content: "Lorem ipsum dolor sit amet, consectetur adipiscing elit. Vestibulum vel libero eleifend, ultrices purus vitae, suscipit ligula. Aliquam ornare quam et nulla vestibulum, id euismod tellus malesuada. Orci varius natoque penatibus et magnis dis parturient montes, nascetur ridiculus mus. Nullam ornare bibendum ex nec dapibus. Proin porta risus elementum odio feugiat tempus. Etiam eu felis ac metus viverra ornare. In consectetur neque sed feugiat ornare. Mauris at purus fringilla orci tincidunt pulvinar sed a massa. Nullam vestibulum posuere augue, sit amet tincidunt nisl pulvinar ac.".to_string(),
                    locale_code: thoth_client::LocaleCode::EN,
                    abstract_type: thoth_client::AbstractType::SHORT,
                    canonical: true,
                },
                thoth_client::WorkAbstracts {
                    abstract_id: Uuid::from_str("00000000-0000-0000-AAAA-000000000002").unwrap(),
                    work_id: Uuid::from_str("00000000-0000-0000-AAAA-000000000001").unwrap(),
                    content: "Lorem ipsum dolor sit amet, consectetur adipiscing elit. Vestibulum vel libero eleifend, ultrices purus vitae, suscipit ligula. Aliquam ornare quam et nulla vestibulum, id euismod tellus malesuada. Orci varius natoque penatibus et magnis dis parturient montes, nascetur ridiculus mus. Nullam ornare bibendum ex nec dapibus. Proin porta risus elementum odio feugiat tempus. Etiam eu felis ac metus viverra ornare. In consectetur neque sed feugiat ornare. Mauris at purus fringilla orci tincidunt pulvinar sed a massa. Nullam vestibulum posuere augue, sit amet tincidunt nisl pulvinar ac.".to_string(),
                    locale_code: thoth_client::LocaleCode::EN,
                    abstract_type: thoth_client::AbstractType::LONG,
                    canonical: true,
                },
            ],
            work_type: WorkType::MONOGRAPH,
            reference: Some("IntRef1".to_string()),
            edition: Some(2),
            doi: Some(Doi::from_str("https://doi.org/10.00001/BOOK.0001").unwrap()),
            publication_date: chrono::NaiveDate::from_ymd_opt(1999, 12, 31),
            withdrawn_date: None,
            license: Some("https://creativecommons.org/licenses/by/4.0/".to_string()),
            copyright_holder: Some("Author 1; Author 2".to_string()),
            general_note: Some("This is a general note".to_string()),
            bibliography_note: Some("This is a bibliography note".to_string()),
            place: Some("León, Spain".to_string()),
            page_count: Some(334),
            page_breakdown: None,
            first_page: None,
            last_page: None,
            page_interval: None,
            image_count: Some(15),
            table_count: Some(20),
            audio_count: Some(25),
            video_count: Some(30),
            landing_page: Some("https://www.book.com".to_string()),
            toc: Some("1. Chapter 1".to_string()),
            lccn: Some("123456789".to_string()),
            oclc: Some("987654321".to_string()),
            cover_url: Some("https://www.book.com/cover".to_string()),
            cover_caption: Some("This is a cover caption".to_string()),
            imprint: WorkImprint {
                imprint_name: "OA Editions Imprint".to_string(),
                imprint_url: Some("https://imprint.oa".to_string()),
                crossmark_doi: None,
                publisher: WorkImprintPublisher {
                    publisher_name: "OA Editions".to_string(),
                    publisher_shortname: None,
                    publisher_url: Some("https://publisher.oa".to_string()),
                    accessibility_statement: Some("This is an accessibility statement".to_string()),
                    contacts: vec![WorkImprintPublisherContacts {
                        contact_type: ContactType::ACCESSIBILITY,
                        email: "contact@accessibility.com".to_string(),
                    }],
                },
            },
            issues: vec![],
            contributions: vec![],
            languages: vec![],
            publications: vec![WorkPublications {
                publication_id: Uuid::from_str("00000000-0000-0000-BBBB-000000000001").unwrap(),
                publication_type: PublicationType::PAPERBACK,
                isbn: Some(Isbn::from_str("978-3-16-148410-0").unwrap()),
                width_mm: Some(156.0),
                width_cm: Some(15.6),
                width_in: Some(6.14),
                height_mm: Some(234.0),
                height_cm: Some(23.4),
                height_in: Some(9.21),
                depth_mm: Some(25.0),
                depth_cm: Some(2.5),
                depth_in: Some(1.0),
                weight_g: Some(152.0),
                weight_oz: Some(5.3616),
                accessibility_standard: None,
                accessibility_additional_standard: None,
                accessibility_exception: None,
                accessibility_report_url: None,
                prices: vec![
                    WorkPublicationsPrices {
                        currency_code: CurrencyCode::EUR,
                        unit_price: 5.95,
                    },
                    WorkPublicationsPrices {
                        currency_code: CurrencyCode::GBP,
                        unit_price: 4.95,
                    },
                    WorkPublicationsPrices {
                        currency_code: CurrencyCode::USD,
                        unit_price: 8.0,
                    },
                ],
                locations: vec![
                    WorkPublicationsLocations {
                        landing_page: Some("https://www.book.com/pb_landing".to_string()),
                        full_text_url: None,
                        location_platform: LocationPlatform::PUBLISHER_WEBSITE,
                        canonical: true,
                    },
                    WorkPublicationsLocations {
                        landing_page: Some("https://www.jstor.com/pb_landing".to_string()),
                        // Note a paperback can't technically have a Full Text URL - test purposes only
                        full_text_url: Some("https://www.jstor.com/pb_fulltext".to_string()),
                        location_platform: LocationPlatform::JSTOR,
                        canonical: false,
                    },
                ],
            }],
            subjects: vec![
                WorkSubjects {
                    subject_code: "AAB".to_string(),
                    subject_type: SubjectType::BIC,
                    subject_ordinal: 1,
                },
                WorkSubjects {
                    subject_code: "AAA000000".to_string(),
                    subject_type: SubjectType::BISAC,
                    subject_ordinal: 2,
                },
                WorkSubjects {
                    subject_code: "JA85".to_string(),
                    subject_type: SubjectType::LCC,
                    subject_ordinal: 3,
                },
                WorkSubjects {
                    subject_code: "JWA".to_string(),
                    subject_type: SubjectType::THEMA,
                    subject_ordinal: 4,
                },
                WorkSubjects {
                    subject_code: "keyword1".to_string(),
                    subject_type: SubjectType::KEYWORD,
                    subject_ordinal: 5,
                },
                WorkSubjects {
                    subject_code: "custom1".to_string(),
                    subject_type: SubjectType::CUSTOM,
                    subject_ordinal: 1,
                },
                WorkSubjects {
                    subject_code: "custom2".to_string(),
                    subject_type: SubjectType::CUSTOM,
                    subject_ordinal: 1,
                },
            ],
            fundings: vec![],
            relations: vec![
                WorkRelations {
                    relation_type: RelationType::HAS_CHILD,
                    relation_ordinal: 1,
                    related_work: WorkRelationsRelatedWork {
                        work_status: WorkStatus::ACTIVE,
                        titles: vec![thoth_client::WorkRelationsRelatedWorkTitles {
                            title_id: Uuid::from_str("00000000-0000-0000-CCCC-000000000001")
                                .unwrap(),
                            locale_code: thoth_client::LocaleCode::EN,
                            full_title: "Related work title".to_string(),
                            title: "N/A".to_string(),
                            subtitle: None,
                            canonical: true,
                        }],
                        abstracts: vec![thoth_client::WorkRelationsRelatedWorkAbstracts {
                                abstract_id: Uuid::from_str("00000000-0000-0000-AAAA-000000000001").unwrap(),
                                work_id: Uuid::from_str("00000000-0000-0000-AAAA-000000000001").unwrap(),
                                content: "Lorem ipsum dolor sit amet, consectetur adipiscing elit. Vestibulum vel libero eleifend, ultrices purus vitae, suscipit ligula. Aliquam ornare quam et nulla vestibulum, id euismod tellus malesuada. Orci varius natoque penatibus et magnis dis parturient montes, nascetur ridiculus mus. Nullam ornare bibendum ex nec dapibus. Proin porta risus elementum odio feugiat tempus. Etiam eu felis ac metus viverra ornare. In consectetur neque sed feugiat ornare. Mauris at purus fringilla orci tincidunt pulvinar sed a massa. Nullam vestibulum posuere augue, sit amet tincidunt nisl pulvinar ac.".to_string(),
                                locale_code: thoth_client::LocaleCode::EN,
                                abstract_type: thoth_client::AbstractType::SHORT,
                                canonical: true,
                            },
                        ],
                        edition: None,
                        doi: Some(Doi::from_str("https://doi.org/10.00001/RELATION.0001").unwrap()),
                        publication_date: None,
                        withdrawn_date: None,
                        license: None,
                        copyright_holder: None,
                        general_note: None,
                        place: None,
                        first_page: Some("10".to_string()),
                        last_page: Some("20".to_string()),
                        page_count: Some(11),
                        page_interval: None,
                        landing_page: None,
                        imprint: WorkRelationsRelatedWorkImprint {
                            crossmark_doi: None,
                            publisher: WorkRelationsRelatedWorkImprintPublisher {
                                publisher_name: "N/A".to_string(),
                            },
                        },
                        contributions: vec![],
                        publications: vec![],
                        references: vec![],
                        fundings: vec![],
                        languages: vec![],
                    },
                },
                WorkRelations {
                    relation_type: RelationType::HAS_PART,
                    relation_ordinal: 2,
                    related_work: WorkRelationsRelatedWork {
                        work_status: WorkStatus::ACTIVE,
                        titles: vec![thoth_client::WorkRelationsRelatedWorkTitles {
                            title_id: Uuid::from_str("00000000-0000-0000-CCCC-000000000001")
                                .unwrap(),
                            locale_code: thoth_client::LocaleCode::EN,
                            full_title: "N/A".to_string(),
                            title: "N/A".to_string(),
                            subtitle: None,
                            canonical: true,
                        }],
                        abstracts: vec![
                            thoth_client::WorkRelationsRelatedWorkAbstracts {
                                abstract_id: Uuid::from_str("00000000-0000-0000-AAAA-000000000001").unwrap(),
                                work_id: Uuid::from_str("00000000-0000-0000-AAAA-000000000001").unwrap(),
                                content: "Lorem ipsum dolor sit amet, consectetur adipiscing elit. Vestibulum vel libero eleifend, ultrices purus vitae, suscipit ligula. Aliquam ornare quam et nulla vestibulum, id euismod tellus malesuada. Orci varius natoque penatibus et magnis dis parturient montes, nascetur ridiculus mus. Nullam ornare bibendum ex nec dapibus. Proin porta risus elementum odio feugiat tempus. Etiam eu felis ac metus viverra ornare. In consectetur neque sed feugiat ornare. Mauris at purus fringilla orci tincidunt pulvinar sed a massa. Nullam vestibulum posuere augue, sit amet tincidunt nisl pulvinar ac.".to_string(),
                                locale_code: thoth_client::LocaleCode::EN,
                                abstract_type: thoth_client::AbstractType::SHORT,
                                canonical: true,
                            },
                        ],
                        edition: None,
                        doi: Some(Doi::from_str("https://doi.org/10.00001/RELATION.0002").unwrap()),
                        publication_date: None,
                        withdrawn_date: None,
                        license: None,
                        copyright_holder: None,
                        general_note: None,
                        place: None,
                        first_page: None,
                        last_page: None,
                        page_count: None,
                        page_interval: None,
                        landing_page: None,
                        imprint: WorkRelationsRelatedWorkImprint {
                            crossmark_doi: None,
                            publisher: WorkRelationsRelatedWorkImprintPublisher {
                                publisher_name: "N/A".to_string(),
                            },
                        },
                        contributions: vec![],
                        publications: vec![],
                        references: vec![],
                        fundings: vec![],
                        languages: vec![],
                    },
                },
                WorkRelations {
                    relation_type: RelationType::HAS_TRANSLATION,
                    relation_ordinal: 3,
                    related_work: WorkRelationsRelatedWork {
                        work_status: WorkStatus::ACTIVE,
                        titles: vec![thoth_client::WorkRelationsRelatedWorkTitles {
                            title_id: Uuid::from_str("00000000-0000-0000-CCCC-000000000001")
                                .unwrap(),
                            locale_code: thoth_client::LocaleCode::EN,
                            full_title: "N/A".to_string(),
                            title: "N/A".to_string(),
                            subtitle: None,
                            canonical: true,
                        }],
                        abstracts: vec![
                            thoth_client::WorkRelationsRelatedWorkAbstracts {
                                abstract_id: Uuid::from_str("00000000-0000-0000-AAAA-000000000001").unwrap(),
                                work_id: Uuid::from_str("00000000-0000-0000-AAAA-000000000001").unwrap(),
                                content: "Lorem ipsum dolor sit amet, consectetur adipiscing elit. Vestibulum vel libero eleifend, ultrices purus vitae, suscipit ligula. Aliquam ornare quam et nulla vestibulum, id euismod tellus malesuada. Orci varius natoque penatibus et magnis dis parturient montes, nascetur ridiculus mus. Nullam ornare bibendum ex nec dapibus. Proin porta risus elementum odio feugiat tempus. Etiam eu felis ac metus viverra ornare. In consectetur neque sed feugiat ornare. Mauris at purus fringilla orci tincidunt pulvinar sed a massa. Nullam vestibulum posuere augue, sit amet tincidunt nisl pulvinar ac.".to_string(),
                                locale_code: thoth_client::LocaleCode::EN,
                                abstract_type: thoth_client::AbstractType::SHORT,
                                canonical: true,
                            },
                        ],
                        edition: None,
                        doi: Some(Doi::from_str("https://doi.org/10.00001/RELATION.0003").unwrap()),
                        publication_date: None,
                        withdrawn_date: None,
                        license: None,
                        copyright_holder: None,
                        general_note: None,
                        place: None,
                        first_page: None,
                        last_page: None,
                        page_count: None,
                        page_interval: None,
                        landing_page: None,
                        imprint: WorkRelationsRelatedWorkImprint {
                            crossmark_doi: None,
                            publisher: WorkRelationsRelatedWorkImprintPublisher {
                                publisher_name: "N/A".to_string(),
                            },
                        },
                        contributions: vec![],
                        publications: vec![],
                        references: vec![],
                        fundings: vec![],
                        languages: vec![],
                    },
                },
            ],
            references: vec![WorkReferences {
                reference_ordinal: 1,
                doi: Some(Doi::from_str("https://doi.org/10.00001/reference").unwrap()),
                unstructured_citation: None,
                issn: None,
                isbn: None,
                journal_title: None,
                article_title: None,
                series_title: None,
                volume_title: None,
                edition: None,
                author: None,
                volume: None,
                issue: None,
                first_page: None,
                component_number: None,
                standard_designator: None,
                standards_body_name: None,
                standards_body_acronym: None,
                publication_date: None,
                retrieval_date: None,
            }],
        };

        // Test standard output
        let output = generate_test_output(true, &test_work);
        println!("{output}");
        // Non-repeatable blocks should appear in a guaranteed order
        assert!(output.contains(
            r#"
<Product>
  <RecordReference>urn:uuid:00000000-0000-0000-bbbb-000000000001</RecordReference>
  <NotificationType>03</NotificationType>
  <RecordSourceType>01</RecordSourceType>"#
        ));
        assert!(output.contains(
            r#"
  <ProductIdentifier>
    <ProductIDType>01</ProductIDType>
    <IDTypeName>thoth-work-id</IDTypeName>
    <IDValue>urn:uuid:00000000-0000-0000-aaaa-000000000001</IDValue>
  </ProductIdentifier>"#
        ));
        assert!(output.contains(
            r#"
  <ProductIdentifier>
    <ProductIDType>01</ProductIDType>
    <IDTypeName>thoth-publication-id</IDTypeName>
    <IDValue>urn:uuid:00000000-0000-0000-bbbb-000000000001</IDValue>
  </ProductIdentifier>"#
        ));
        assert!(output.contains(
            r#"
  <ProductIdentifier>
    <ProductIDType>15</ProductIDType>
    <IDValue>9783161484100</IDValue>
  </ProductIdentifier>"#
        ));
        assert!(output.contains(
            r#"
  <ProductIdentifier>
    <ProductIDType>03</ProductIDType>
    <IDValue>9783161484100</IDValue>
  </ProductIdentifier>"#
        ));
        assert!(output.contains(
            r#"
  <ProductIdentifier>
    <ProductIDType>06</ProductIDType>
    <IDValue>10.00001/BOOK.0001</IDValue>
  </ProductIdentifier>"#
        ));
        assert!(output.contains(
            r#"
  <ProductIdentifier>
    <ProductIDType>13</ProductIDType>
    <IDValue>123456789</IDValue>
  </ProductIdentifier>"#
        ));
        assert!(output.contains(
            r#"
  <ProductIdentifier>
    <ProductIDType>23</ProductIDType>
    <IDValue>987654321</IDValue>
  </ProductIdentifier>"#
        ));
        assert!(output.contains(
            r#"
  <ProductIdentifier>
    <ProductIDType>01</ProductIDType>
    <IDTypeName>internal-reference</IDTypeName>
    <IDValue>IntRef1</IDValue>
  </ProductIdentifier>"#
        ));
        assert!(output.contains(
            r#"
  <DescriptiveDetail>
    <ProductComposition>00</ProductComposition>
    <ProductForm>BC</ProductForm>"#
        ));
        assert!(output.contains(
            r#"
    <ProductFormFeature>
      <ProductFormFeatureType>09</ProductFormFeatureType>
      <ProductFormFeatureValue>00</ProductFormFeatureValue>
      <ProductFormFeatureDescription>This is an accessibility statement</ProductFormFeatureDescription>
    </ProductFormFeature>"#
        ));
        assert!(output.contains(
            r#"
    <ProductFormFeature>
      <ProductFormFeatureType>09</ProductFormFeatureType>
      <ProductFormFeatureValue>99</ProductFormFeatureValue>
      <ProductFormFeatureDescription>contact@accessibility.com</ProductFormFeatureDescription>
    </ProductFormFeature>"#
        ));
        assert!(output.contains(
            r#"
    <PrimaryContentType>10</PrimaryContentType>"#
        ));
        assert!(output.contains(
            r#"
    <Measure>
      <MeasureType>01</MeasureType>
      <Measurement>234</Measurement>
      <MeasureUnitCode>mm</MeasureUnitCode>
    </Measure>"#
        ));
        assert!(output.contains(
            r#"
    <Measure>
      <MeasureType>01</MeasureType>
      <Measurement>23.4</Measurement>
      <MeasureUnitCode>cm</MeasureUnitCode>
    </Measure>"#
        ));
        assert!(output.contains(
            r#"
    <Measure>
      <MeasureType>01</MeasureType>
      <Measurement>9.21</Measurement>
      <MeasureUnitCode>in</MeasureUnitCode>
    </Measure>"#
        ));
        assert!(output.contains(
            r#"
    <Measure>
      <MeasureType>02</MeasureType>
      <Measurement>156</Measurement>
      <MeasureUnitCode>mm</MeasureUnitCode>
    </Measure>"#
        ));
        assert!(output.contains(
            r#"
    <Measure>
      <MeasureType>02</MeasureType>
      <Measurement>15.6</Measurement>
      <MeasureUnitCode>cm</MeasureUnitCode>
    </Measure>"#
        ));
        assert!(output.contains(
            r#"
    <Measure>
      <MeasureType>02</MeasureType>
      <Measurement>6.14</Measurement>
      <MeasureUnitCode>in</MeasureUnitCode>
    </Measure>"#
        ));
        assert!(output.contains(
            r#"
    <Measure>
      <MeasureType>03</MeasureType>
      <Measurement>25</Measurement>
      <MeasureUnitCode>mm</MeasureUnitCode>
    </Measure>"#
        ));
        assert!(output.contains(
            r#"
    <Measure>
      <MeasureType>03</MeasureType>
      <Measurement>2.5</Measurement>
      <MeasureUnitCode>cm</MeasureUnitCode>
    </Measure>"#
        ));
        assert!(output.contains(
            r#"
    <Measure>
      <MeasureType>03</MeasureType>
      <Measurement>1</Measurement>
      <MeasureUnitCode>in</MeasureUnitCode>
    </Measure>"#
        ));
        assert!(output.contains(
            r#"
    <Measure>
      <MeasureType>08</MeasureType>
      <Measurement>152</Measurement>
      <MeasureUnitCode>gr</MeasureUnitCode>
    </Measure>"#
        ));
        assert!(output.contains(
            r#"
    <Measure>
      <MeasureType>08</MeasureType>
      <Measurement>5.3616</Measurement>
      <MeasureUnitCode>oz</MeasureUnitCode>
    </Measure>"#
        ));
        assert!(output.contains(
            r#"
    <EpubLicense>
      <EpubLicenseName>Creative Commons Attribution 4.0 International license (CC BY 4.0).</EpubLicenseName>
      <EpubLicenseExpression>
        <EpubLicenseExpressionType>02</EpubLicenseExpressionType>
        <EpubLicenseExpressionLink>https://creativecommons.org/licenses/by/4.0/</EpubLicenseExpressionLink>
      </EpubLicenseExpression>
    </EpubLicense>
    <TitleDetail>
      <TitleType>01</TitleType>
      <TitleElement>
        <TitleElementLevel>01</TitleElementLevel>
        <TitleText language="EN">Book Title</TitleText>
        <Subtitle language="EN">Book Subtitle</Subtitle>
      </TitleElement>
    </TitleDetail>
    <EditionNumber>2</EditionNumber>
    <Extent>
      <ExtentType>00</ExtentType>
      <ExtentValue>334</ExtentValue>
      <ExtentUnit>03</ExtentUnit>
    </Extent>
    <IllustrationsNote>This is a bibliography note</IllustrationsNote>"#));
        assert!(output.contains(
            r#"
    <AncillaryContent>
      <AncillaryContentType>09</AncillaryContentType>
      <Number>15</Number>
    </AncillaryContent>"#
        ));
        assert!(output.contains(
            r#"
    <AncillaryContent>
      <AncillaryContentType>11</AncillaryContentType>
      <Number>20</Number>
    </AncillaryContent>"#
        ));
        assert!(output.contains(
            r#"
    <AncillaryContent>
      <AncillaryContentType>19</AncillaryContentType>
      <Number>25</Number>
    </AncillaryContent>"#
        ));
        assert!(output.contains(
            r#"
    <AncillaryContent>
      <AncillaryContentType>00</AncillaryContentType>
      <AncillaryContentDescription>Videos</AncillaryContentDescription>
      <Number>30</Number>
    </AncillaryContent>"#
        ));
        assert!(output.contains(
            r#"
    <Subject>
      <MainSubject />
      <SubjectSchemeIdentifier>12</SubjectSchemeIdentifier>
      <SubjectCode>AAB</SubjectCode>
    </Subject>"#
        ));
        assert!(output.contains(
            r#"
    <Subject>
      <SubjectSchemeIdentifier>10</SubjectSchemeIdentifier>
      <SubjectCode>AAA000000</SubjectCode>
    </Subject>"#
        ));
        assert!(output.contains(
            r#"
    <Subject>
      <SubjectSchemeIdentifier>04</SubjectSchemeIdentifier>
      <SubjectCode>JA85</SubjectCode>
    </Subject>"#
        ));
        assert!(output.contains(
            r#"
    <Subject>
      <SubjectSchemeIdentifier>93</SubjectSchemeIdentifier>
      <SubjectCode>JWA</SubjectCode>
    </Subject>"#
        ));
        assert!(output.contains(
            r#"
    <Subject>
      <SubjectSchemeIdentifier>20</SubjectSchemeIdentifier>
      <SubjectHeadingText>keyword1</SubjectHeadingText>
    </Subject>"#
        ));
        assert!(output.contains(
            r#"
    <Subject>
      <MainSubject />
      <SubjectSchemeIdentifier>B2</SubjectSchemeIdentifier>
      <SubjectHeadingText>custom1</SubjectHeadingText>
    </Subject>"#
        ));
        assert!(output.contains(
            r#"
    <Subject>
      <SubjectSchemeIdentifier>B2</SubjectSchemeIdentifier>
      <SubjectHeadingText>custom2</SubjectHeadingText>
    </Subject>"#
        ));
        assert!(output.contains(
            r#"
    <Audience>
      <AudienceCodeType>01</AudienceCodeType>
      <AudienceCodeValue>06</AudienceCodeValue>
    </Audience>
  </DescriptiveDetail>
  <CollateralDetail>"#
        ));
        // Relax assertion: check structure and prefix rather than full text content
        assert!(output.contains("<TextType>02</TextType>"));
        assert!(output.contains("<ContentAudience>00</ContentAudience>"));
        assert!(output.contains("<Text textformat=\"03\">Lorem ipsum"));
        // Check TextType 03 structure and content prefix
        assert!(output.contains("<TextType>03</TextType>"));
        assert!(output.contains("<ContentAudience>00</ContentAudience>"));
        assert!(output.contains("<Text textformat=\"03\">Lorem ipsum"));

        // Check TextType 30 structure and content prefix
        assert!(output.contains("<TextType>30</TextType>"));
        assert!(output.contains("<ContentAudience>00</ContentAudience>"));
        assert!(output.contains("<Text textformat=\"03\">Lorem ipsum"));
        assert!(output.contains(
            r#"
    <TextContent>
      <TextType>04</TextType>
      <ContentAudience>00</ContentAudience>
      <Text>1. Chapter 1</Text>
    </TextContent>"#
        ));
        assert!(output.contains(
            r#"
    <TextContent>
      <TextType>20</TextType>
      <ContentAudience>00</ContentAudience>
      <Text language="eng">Open Access</Text>
    </TextContent>"#
        ));
        assert!(output.contains(
            r#"
    <TextContent>
      <TextType>13</TextType>
      <ContentAudience>00</ContentAudience>
      <Text>This is a general note</Text>
    </TextContent>"#
        ));
        assert!(output.contains(
            r#"
    <SupportingResource>
      <ResourceContentType>01</ResourceContentType>
      <ContentAudience>00</ContentAudience>
      <ResourceMode>03</ResourceMode>
      <ResourceFeature>
        <ResourceFeatureType>02</ResourceFeatureType>
        <FeatureNote>This is a cover caption</FeatureNote>
      </ResourceFeature>
      <ResourceVersion>
        <ResourceForm>02</ResourceForm>
        <ResourceLink>https://www.book.com/cover</ResourceLink>
      </ResourceVersion>
    </SupportingResource>
  </CollateralDetail>
  <ContentDetail>
    <ContentItem>
      <LevelSequenceNumber>1</LevelSequenceNumber>
      <TextItem>
        <TextItemType>03</TextItemType>
        <TextItemIdentifier>
          <TextItemIDType>06</TextItemIDType>
          <IDValue>10.00001/RELATION.0001</IDValue>
        </TextItemIdentifier>
      </TextItem>
      <PageRun>
        <FirstPageNumber>10</FirstPageNumber>
        <LastPageNumber>20</LastPageNumber>
      </PageRun>
      <NumberOfPages>11</NumberOfPages>
    </ContentItem>
  </ContentDetail>
  <PublishingDetail>
    <Imprint>
      <ImprintIdentifier>
        <ImprintIDType>01</ImprintIDType>
        <IDTypeName>URL</IDTypeName>
        <IDValue>https://imprint.oa</IDValue>
      </ImprintIdentifier>
      <ImprintName>OA Editions Imprint</ImprintName>
    </Imprint>
    <Publisher>
      <PublishingRole>01</PublishingRole>
      <PublisherName>OA Editions</PublisherName>"#
        ));
        assert!(output.contains(
            r#"
      <Website>
        <WebsiteRole>01</WebsiteRole>
        <WebsiteDescription>Publisher's website: home page</WebsiteDescription>
        <WebsiteLink>https://publisher.oa</WebsiteLink>
      </Website>"#
        ));
        assert!(output.contains(
            r#"
      <Website>
        <WebsiteRole>02</WebsiteRole>
        <WebsiteDescription>Publisher's website: webpage for this title</WebsiteDescription>
        <WebsiteLink>https://www.book.com</WebsiteLink>
      </Website>"#
        ));
        assert!(output.contains(
            r#"
    </Publisher>
    <CityOfPublication>León, Spain</CityOfPublication>
    <PublishingStatus>04</PublishingStatus>
    <PublishingDate>
      <PublishingDateRole>01</PublishingDateRole>
      <Date dateformat="00">19991231</Date>
    </PublishingDate>"#
        ));
        assert!(output.contains(
            r#"
    <CopyrightStatement>
      <CopyrightOwner>
        <PersonName>Author 1</PersonName>
      </CopyrightOwner>
    </CopyrightStatement>"#
        ));
        assert!(output.contains(
            r#"
    <CopyrightStatement>
      <CopyrightOwner>
        <PersonName>Author 2</PersonName>
      </CopyrightOwner>
    </CopyrightStatement>"#
        ));
        assert!(output.contains(
            r#"
    <SalesRights>
      <SalesRightsType>02</SalesRightsType>
      <Territory>
        <RegionsIncluded>WORLD</RegionsIncluded>
      </Territory>
    </SalesRights>
  </PublishingDetail>
  <RelatedMaterial>
    <RelatedWork>
      <WorkRelationCode>49</WorkRelationCode>
      <WorkIdentifier>
        <WorkIDType>06</WorkIDType>
        <IDValue>10.00001/RELATION.0003</IDValue>
      </WorkIdentifier>
    </RelatedWork>"#
        ));
        assert!(output.contains(
            r#"
    <RelatedProduct>
      <ProductRelationCode>01</ProductRelationCode>
      <ProductIdentifier>
        <ProductIDType>06</ProductIDType>
        <IDValue>10.00001/RELATION.0002</IDValue>
      </ProductIdentifier>
    </RelatedProduct>"#
        ));
        assert!(output.contains(
            r#"
    <RelatedProduct>
      <ProductRelationCode>34</ProductRelationCode>
      <ProductIdentifier>
        <ProductIDType>06</ProductIDType>
        <IDValue>10.00001/reference</IDValue>
      </ProductIdentifier>
    </RelatedProduct>"#
        ));
        assert!(output.contains(
            r#"
  </RelatedMaterial>
  <ProductSupply>
    <Market>
      <Territory>
        <RegionsIncluded>WORLD</RegionsIncluded>
      </Territory>
    </Market>"#
        ));
        assert!(output.contains(
            r#"
    <SupplyDetail>
      <Supplier>
        <SupplierRole>09</SupplierRole>
        <SupplierName>OA Editions</SupplierName>
        <Website>
          <WebsiteRole>02</WebsiteRole>
          <WebsiteDescription>Publisher's website: webpage for this product</WebsiteDescription>
          <WebsiteLink>https://www.book.com/pb_landing</WebsiteLink>
        </Website>
      </Supplier>
      <ProductAvailability>20</ProductAvailability>
      <SupplyDate>
        <SupplyDateRole>08</SupplyDateRole>
        <Date dateformat="00">19991231</Date>
      </SupplyDate>"#
        ));
        assert!(output.contains(
            r#"
    <SupplyDetail>
      <Supplier>
        <SupplierRole>11</SupplierRole>
        <SupplierName>JSTOR</SupplierName>"#
        ));
        assert!(output.contains(
            r#"
        <Website>
          <WebsiteRole>36</WebsiteRole>
          <WebsiteDescription>JSTOR: webpage for this product</WebsiteDescription>
          <WebsiteLink>https://www.jstor.com/pb_landing</WebsiteLink>
        </Website>"#
        ));
        assert!(output.contains(
            r#"
        <Website>
          <WebsiteRole>29</WebsiteRole>
          <WebsiteDescription>JSTOR: download the title</WebsiteDescription>
          <WebsiteLink>https://www.jstor.com/pb_fulltext</WebsiteLink>
        </Website>"#
        ));
        assert!(output.contains(
            r#"
      <Price>
        <PriceType>02</PriceType>
        <PriceAmount>5.95</PriceAmount>
        <CurrencyCode>EUR</CurrencyCode>
        <Territory>
          <RegionsIncluded>WORLD</RegionsIncluded>
        </Territory>
      </Price>"#
        ));
        assert!(output.contains(
            r#"
      <Price>
        <PriceType>02</PriceType>
        <PriceAmount>4.95</PriceAmount>
        <CurrencyCode>GBP</CurrencyCode>
        <Territory>
          <RegionsIncluded>WORLD</RegionsIncluded>
        </Territory>
      </Price>"#
        ));
        assert!(output.contains(
            r#"
      <Price>
        <PriceType>02</PriceType>
        <PriceAmount>8.00</PriceAmount>
        <CurrencyCode>USD</CurrencyCode>
        <Territory>
          <RegionsIncluded>WORLD</RegionsIncluded>
        </Territory>
      </Price>"#
        ));

        // Add withdrawn_date
        test_work.withdrawn_date = chrono::NaiveDate::from_ymd_opt(2020, 12, 31);
        let output = generate_test_output(true, &test_work);
        assert!(output.contains(
            r#"
    <PublishingDate>
      <PublishingDateRole>13</PublishingDateRole>
      <Date dateformat="00">20201231</Date>
    </PublishingDate>"#
        ));

        // Test ProductForm[Detail] with different publication types
        test_work.publications[0].publication_type = PublicationType::HARDBACK;
        let output = generate_test_output(true, &test_work);
        assert!(!output.contains(r#"    <ProductForm>BC</ProductForm>"#));
        assert!(output.contains(r#"    <ProductForm>BB</ProductForm>"#));
        assert!(!output.contains(r#"    <ProductFormDetail>"#));
        test_work.publications[0].publication_type = PublicationType::PDF;
        let output = generate_test_output(true, &test_work);
        assert!(output.contains(
            r#"
    <ProductForm>EB</ProductForm>
    <ProductFormDetail>E107</ProductFormDetail>"#
        ));
        test_work.publications[0].publication_type = PublicationType::HTML;
        let output = generate_test_output(true, &test_work);
        assert!(output.contains(
            r#"
    <ProductForm>EB</ProductForm>
    <ProductFormDetail>E105</ProductFormDetail>"#
        ));
        test_work.publications[0].publication_type = PublicationType::XML;
        let output = generate_test_output(true, &test_work);
        assert!(output.contains(
            r#"
    <ProductForm>EB</ProductForm>
    <ProductFormDetail>E113</ProductFormDetail>"#
        ));
        test_work.publications[0].publication_type = PublicationType::EPUB;
        let output = generate_test_output(true, &test_work);
        assert!(output.contains(
            r#"
    <ProductForm>EB</ProductForm>
    <ProductFormDetail>E101</ProductFormDetail>"#
        ));
        test_work.publications[0].publication_type = PublicationType::MOBI;
        let output = generate_test_output(true, &test_work);
        assert!(output.contains(
            r#"
    <ProductForm>EB</ProductForm>
    <ProductFormDetail>E127</ProductFormDetail>"#
        ));
        test_work.publications[0].publication_type = PublicationType::AZW3;
        let output = generate_test_output(true, &test_work);
        assert!(output.contains(
            r#"
    <ProductForm>EB</ProductForm>
    <ProductFormDetail>E116</ProductFormDetail>"#
        ));
        test_work.publications[0].publication_type = PublicationType::DOCX;
        let output = generate_test_output(true, &test_work);
        assert!(output.contains(
            r#"
    <ProductForm>EB</ProductForm>
    <ProductFormDetail>E104</ProductFormDetail>"#
        ));
        test_work.publications[0].publication_type = PublicationType::FICTION_BOOK;
        let output = generate_test_output(true, &test_work);
        assert!(output.contains(
            r#"
    <ProductForm>EB</ProductForm>
    <ProductFormDetail>E100</ProductFormDetail>"#
        ));
        test_work.publications[0].publication_type = PublicationType::MP3;
        let output = generate_test_output(true, &test_work);
        assert!(output.contains(
            r#"
    <ProductForm>AN</ProductForm>
    <ProductFormDetail>A103</ProductFormDetail>"#
        ));
        test_work.publications[0].publication_type = PublicationType::WAV;
        let output = generate_test_output(true, &test_work);
        assert!(output.contains(
            r#"
    <ProductForm>AN</ProductForm>
    <ProductFormDetail>A104</ProductFormDetail>"#
        ));
        test_work.publications[0].publication_type = PublicationType::PAPERBACK;

        // Test e-publication accessibility details output
        test_work.publications[0].publication_type = PublicationType::PDF;
        test_work.publications[0].accessibility_standard = Some(AccessibilityStandard::WCAG21AA);
        test_work.publications[0].accessibility_additional_standard =
            Some(AccessibilityStandard::PDF_UA1);
        test_work.publications[0].accessibility_report_url = Some("https://report.url".to_string());
        let output = generate_test_output(true, &test_work);
        assert!(output.contains(
            r#"
    <ProductFormFeature>
      <ProductFormFeatureType>09</ProductFormFeatureType>
      <ProductFormFeatureValue>81</ProductFormFeatureValue>
    </ProductFormFeature>"#
        ));
        assert!(output.contains(
            r#"
    <ProductFormFeature>
      <ProductFormFeatureType>09</ProductFormFeatureType>
      <ProductFormFeatureValue>85</ProductFormFeatureValue>
    </ProductFormFeature>"#
        ));
        assert!(output.contains(
            r#"
    <ProductFormFeature>
      <ProductFormFeatureType>09</ProductFormFeatureType>
      <ProductFormFeatureValue>05</ProductFormFeatureValue>
    </ProductFormFeature>"#
        ));
        assert!(output.contains(
            r#"
    <ProductFormFeature>
      <ProductFormFeatureType>09</ProductFormFeatureType>
      <ProductFormFeatureValue>96</ProductFormFeatureValue>
      <ProductFormFeatureDescription>https://report.url</ProductFormFeatureDescription>
    </ProductFormFeature>"#
        ));
        test_work.publications[0].accessibility_additional_standard = None;
        test_work.publications[0].accessibility_report_url = None;
        let output = generate_test_output(true, &test_work);
        assert!(output.contains(
            r#"
    <ProductFormFeature>
      <ProductFormFeatureType>09</ProductFormFeatureType>
      <ProductFormFeatureValue>81</ProductFormFeatureValue>
    </ProductFormFeature>"#
        ));
        assert!(output.contains(
            r#"
    <ProductFormFeature>
      <ProductFormFeatureType>09</ProductFormFeatureType>
      <ProductFormFeatureValue>85</ProductFormFeatureValue>
    </ProductFormFeature>"#
        ));
        assert!(!output.contains(
            r#"
    <ProductFormFeature>
      <ProductFormFeatureType>09</ProductFormFeatureType>
      <ProductFormFeatureValue>05</ProductFormFeatureValue>
    </ProductFormFeature>"#
        ));
        assert!(!output.contains(
            r#"
    <ProductFormFeature>
      <ProductFormFeatureType>09</ProductFormFeatureType>
      <ProductFormFeatureValue>96</ProductFormFeatureValue>
      <ProductFormFeatureDescription>https://report.url</ProductFormFeatureDescription>
    </ProductFormFeature>"#
        ));
        test_work.publications[0].accessibility_standard = None;
        test_work.publications[0].accessibility_exception =
            Some(AccessibilityException::FUNDAMENTAL_ALTERATION);
        let output = generate_test_output(true, &test_work);
        assert!(!output.contains(
            r#"
    <ProductFormFeature>
      <ProductFormFeatureType>09</ProductFormFeatureType>
      <ProductFormFeatureValue>81</ProductFormFeatureValue>
    </ProductFormFeature>"#
        ));
        assert!(!output.contains(
            r#"
    <ProductFormFeature>
      <ProductFormFeatureType>09</ProductFormFeatureType>
      <ProductFormFeatureValue>85</ProductFormFeatureValue>
    </ProductFormFeature>"#
        ));
        assert!(output.contains(
            r#"
    <ProductFormFeature>
      <ProductFormFeatureType>09</ProductFormFeatureType>
      <ProductFormFeatureValue>77</ProductFormFeatureValue>
    </ProductFormFeature>"#
        ));
        test_work.publications[0].accessibility_exception = None;
        test_work.publications[0].publication_type = PublicationType::PAPERBACK;

        // Remove/change some values to test (non-)output of optional blocks
        test_work.doi = None;
        test_work.lccn = None;
        test_work.oclc = None;
        test_work.reference = None;
        test_work.license = None;
        test_work.titles[0].subtitle = None;
        test_work.edition = Some(1);
        test_work.page_count = None;
        test_work.bibliography_note = None;
        test_work.image_count = None;
        // test_work.short_abstract = None;
        // test_work.long_abstract = None;
        test_work.toc = None;
        test_work.general_note = None;
        test_work.cover_caption = None;
        test_work.landing_page = None;
        test_work.place = None;
        test_work.publication_date = None;
        // Replace semicolons with commas
        test_work.copyright_holder = Some("Author 1, Author 2".to_string());
        test_work.publications[0].isbn = None;
        test_work.publications[0].height_mm = None;
        test_work.publications[0].locations.pop();
        test_work.publications[0].prices.pop();
        test_work.relations[0].related_work.last_page = None;
        test_work.relations[0].related_work.page_count = None;
        test_work.references.clear();
        test_work.imprint.imprint_url = None;
        test_work.imprint.publisher.publisher_url = None;
        test_work.imprint.publisher.contacts.clear();
        test_work.imprint.publisher.accessibility_statement = None;
        test_work.subjects[6].subject_type = SubjectType::KEYWORD;
        let output = generate_test_output(true, &test_work);
        println!("{output}");
        assert!(!output.contains(
            r#"
  <ProductIdentifier>
    <ProductIDType>15</ProductIDType>
    <IDValue>9783161484100</IDValue>
  </ProductIdentifier>"#
        ));
        assert!(!output.contains(
            r#"
  <ProductIdentifier>
    <ProductIDType>03</ProductIDType>
    <IDValue>9783161484100</IDValue>
  </ProductIdentifier>"#
        ));
        assert!(!output.contains(
            r#"
  <ProductIdentifier>
    <ProductIDType>06</ProductIDType>
    <IDValue>10.00001/BOOK.0001</IDValue>
  </ProductIdentifier>"#
        ));
        assert!(!output.contains(
            r#"
  <ProductIdentifier>
    <ProductIDType>13</ProductIDType>
    <IDValue>123456789</IDValue>
  </ProductIdentifier>"#
        ));
        assert!(!output.contains(
            r#"
  <ProductIdentifier>
    <ProductIDType>23</ProductIDType>
    <IDValue>987654321</IDValue>
  </ProductIdentifier>"#
        ));
        assert!(!output.contains(
            r#"
  <ProductIdentifier>
    <ProductIDType>01</ProductIDType>
    <IDTypeName>internal-reference</IDTypeName>
    <IDValue>IntRef1</IDValue>
  </ProductIdentifier>"#
        ));
        assert!(!output.contains(
            r#"
    <ProductFormFeature>
      <ProductFormFeatureType>09</ProductFormFeatureType>
      <ProductFormFeatureValue>00</ProductFormFeatureValue>
      <ProductFormFeatureDescription>This is an accessibility statement</ProductFormFeatureDescription>
    </ProductFormFeature>"#
        ));
        assert!(!output.contains(
            r#"
    <ProductFormFeature>
      <ProductFormFeatureType>09</ProductFormFeatureType>
      <ProductFormFeatureValue>99</ProductFormFeatureValue>
      <ProductFormFeatureDescription>contact@accessibility.com</ProductFormFeatureDescription>
    </ProductFormFeature>"#
        ));
        assert!(!output.contains(
            r#"
    <Measure>
      <MeasureType>01</MeasureType>
      <Measurement>234</Measurement>
      <MeasureUnitCode>mm</MeasureUnitCode>
    </Measure>"#
        ));
        assert!(!output.contains(
            r#"
    <EpubLicense>
      <EpubLicenseName>Creative Commons Attribution 4.0 International license (CC BY 4.0).</EpubLicenseName>
      <EpubLicenseExpression>
        <EpubLicenseExpressionType>02</EpubLicenseExpressionType>
        <EpubLicenseExpressionLink>https://creativecommons.org/licenses/by/4.0/</EpubLicenseExpressionLink>
      </EpubLicenseExpression>
    </EpubLicense>"#
        ));
        // Title block still present but Subtitle absent
        assert!(output.contains(
            r#"
    <TitleDetail>
      <TitleType>01</TitleType>
      <TitleElement>
        <TitleElementLevel>01</TitleElementLevel>
        <TitleText language="EN">Book Title</TitleText>
      </TitleElement>
    </TitleDetail>"#
        ));
<<<<<<< HEAD
        assert!(!output.contains(r#"        <Subtitle>Book Subtitle</Subtitle>"#));
        assert!(!output.contains(r#"    <EditionNumber>1</EditionNumber>"#));
        assert!(!output.contains(r#"    <EditionNumber>"#));
=======
        assert!(!output.contains(r#"        <Subtitle language="EN">Book Subtitle</Subtitle>"#));
        assert!(!output.contains(r#"    <Edition>"#));
>>>>>>> aa89519d
        assert!(!output.contains(r#"    <Extent>"#));
        assert!(!output
            .contains(r#"    <IllustrationsNote>This is a bibliography note</IllustrationsNote>"#));
        assert!(!output.contains(
            r#"
    <AncillaryContent>
      <AncillaryContentType>09</AncillaryContentType>
      <Number>15</Number>
    </AncillaryContent>"#
        ));
        assert!(!output.contains(
            r#"
    <Subject>
      <SubjectSchemeIdentifier>B2</SubjectSchemeIdentifier>
      <SubjectHeadingText>custom2</SubjectHeadingText>
    </Subject>"#
        ));
        assert!(!output.contains(
            r#"
    <Subject>
      <SubjectSchemeIdentifier>20</SubjectSchemeIdentifier>
      <SubjectHeadingText>keyword1</SubjectHeadingText>
    </Subject>"#
        ));
        assert!(output.contains(
            r#"
    <Subject>
      <SubjectSchemeIdentifier>20</SubjectSchemeIdentifier>
      <SubjectHeadingText>keyword1; custom2</SubjectHeadingText>
    </Subject>"#
        ));
        assert!(!output.contains(
            r#"
    <TextContent>
      <TextType>02</TextType>
      <ContentAudience>00</ContentAudience>
      <Text textformat="03">Lorem ipsum dolor sit amet.</Text>
    </TextContent>"#
        ));
        assert!(!output.contains(
            r#"
    <TextContent>
      <TextType>03</TextType>
      <ContentAudience>00</ContentAudience>
      <Text textformat="03">Lorem ipsum dolor sit amet, consectetur adipiscing elit.</Text>
    </TextContent>"#
        ));
        assert!(!output.contains(
            r#"
    <TextContent>
      <TextType>30</TextType>
      <ContentAudience>00</ContentAudience>
      <Text textformat="03">Lorem ipsum dolor sit amet, consectetur adipiscing elit.</Text>
    </TextContent>"#
        ));
        assert!(!output.contains(
            r#"
    <TextContent>
      <TextType>04</TextType>
      <ContentAudience>00</ContentAudience>
      <Text>1. Chapter 1</Text>
    </TextContent>"#
        ));
        assert!(!output.contains(
            r#"
    <TextContent>
      <TextType>13</TextType>
      <ContentAudience>00</ContentAudience>
      <Text>This is a general note</Text>
    </TextContent>"#
        ));
        // No licence means we assume the title is non-OA
        assert!(!output.contains(
            r#"
    <TextContent>
      <TextType>20</TextType>
      <ContentAudience>00</ContentAudience>
      <Text language="eng">Open Access</Text>
    </TextContent>"#
        ));
        // SupportingResource block still present but ResourceFeature absent
        assert!(output.contains(
            r#"
    <SupportingResource>
      <ResourceContentType>01</ResourceContentType>
      <ContentAudience>00</ContentAudience>
      <ResourceMode>03</ResourceMode>
      <ResourceVersion>
        <ResourceForm>02</ResourceForm>
        <ResourceLink>https://www.book.com/cover</ResourceLink>
      </ResourceVersion>
    </SupportingResource>"#
        ));
        assert!(!output.contains(
            r#"
      <ResourceFeature>
        <ResourceFeatureType>02</ResourceFeatureType>
        <FeatureNote>This is a cover caption</FeatureNote>
      </ResourceFeature>"#
        ));
        // PageRun block still present but LastPageNumber absent
        assert!(output.contains(
            r#"
      <PageRun>
        <FirstPageNumber>10</FirstPageNumber>
      </PageRun>"#
        ));
        assert!(!output.contains(r#"        <LastPageNumber>20</LastPageNumber>"#));
        assert!(!output.contains(r#"      <NumberOfPages>11</NumberOfPages>"#));
        // Imprint block still present but ImprintIdentifier absent
        assert!(output.contains(
            r#"
    <Imprint>
      <ImprintName>OA Editions Imprint</ImprintName>
    </Imprint>"#
        ));
        assert!(!output.contains(
            r#"
      <ImprintIdentifier>
        <ImprintIDType>01</ImprintIDType>
        <IDTypeName>URL</IDTypeName>
        <IDValue>https://imprint.oa</IDValue>
      </ImprintIdentifier>"#
        ));
        assert!(!output.contains(
            r#"
      <Website>
        <WebsiteRole>01</WebsiteRole>
        <WebsiteDescription>Publisher's website: home page</WebsiteDescription>
        <WebsiteLink>https://publisher.oa</WebsiteLink>
      </Website>"#
        ));
        assert!(!output.contains(
            r#"
      <Website>
        <WebsiteRole>02</WebsiteRole>
        <WebsiteDescription>Publisher's website: webpage for this title</WebsiteDescription>
        <WebsiteLink>https://www.book.com</WebsiteLink>
      </Website>"#
        ));
        assert!(!output.contains(r#"    <CityOfPublication>León, Spain</CityOfPublication>"#));
        assert!(!output.contains(
            r#"
    <PublishingDate>
      <PublishingDateRole>01</PublishingDateRole>
      <Date dateformat="00">19991231</Date>
    </PublishingDate>"#
        ));
        assert!(!output.contains(
            r#"
    <CopyrightStatement>
      <CopyrightOwner>
        <PersonName>Author 1</PersonName>
      </CopyrightOwner>
    </CopyrightStatement>"#
        ));
        assert!(!output.contains(
            r#"
    <CopyrightStatement>
      <CopyrightOwner>
        <PersonName>Author 2</PersonName>
      </CopyrightOwner>
    </CopyrightStatement>"#
        ));
        assert!(output.contains(
            r#"
    <CopyrightStatement>
      <CopyrightOwner>
        <PersonName>Author 1, Author 2</PersonName>
      </CopyrightOwner>
    </CopyrightStatement>"#
        ));
        assert!(!output.contains(
            r#"
    <RelatedProduct>
      <ProductRelationCode>34</ProductRelationCode>
      <ProductIdentifier>
        <ProductIDType>06</ProductIDType>
        <IDValue>10.00001/reference</IDValue>
      </ProductIdentifier>
    </RelatedProduct>"#
        ));
        assert!(!output.contains(
            r#"
    <SupplyDetail>
      <Supplier>
        <SupplierRole>11</SupplierRole>
        <SupplierName>JSTOR</SupplierName>"#
        ));
        assert!(!output.contains(
            r#"
        <Website>
          <WebsiteRole>36</WebsiteRole>
          <WebsiteDescription>JSTOR: webpage for this product</WebsiteDescription>
          <WebsiteLink>https://www.jstor.com/pb_landing</WebsiteLink>
        </Website>"#
        ));
        assert!(!output.contains(
            r#"
        <Website>
          <WebsiteRole>29</WebsiteRole>
          <WebsiteDescription>JSTOR: download the title</WebsiteDescription>
          <WebsiteLink>https://www.jstor.com/pb_fulltext</WebsiteLink>
        </Website>"#
        ));
        assert!(!output.contains(
            r#"
      <Price>
        <PriceType>02</PriceType>
        <PriceAmount>8.00</PriceAmount>
        <CurrencyCode>USD</CurrencyCode>
        <Territory>
          <RegionsIncluded>WORLD</RegionsIncluded>
        </Territory>
      </Price>"#
        ));

        // Test truncation of short abstract
        // test_work.short_abstract = Some("Lorem ipsum dolor sit amet, consectetur adipiscing elit. Vestibulum vel libero eleifend, ultrices purus vitae, suscipit ligula. Aliquam ornare quam et nulla vestibulum, id euismod tellus malesuada. Orci varius natoque penatibus et magnis dis parturient montes, nascetur ridiculus mus. Nullam ornare bibendum ex nec dapibus. Proin porta risus elementum odio feugiat tempus. Etiam eu felis ac metus viverra ornare. In consectetur neque sed feugiat ornare. Mauris at purus fringilla orci tincidunt pulvinar sed a massa. Nullam vestibulum posuere augue, sit amet tincidunt nisl pulvinar ac.".to_string());
        // Remove even more values
        test_work.edition = None;
        test_work.table_count = None;
        test_work.audio_count = None;
        test_work.video_count = None;
        test_work.cover_url = None;
        test_work.copyright_holder = None;
        test_work.relations[0].related_work.first_page = None;
        // If first page is missing, last page isn't included even if present
        test_work.relations[0].related_work.last_page = Some("20".to_string());
        test_work.relations.pop();
        test_work.subjects.clear();
        test_work.publications[0].height_cm = None;
        test_work.publications[0].height_in = None;
        test_work.publications[0].width_mm = None;
        test_work.publications[0].width_cm = None;
        test_work.publications[0].width_in = None;
        test_work.publications[0].depth_mm = None;
        test_work.publications[0].depth_cm = None;
        test_work.publications[0].depth_in = None;
        test_work.publications[0].weight_g = None;
        test_work.publications[0].weight_oz = None;
        test_work.publications[0].prices.clear();
        test_work.publications[0].locations.clear();
        let output = generate_test_output(true, &test_work);
        println!("{output}");
        // Still no EditionNumber, same as when value was 1
        assert!(!output.contains(r#"    <EditionNumber>0</EditionNumber>"#));
        assert!(!output.contains(r#"    <EditionNumber>"#));
        // No AncillaryContent or Subject blocks at all - skip from TitleDetail straight to Audience
        assert!(output.contains(
            r#"
    </TitleDetail>
    <Audience>"#
        ));
        assert!(!output.contains(r#"    <AncillaryContent>"#));
        assert!(!output.contains(r#"    <Subject>"#));
        // No cover URL means no SupportingResource block - CollateralDetail contains abstracts only
        assert!(output.contains("\n  <CollateralDetail>"));
        assert!(output.contains("<TextType>02</TextType>"));
        assert!(output.contains("<TextType>03</TextType>"));
        assert!(output.contains("<TextType>30</TextType>"));
        assert!(!output.contains(r#"    <SupportingResource>"#));
        assert!(!output.contains(r#"    <PageRun>"#));
        assert!(!output.contains(r#"      <FirstPageNumber>10</FirstPageNumber>"#));
        assert!(!output.contains(r#"      <LastPageNumber>20</LastPageNumber>"#));
        // Only one item left in RelatedMaterial
        assert!(output.contains(
            r#"
  <RelatedMaterial>
    <RelatedProduct>
      <ProductRelationCode>01</ProductRelationCode>
      <ProductIdentifier>
        <ProductIDType>06</ProductIDType>
        <IDValue>10.00001/RELATION.0002</IDValue>
      </ProductIdentifier>
    </RelatedProduct>
  </RelatedMaterial>"#
        ));
        assert!(!output.contains(r#"    <RelatedWork>"#));
        // Supplier block for publisher still present but Website absent
        assert!(output.contains(
            r#"
      <Supplier>
        <SupplierRole>09</SupplierRole>
        <SupplierName>OA Editions</SupplierName>
      </Supplier>"#
        ));
        assert!(!output.contains(
            r#"
        <Website>
          <WebsiteRole>02</WebsiteRole>
          <WebsiteDescription>Publisher's website: webpage for this product</WebsiteDescription>
          <WebsiteLink>https://www.book.com/pb_landing</WebsiteLink>
        </Website>"#
        ));
        assert!(!output.contains(
            r#"
    <CopyrightStatement>
      <CopyrightOwner>
        <PersonName>Author 1</PersonName>
      </CopyrightOwner>
    </CopyrightStatement>"#
        ));
        assert!(!output.contains(
            r#"
    <CopyrightStatement>
      <CopyrightOwner>
        <PersonName>Author 2</PersonName>
      </CopyrightOwner>
    </CopyrightStatement>"#
        ));
        assert!(!output.contains(
            r#"
    <CopyrightStatement>
      <CopyrightOwner>
        <PersonName>Author 1, Author 2</PersonName>
      </CopyrightOwner>
    </CopyrightStatement>"#
        ));
        // UnpricedItemType block instead of any Prices
        assert!(output.contains(r#"      <UnpricedItemType>01</UnpricedItemType>"#));
        assert!(!output.contains(r#"      <Price>"#));

        // Remove chapter DOI: can't output ContentDetail block
        test_work.relations[0].related_work.doi = None;
        // Remove remaining related work DOI: can't output RelatedMaterial block
        test_work.relations[1].related_work.doi = None;
        // Remove all abstracts: can't output CollateralDetail block
        test_work.abstracts.clear();
        // Reinstate landing page: supplier block for publisher now contains it
        test_work.landing_page = Some("https://www.book.com".to_string());
        let output = generate_test_output(true, &test_work);
        println!("{output}");
        assert!(!output.contains(r#"  <ContentDetail>"#));
        assert!(!output.contains(r#"  <RelatedMaterial>"#));
        assert!(!output.contains(r#"    <RelatedProduct>"#));
        assert!(!output.contains(r#"  <CollateralDetail>"#));
        assert!(output.contains(
            r#"
      <Supplier>
        <SupplierRole>09</SupplierRole>
        <SupplierName>OA Editions</SupplierName>
        <Website>
          <WebsiteRole>02</WebsiteRole>
          <WebsiteDescription>Publisher's website: webpage for this product</WebsiteDescription>
          <WebsiteLink>https://www.book.com</WebsiteLink>
        </Website>
      </Supplier>"#
        ));
        assert!(!output
            .contains(r#"          <WebsiteLink>https://www.book.com/pb_landing</WebsiteLink>"#));

        // Add second publication, and test that two records are produced
        test_work.publications.push(WorkPublications {
            publication_id: Uuid::from_str("00000000-0000-0000-CCCC-000000000001").unwrap(),
            publication_type: PublicationType::HARDBACK,
            isbn: Some(Isbn::from_str("978-1-4028-9462-6").unwrap()),
            width_mm: None,
            width_cm: None,
            width_in: None,
            height_mm: None,
            height_cm: None,
            height_in: None,
            depth_mm: None,
            depth_cm: None,
            depth_in: None,
            weight_g: None,
            weight_oz: None,
            accessibility_standard: None,
            accessibility_additional_standard: None,
            accessibility_exception: None,
            accessibility_report_url: None,
            prices: vec![],
            locations: vec![],
        });
        let output = generate_test_output(true, &test_work);
        println!("{output}");
        assert!(output.contains(
            r#"
<Product>
  <RecordReference>urn:uuid:00000000-0000-0000-bbbb-000000000001</RecordReference>"#
        ));
        assert!(output.contains(
            r#"
<Product>
  <RecordReference>urn:uuid:00000000-0000-0000-cccc-000000000001</RecordReference>"#
        ));
        // First record will now have a RelatedMaterial block (again) representing second record
        assert!(output.contains(
            r#"
  </PublishingDetail>
  <RelatedMaterial>
    <RelatedProduct>
      <ProductRelationCode>06</ProductRelationCode>"#
        ));
        assert!(output.contains(
            r#"
      <ProductIdentifier>
        <ProductIDType>15</ProductIDType>
        <IDValue>9781402894626</IDValue>
      </ProductIdentifier>"#
        ));
        assert!(output.contains(
            r#"
      <ProductIdentifier>
        <ProductIDType>03</ProductIDType>
        <IDValue>9781402894626</IDValue>
      </ProductIdentifier>"#
        ));
        assert!(output.contains(
            r#"
    </RelatedProduct>
  </RelatedMaterial>
  <ProductSupply>"#
        ));
        // No RelatedMaterial block in second record, as no ISBN in first
        // Skip straight from PublishingDetail to ProductSupply
        assert!(output.contains(
            r#"
  </PublishingDetail>
  <ProductSupply>"#
        ));

        // Remove all publications and test that result is error
        test_work.publications.clear();
        let output = generate_test_output(false, &test_work);
        assert_eq!(
            output,
            "Could not generate onix_3.0::thoth: No publications supplied".to_string()
        );
    }
}<|MERGE_RESOLUTION|>--- conflicted
+++ resolved
@@ -3,16 +3,10 @@
 use std::io::Write;
 use thoth_api::model::language::LanguageCode as ApiLanguageCode;
 use thoth_client::{
-<<<<<<< HEAD
-    AccessibilityException, AccessibilityStandard, ContactType, ContributionType, LanguageRelation,
-    LocationPlatform, PublicationType, RelationType, SubjectType, Work, WorkContributions,
-    WorkFundings, WorkIssues, WorkLanguages, WorkPublicationsLocations, WorkReferences,
-    WorkRelations, WorkStatus, WorkType,
-=======
-    AbstractType, ContributionType, LanguageRelation, LocationPlatform, PublicationType,
-    RelationType, SubjectType, Work, WorkContributions, WorkFundings, WorkIssues, WorkLanguages,
-    WorkPublicationsLocations, WorkReferences, WorkRelations, WorkStatus, WorkType,
->>>>>>> aa89519d
+    AbstractType, AccessibilityException, AccessibilityStandard, ContactType, ContributionType,
+    LanguageRelation, LocationPlatform, PublicationType, RelationType, SubjectType, Work,
+    WorkContributions, WorkFundings, WorkIssues, WorkLanguages, WorkPublicationsLocations,
+    WorkReferences, WorkRelations, WorkStatus, WorkType,
 };
 use xml::writer::{EventWriter, XmlEvent};
 
@@ -3572,14 +3566,11 @@
       </TitleElement>
     </TitleDetail>"#
         ));
-<<<<<<< HEAD
+        assert!(!output.contains(r#"        <Subtitle language="EN">Book Subtitle</Subtitle>"#));
+        assert!(!output.contains(r#"    <Edition>"#));
         assert!(!output.contains(r#"        <Subtitle>Book Subtitle</Subtitle>"#));
         assert!(!output.contains(r#"    <EditionNumber>1</EditionNumber>"#));
         assert!(!output.contains(r#"    <EditionNumber>"#));
-=======
-        assert!(!output.contains(r#"        <Subtitle language="EN">Book Subtitle</Subtitle>"#));
-        assert!(!output.contains(r#"    <Edition>"#));
->>>>>>> aa89519d
         assert!(!output.contains(r#"    <Extent>"#));
         assert!(!output
             .contains(r#"    <IllustrationsNote>This is a bibliography note</IllustrationsNote>"#));
