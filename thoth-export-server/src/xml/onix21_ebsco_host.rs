--- conflicted
+++ resolved
@@ -2,15 +2,9 @@
 use std::collections::HashMap;
 use std::io::Write;
 use thoth_client::{
-<<<<<<< HEAD
-    AccessibilityStandard, ContactType, ContributionType, LanguageRelation, PublicationType,
-    SubjectType, Work, WorkContributions, WorkIssues, WorkLanguages, WorkPublications, WorkStatus,
-    WorkSubjects, WorkType,
-=======
-    AbstractType, ContributionType, LanguageRelation, PublicationType, SubjectType, Work,
-    WorkContributions, WorkIssues, WorkLanguages, WorkPublications, WorkStatus, WorkSubjects,
-    WorkType,
->>>>>>> aa89519d
+    AbstractType, AccessibilityStandard, ContactType, ContributionType, LanguageRelation,
+    PublicationType, SubjectType, Work, WorkContributions, WorkIssues, WorkLanguages,
+    WorkPublications, WorkStatus, WorkSubjects, WorkType,
 };
 use xml::writer::{EventWriter, XmlEvent};
 
