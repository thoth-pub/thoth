--- conflicted
+++ resolved
@@ -2,14 +2,9 @@
 use std::collections::HashMap;
 use std::io::Write;
 use thoth_client::{
-<<<<<<< HEAD
-    AccessibilityException, AccessibilityStandard, ContactType, ContributionType, LanguageRelation,
-    PublicationType, SubjectType, Work, WorkContributions, WorkLanguages, WorkPublications,
-    WorkStatus, WorkType,
-=======
-    AbstractType, ContributionType, LanguageRelation, PublicationType, SubjectType, Work,
-    WorkContributions, WorkLanguages, WorkPublications, WorkStatus, WorkType,
->>>>>>> aa89519d
+    AbstractType, AccessibilityException, AccessibilityStandard, ContactType, ContributionType,
+    LanguageRelation, PublicationType, SubjectType, Work, WorkContributions, WorkLanguages,
+    WorkPublications, WorkStatus, WorkType,
 };
 use xml::writer::{EventWriter, XmlEvent};
 
