use csv::Writer;
use serde::Serialize;
use std::io::Write;
use thoth_client::{
<<<<<<< HEAD
    SubjectType, Work, WorkContributions, WorkContributionsAffiliations, WorkFundings, WorkIssues,
    WorkLanguages, WorkPublications, WorkPublicationsPrices, WorkSubjects,
=======
    SubjectType, Work, WorkContributions, WorkFundings, WorkIssues, WorkLanguages,
    WorkPublications, WorkPublicationsLocations, WorkPublicationsPrices, WorkSubjects,
>>>>>>> 14575f5c
};
use thoth_errors::ThothResult;

use super::{CsvCell, CsvRow, CsvSpecification};

pub(crate) struct CsvThoth;

#[derive(Debug, Serialize)]
struct CsvThothRow {
    publisher: String,
    imprint: String,
    work_type: String,
    work_status: String,
    title: String,
    subtitle: Option<String>,
    edition: i64,
    doi: Option<String>,
    publication_date: Option<String>,
    publication_place: Option<String>,
    license: Option<String>,
    copyright_holder: String,
    landing_page: Option<String>,
    #[serde(rename = "width (mm)")]
    width_mm: Option<f64>,
    #[serde(rename = "width (cm)")]
    width_cm: Option<f64>,
    #[serde(rename = "width (in)")]
    width_in: Option<f64>,
    #[serde(rename = "height (mm)")]
    height_mm: Option<f64>,
    #[serde(rename = "height (cm)")]
    height_cm: Option<f64>,
    #[serde(rename = "height (in)")]
    height_in: Option<f64>,
    page_count: Option<i64>,
    page_breakdown: Option<String>,
    image_count: Option<i64>,
    table_count: Option<i64>,
    audio_count: Option<i64>,
    video_count: Option<i64>,
    lccn: Option<String>,
    oclc: Option<String>,
    short_abstract: Option<String>,
    long_abstract: Option<String>,
    general_note: Option<String>,
    toc: Option<String>,
    cover_url: Option<String>,
    cover_caption: Option<String>,
    #[serde(
        rename = "contributions [(type, first_name, last_name, full_name, orcid, [(position, ordinal, institution)])]"
    )]
    contributions: String,
    #[serde(
        rename = "publications [(type, isbn, [(ISO_4217_currency, price)], [(landing_page, full_text, platform, is_canonical)])]"
    )]
    publications: String,
    #[serde(rename = "series [(type, name, issn_print, issn_digital, url, issue)]")]
    series: String,
    #[serde(rename = "languages [(relation, ISO_639-3/B_language, is_main)]")]
    languages: String,
    #[serde(rename = "BIC [code]")]
    bic: String,
    #[serde(rename = "THEMA [code]")]
    thema: String,
    #[serde(rename = "BISAC [code]")]
    bisac: String,
    #[serde(rename = "LCC [code]")]
    lcc: String,
    #[serde(rename = "custom_categories [category]")]
    custom: String,
    #[serde(rename = "keywords [keyword]")]
    keywords: String,
    #[serde(
        rename = "funding [(institution, institution_doi, ror, country, program, project, grant, jurisdiction)]"
    )]
    funding: String,
}

impl CsvSpecification for CsvThoth {
    fn handle_event<W: Write>(w: &mut Writer<W>, works: &[Work]) -> ThothResult<()> {
        for work in works.iter() {
            CsvRow::<CsvThoth>::csv_row(work, w)?;
        }
        Ok(())
    }
}

impl CsvRow<CsvThoth> for Work {
    fn csv_row<W: Write>(&self, w: &mut Writer<W>) -> ThothResult<()> {
        w.serialize(CsvThothRow::from(self.clone()))
            .map_err(|e| e.into())
    }
}

impl From<Work> for CsvThothRow {
    fn from(work: Work) -> Self {
        let mut subjects = work.subjects;
        subjects.sort_by(|a, b| a.subject_ordinal.cmp(&b.subject_ordinal));
        CsvThothRow {
            publisher: work.imprint.publisher.publisher_name,
            imprint: work.imprint.imprint_name,
            work_type: format!("{:?}", work.work_type),
            work_status: format!("{:?}", work.work_status),
            title: work.title,
            subtitle: work.subtitle,
            edition: work.edition,
            doi: work.doi.map(|d| d.to_string()),
            publication_date: work.publication_date.map(|d| d.to_string()),
            publication_place: work.place,
            license: work.license,
            copyright_holder: work.copyright_holder,
            landing_page: work.landing_page,
            width_mm: work.width_mm,
            width_cm: work.width_cm,
            width_in: work.width_in,
            height_mm: work.height_mm,
            height_cm: work.height_cm,
            height_in: work.height_in,
            page_count: work.page_count,
            page_breakdown: work.page_breakdown,
            image_count: work.image_count,
            table_count: work.table_count,
            audio_count: work.audio_count,
            video_count: work.video_count,
            lccn: work.lccn,
            oclc: work.oclc,
            short_abstract: work.short_abstract,
            long_abstract: work.long_abstract,
            general_note: work.general_note,
            toc: work.toc,
            cover_url: work.cover_url,
            cover_caption: work.cover_caption,
            contributions: CsvCell::<CsvThoth>::csv_cell(
                &work
                    .contributions
                    .iter()
                    .map(|c| CsvCell::<CsvThoth>::csv_cell(c))
                    .collect::<Vec<String>>(),
            ),
            publications: CsvCell::<CsvThoth>::csv_cell(
                &work
                    .publications
                    .iter()
                    .map(|p| CsvCell::<CsvThoth>::csv_cell(p))
                    .collect::<Vec<String>>(),
            ),
            series: CsvCell::<CsvThoth>::csv_cell(
                &work
                    .issues
                    .iter()
                    .map(|i| CsvCell::<CsvThoth>::csv_cell(i))
                    .collect::<Vec<String>>(),
            ),
            languages: CsvCell::<CsvThoth>::csv_cell(
                &work
                    .languages
                    .iter()
                    .map(|l| CsvCell::<CsvThoth>::csv_cell(l))
                    .collect::<Vec<String>>(),
            ),
            bic: CsvCell::<CsvThoth>::csv_cell(
                &subjects
                    .iter()
                    .filter(|s| s.subject_type.eq(&SubjectType::BIC))
                    .map(|s| CsvCell::<CsvThoth>::csv_cell(s))
                    .collect::<Vec<String>>(),
            ),
            thema: CsvCell::<CsvThoth>::csv_cell(
                &subjects
                    .iter()
                    .filter(|s| s.subject_type.eq(&SubjectType::THEMA))
                    .map(|s| CsvCell::<CsvThoth>::csv_cell(s))
                    .collect::<Vec<String>>(),
            ),
            bisac: CsvCell::<CsvThoth>::csv_cell(
                &subjects
                    .iter()
                    .filter(|s| s.subject_type.eq(&SubjectType::BISAC))
                    .map(|s| CsvCell::<CsvThoth>::csv_cell(s))
                    .collect::<Vec<String>>(),
            ),
            lcc: CsvCell::<CsvThoth>::csv_cell(
                &subjects
                    .iter()
                    .filter(|s| s.subject_type.eq(&SubjectType::LCC))
                    .map(|s| CsvCell::<CsvThoth>::csv_cell(s))
                    .collect::<Vec<String>>(),
            ),
            custom: CsvCell::<CsvThoth>::csv_cell(
                &subjects
                    .iter()
                    .filter(|s| s.subject_type.eq(&SubjectType::CUSTOM))
                    .map(|s| CsvCell::<CsvThoth>::csv_cell(s))
                    .collect::<Vec<String>>(),
            ),
            keywords: CsvCell::<CsvThoth>::csv_cell(
                &subjects
                    .iter()
                    .filter(|s| s.subject_type.eq(&SubjectType::KEYWORD))
                    .map(|s| CsvCell::<CsvThoth>::csv_cell(s))
                    .collect::<Vec<String>>(),
            ),
            funding: CsvCell::<CsvThoth>::csv_cell(
                &work
                    .fundings
                    .iter()
                    .map(|f| CsvCell::<CsvThoth>::csv_cell(f))
                    .collect::<Vec<String>>(),
            ),
        }
    }
}

impl CsvCell<CsvThoth> for Vec<String> {
    fn csv_cell(&self) -> String {
        if self.is_empty() {
            "".to_string()
        } else {
            format!("[{}]", self.join(","))
        }
    }
}

impl CsvCell<CsvThoth> for WorkPublications {
    fn csv_cell(&self) -> String {
        format!(
            "(\"{:?}\", \"{}\", {}, {})",
            self.publication_type,
            self.isbn
                .as_ref()
                .map(|i| i.to_string())
                .unwrap_or_else(|| "".to_string()),
            CsvCell::<CsvThoth>::csv_cell(
                &self
                    .prices
                    .iter()
                    .map(|p| CsvCell::<CsvThoth>::csv_cell(p))
                    .collect::<Vec<String>>(),
            ),
            CsvCell::<CsvThoth>::csv_cell(
                &self
                    .locations
                    .iter()
                    .map(|l| CsvCell::<CsvThoth>::csv_cell(l))
                    .collect::<Vec<String>>(),
            ),
        )
    }
}

impl CsvCell<CsvThoth> for WorkContributions {
    fn csv_cell(&self) -> String {
        format!(
            "(\"{:?}\", \"{}\", \"{}\", \"{}\", \"{}\", {})",
            self.contribution_type,
            self.first_name.clone().unwrap_or_else(|| "".to_string()),
            self.last_name,
            self.full_name,
            self.contributor
                .orcid
                .as_ref()
                .map(|o| o.to_string())
                .unwrap_or_else(|| "".to_string()),
            CsvCell::<CsvThoth>::csv_cell(
                &self
                    .affiliations
                    .iter()
                    .map(|p| CsvCell::<CsvThoth>::csv_cell(p))
                    .collect::<Vec<String>>(),
            )
        )
    }
}

impl CsvCell<CsvThoth> for WorkPublicationsPrices {
    fn csv_cell(&self) -> String {
        format!("(\"{:?}\", \"{}\")", self.currency_code, self.unit_price,)
    }
}

<<<<<<< HEAD
impl CsvCell<CsvThoth> for WorkContributionsAffiliations {
    fn csv_cell(&self) -> String {
        format!(
            "(\"{}\", \"{}\", \"{}\")",
            self.position.clone().unwrap_or_else(|| "".to_string()),
            self.affiliation_ordinal,
            self.institution.institution_name,
=======
impl CsvCell<CsvThoth> for WorkPublicationsLocations {
    fn csv_cell(&self) -> String {
        format!(
            "(\"{}\", \"{}\", \"{:?}\", \"{}\")",
            self.landing_page.clone().unwrap_or_else(|| "".to_string()),
            self.full_text_url.clone().unwrap_or_else(|| "".to_string()),
            self.location_platform,
            self.canonical,
>>>>>>> 14575f5c
        )
    }
}

impl CsvCell<CsvThoth> for WorkIssues {
    fn csv_cell(&self) -> String {
        format!(
            "(\"{:?}\", \"{}\", \"{}\", \"{}\", \"{}\", \"{}\")",
            self.series.series_type,
            self.series.series_name,
            self.series.issn_print,
            self.series.issn_digital,
            self.series
                .series_url
                .clone()
                .unwrap_or_else(|| "".to_string()),
            self.issue_ordinal,
        )
    }
}

impl CsvCell<CsvThoth> for WorkLanguages {
    fn csv_cell(&self) -> String {
        format!(
            "(\"{:?}\", \"{:?}\", \"{}\")",
            self.language_relation, self.language_code, self.main_language,
        )
    }
}

impl CsvCell<CsvThoth> for WorkSubjects {
    fn csv_cell(&self) -> String {
        format!("{:?}", self.subject_code)
    }
}

impl CsvCell<CsvThoth> for WorkFundings {
    fn csv_cell(&self) -> String {
        format!(
            "(\"{}\", \"{}\", \"{}\", \"{}\", \"{}\", \"{}\", \"{}\", \"{}\")",
            self.institution.institution_name,
            self.institution
                .institution_doi
                .as_ref()
                .map(|d| d.to_string())
                .unwrap_or_else(|| "".to_string()),
            self.institution
                .ror
                .as_ref()
                .map(|r| r.to_string())
                .unwrap_or_else(|| "".to_string()),
            self.institution
                .country_code
                .as_ref()
                .map(|c| format!("{:?}", c))
                .unwrap_or_else(|| "".to_string()),
            self.program.clone().unwrap_or_else(|| "".to_string()),
            self.project_name.clone().unwrap_or_else(|| "".to_string()),
            self.grant_number.clone().unwrap_or_else(|| "".to_string()),
            self.jurisdiction.clone().unwrap_or_else(|| "".to_string()),
        )
    }
}

#[cfg(test)]
mod tests {
    use super::*;
    use crate::record::DELIMITER_COMMA;
    use csv::QuoteStyle;
    use lazy_static::lazy_static;
    use std::str::FromStr;
    use thoth_api::model::Doi;
    use thoth_api::model::Isbn;
    use thoth_api::model::Orcid;
    use thoth_api::model::Ror;
    use thoth_client::{
<<<<<<< HEAD
        ContributionType, CountryCode, CurrencyCode, LanguageCode, LanguageRelation,
        PublicationType, SeriesType, WorkContributionsAffiliations,
        WorkContributionsAffiliationsInstitution, WorkContributionsContributor,
        WorkFundingsInstitution, WorkImprint, WorkImprintPublisher, WorkIssuesSeries, WorkStatus,
        WorkType,
=======
        ContributionType, CurrencyCode, LanguageCode, LanguageRelation, LocationPlatform,
        PublicationType, SeriesType, WorkContributionsContributor, WorkFundingsFunder, WorkImprint,
        WorkImprintPublisher, WorkIssuesSeries, WorkPublicationsLocations, WorkPublicationsPrices,
        WorkStatus, WorkType,
>>>>>>> 14575f5c
    };
    use uuid::Uuid;

    lazy_static! {
        static ref TEST_WORK: Work = Work {
            work_id: Uuid::from_str("00000000-0000-0000-AAAA-000000000001").unwrap(),
            work_status: WorkStatus::ACTIVE,
            full_title: "Book Title: Book Subtitle".to_string(),
            title: "Book Title".to_string(),
            subtitle: Some("Book Subtitle".to_string()),
            work_type: WorkType::MONOGRAPH,
            edition: 1,
            doi: Some(Doi::from_str("https://doi.org/10.00001/BOOK.0001").unwrap()),
            publication_date: Some(chrono::NaiveDate::from_ymd(1999, 12, 31)),
            license: Some("http://creativecommons.org/licenses/by/4.0/".to_string()),
            copyright_holder: "Author 1; Author 2".to_string(),
            short_abstract: Some("Lorem ipsum dolor sit amet, consectetur adipiscing elit. Vestibulum vel libero eleifend, ultrices purus vitae, suscipit ligula. Aliquam ornare quam et nulla vestibulum, id euismod tellus malesuada. Orci varius natoque penatibus et magnis dis parturient montes, nascetur ridiculus mus.".to_string()),
            long_abstract: Some("Lorem ipsum dolor sit amet, consectetur adipiscing elit. Vestibulum vel libero eleifend, ultrices purus vitae, suscipit ligula. Aliquam ornare quam et nulla vestibulum, id euismod tellus malesuada. Orci varius natoque penatibus et magnis dis parturient montes, nascetur ridiculus mus. Nullam ornare bibendum ex nec dapibus. Proin porta risus elementum odio feugiat tempus. Etiam eu felis ac metus viverra ornare. In consectetur neque sed feugiat ornare. Mauris at purus fringilla orci tincidunt pulvinar sed a massa. Nullam vestibulum posuere augue, sit amet tincidunt nisl pulvinar ac.".to_string()),
            general_note: Some("This is a general note".to_string()),
            place: Some("León, Spain".to_string()),
            width_mm: Some(156.0),
            width_cm: Some(15.6),
            width_in: Some(6.14),
            height_mm: Some(234.0),
            height_cm: Some(23.4),
            height_in: Some(9.21),
            page_count: Some(334),
            page_breakdown: Some("x+334".to_string()),
            image_count: Some(15),
            table_count: Some(20),
            audio_count: Some(25),
            video_count: Some(30),
            landing_page: Some("https://www.book.com".to_string()),
            toc: Some("1. Chapter 1".to_string()),
            lccn: Some("123456789".to_string()),
            oclc: Some("987654321".to_string()),
            cover_url: Some("https://www.book.com/cover".to_string()),
            cover_caption: Some("This is a cover caption".to_string()),
            imprint: WorkImprint {
                imprint_name: "OA Editions Imprint".to_string(),
                publisher: WorkImprintPublisher {
                    publisher_name: "OA Editions".to_string(),
                    publisher_url: None,
                },
            },
            issues: vec![WorkIssues {
                issue_ordinal: 1,
                series: WorkIssuesSeries {
                    series_type: SeriesType::JOURNAL,
                    series_name: "Name of series".to_string(),
                    issn_print: "1234-5678".to_string(),
                    issn_digital: "8765-4321".to_string(),
                    series_url: Some("https://www.series.com".to_string()),
                },
            }],
            contributions: vec![
                WorkContributions {
                    contribution_type: ContributionType::AUTHOR,
                    first_name: Some("Author".to_string()),
                    last_name: "1".to_string(),
                    full_name: "Author 1".to_string(),
                    main_contribution: true,
                    biography: None,
                    contribution_ordinal: 1,
                    contributor: WorkContributionsContributor {
                        orcid: Some(Orcid::from_str("https://orcid.org/0000-0002-0000-0001").unwrap()),
                    },
                    affiliations: vec![
                        WorkContributionsAffiliations {
                            position: Some("Manager".to_string()),
                            affiliation_ordinal: 1,
                            institution: WorkContributionsAffiliationsInstitution {
                                institution_name: "University of Life".to_string(),
                            },
                        },
                    ],
                },
                WorkContributions {
                    contribution_type: ContributionType::AUTHOR,
                    first_name: Some("Author".to_string()),
                    last_name: "2".to_string(),
                    full_name: "Author 2".to_string(),
                    main_contribution: true,
                    biography: None,
                    contribution_ordinal: 2,
                    contributor: WorkContributionsContributor {
                        orcid: None,
                    },
                    affiliations: vec![],
                },
            ],
            languages: vec![
                WorkLanguages {
                    language_code: LanguageCode::SPA,
                    language_relation: LanguageRelation::ORIGINAL,
                    main_language: true,
                },
            ],
            publications: vec![
                WorkPublications {
                    publication_id: Uuid::from_str("00000000-0000-0000-BBBB-000000000002").unwrap(),
                    publication_type: PublicationType::PAPERBACK,
                    isbn: Some(Isbn::from_str("978-3-16-148410-0").unwrap()),
                    prices: vec![
                        WorkPublicationsPrices {
                            currency_code: CurrencyCode::EUR,
                            unit_price: 25.95,
                        },
                        WorkPublicationsPrices {
                            currency_code: CurrencyCode::GBP,
                            unit_price: 22.95,
                        },
                        WorkPublicationsPrices {
                            currency_code: CurrencyCode::USD,
                            unit_price: 31.95,
                        },
                    ],
                    locations: vec![
                        WorkPublicationsLocations {
                            landing_page: Some("https://www.book.com/paperback".to_string()),
                            full_text_url: None,
                            location_platform: LocationPlatform::OTHER,
                            canonical: true,
                        },
                        WorkPublicationsLocations {
                            landing_page: Some("https://www.jstor.com/paperback".to_string()),
                            full_text_url: None,
                            location_platform: LocationPlatform::JSTOR,
                            canonical: false,
                        },
                    ],
                },
                WorkPublications {
                    publication_id: Uuid::from_str("00000000-0000-0000-CCCC-000000000003").unwrap(),
                    publication_type: PublicationType::HARDBACK,
                    isbn: Some(Isbn::from_str("978-1-4028-9462-6").unwrap()),
                    prices: vec![
                        WorkPublicationsPrices {
                            currency_code: CurrencyCode::EUR,
                            unit_price: 36.95,
                        },
                        WorkPublicationsPrices {
                            currency_code: CurrencyCode::GBP,
                            unit_price: 32.95,
                        },
                        WorkPublicationsPrices {
                            currency_code: CurrencyCode::USD,
                            unit_price: 40.95,
                        },
                    ],
                    locations: vec![],
                },
                WorkPublications {
                    publication_id: Uuid::from_str("00000000-0000-0000-DDDD-000000000004").unwrap(),
                    publication_type: PublicationType::PDF,
                    isbn: Some(Isbn::from_str("978-1-56619-909-4").unwrap()),
                    prices: vec![],
                    locations: vec![WorkPublicationsLocations {
                        landing_page: Some("https://www.book.com/pdf_landing".to_string()),
                        full_text_url: Some("https://www.book.com/pdf_fulltext".to_string()),
                        location_platform: LocationPlatform::OTHER,
                        canonical: true,
                    }],
                },
                WorkPublications {
                    publication_id: Uuid::from_str("00000000-0000-0000-EEEE-000000000005").unwrap(),
                    publication_type: PublicationType::HTML,
                    isbn: None,
                    prices: vec![],
                    locations: vec![WorkPublicationsLocations {
                        landing_page: Some("https://www.book.com/html_landing".to_string()),
                        full_text_url: Some("https://www.book.com/html_fulltext".to_string()),
                        location_platform: LocationPlatform::OTHER,
                        canonical: true,
                    }],
                },
                WorkPublications {
                    publication_id: Uuid::from_str("00000000-0000-0000-FFFF-000000000006").unwrap(),
                    publication_type: PublicationType::XML,
                    isbn: Some(Isbn::from_str("978-92-95055-02-5").unwrap()),
                    prices: vec![],
                    locations: vec![],
                },
            ],
            subjects: vec![
                WorkSubjects {
                    subject_code: "AAB".to_string(),
                    subject_type: SubjectType::BIC,
                    subject_ordinal: 2,
                },
                WorkSubjects {
                    subject_code: "AAA".to_string(),
                    subject_type: SubjectType::BIC,
                    subject_ordinal: 1,
                },
                WorkSubjects {
                    subject_code: "AAA000001".to_string(),
                    subject_type: SubjectType::BISAC,
                    subject_ordinal: 2,
                },
                WorkSubjects {
                    subject_code: "AAA000000".to_string(),
                    subject_type: SubjectType::BISAC,
                    subject_ordinal: 1,
                },
                WorkSubjects {
                    subject_code: "Category1".to_string(),
                    subject_type: SubjectType::CUSTOM,
                    subject_ordinal: 1,
                },
                WorkSubjects {
                    subject_code: "keyword2".to_string(),
                    subject_type: SubjectType::KEYWORD,
                    subject_ordinal: 2,
                },
                WorkSubjects {
                    subject_code: "keyword1".to_string(),
                    subject_type: SubjectType::KEYWORD,
                    subject_ordinal: 1,
                },
                WorkSubjects {
                    subject_code: "JA85".to_string(),
                    subject_type: SubjectType::LCC,
                    subject_ordinal: 1,
                },
                WorkSubjects {
                    subject_code: "JWA".to_string(),
                    subject_type: SubjectType::THEMA,
                    subject_ordinal: 1,
                },
            ],
            fundings: vec![WorkFundings {
                program: Some("Name of program".to_string()),
                project_name: Some("Name of project".to_string()),
                project_shortname: None,
                grant_number: Some("Number of grant".to_string()),
                jurisdiction: Some("Funding jurisdiction".to_string()),
                institution: WorkFundingsInstitution {
                    institution_name: "Name of institution".to_string(),
                    institution_doi: Some(Doi::from_str("https://doi.org/10.00001/INSTITUTION.0001").unwrap()),
                    ror: Some(Ror::from_str("https://ror.org/0aaaaaa00").unwrap()),
                    country_code: Some(CountryCode::MDA),
                },
            }],
        };
    }

<<<<<<< HEAD
    const TEST_RESULT: &str = r#""publisher","imprint","work_type","work_status","title","subtitle","edition","doi","publication_date","publication_place","license","copyright_holder","landing_page","width (mm)","width (cm)","width (in)","height (mm)","height (cm)","height (in)","page_count","page_breakdown","image_count","table_count","audio_count","video_count","lccn","oclc","short_abstract","long_abstract","general_note","toc","cover_url","cover_caption","contributions [(type, first_name, last_name, full_name, orcid, [(position, ordinal, institution)])]","publications [(type, isbn, url, [(ISO_4217_currency, price)])]","series [(type, name, issn_print, issn_digital, url, issue)]","languages [(relation, ISO_639-3/B_language, is_main)]","BIC [code]","THEMA [code]","BISAC [code]","LCC [code]","custom_categories [category]","keywords [keyword]","funding [(institution, institution_doi, ror, country, program, project, grant, jurisdiction)]"
"OA Editions","OA Editions Imprint","MONOGRAPH","ACTIVE","Book Title","Book Subtitle","1","10.00001/BOOK.0001","1999-12-31","León, Spain","http://creativecommons.org/licenses/by/4.0/","Author 1; Author 2","https://www.book.com","156.0","15.6","6.14","234.0","23.4","9.21","334","x+334","15","20","25","30","123456789","987654321","Lorem ipsum dolor sit amet, consectetur adipiscing elit. Vestibulum vel libero eleifend, ultrices purus vitae, suscipit ligula. Aliquam ornare quam et nulla vestibulum, id euismod tellus malesuada. Orci varius natoque penatibus et magnis dis parturient montes, nascetur ridiculus mus.","Lorem ipsum dolor sit amet, consectetur adipiscing elit. Vestibulum vel libero eleifend, ultrices purus vitae, suscipit ligula. Aliquam ornare quam et nulla vestibulum, id euismod tellus malesuada. Orci varius natoque penatibus et magnis dis parturient montes, nascetur ridiculus mus. Nullam ornare bibendum ex nec dapibus. Proin porta risus elementum odio feugiat tempus. Etiam eu felis ac metus viverra ornare. In consectetur neque sed feugiat ornare. Mauris at purus fringilla orci tincidunt pulvinar sed a massa. Nullam vestibulum posuere augue, sit amet tincidunt nisl pulvinar ac.","This is a general note","1. Chapter 1","https://www.book.com/cover","This is a cover caption","[(""AUTHOR"", ""Author"", ""1"", ""Author 1"", ""0000-0002-0000-0001"", [(""Manager"", ""1"", ""University of Life"")]),(""AUTHOR"", ""Author"", ""2"", ""Author 2"", """", )]","[(""PAPERBACK"", ""978-3-16-148410-0"", ""https://www.book.com/paperback"", [(""EUR"", ""25.95""),(""GBP"", ""22.95""),(""USD"", ""31.95"")]),(""HARDBACK"", ""978-1-4028-9462-6"", ""https://www.book.com/hardback"", [(""EUR"", ""36.95""),(""GBP"", ""32.95""),(""USD"", ""40.95"")]),(""PDF"", ""978-1-56619-909-4"", ""https://www.book.com/pdf"", ),(""HTML"", """", ""https://www.book.com/html"", ),(""XML"", ""978-92-95055-02-5"", ""https://www.book.com/xml"", )]","[(""JOURNAL"", ""Name of series"", ""1234-5678"", ""8765-4321"", ""https://www.series.com"", ""1"")]","[(""ORIGINAL"", ""SPA"", ""true"")]","[""AAA"",""AAB""]","[""JWA""]","[""AAA000000"",""AAA000001""]","[""JA85""]","[""Category1""]","[""keyword1"",""keyword2""]","[(""Name of institution"", ""10.00001/INSTITUTION.0001"", ""0aaaaaa00"", ""MDA"", ""Name of program"", ""Name of project"", ""Number of grant"", ""Funding jurisdiction"")]"
=======
    const TEST_RESULT: &str = r#""publisher","imprint","work_type","work_status","title","subtitle","edition","doi","publication_date","publication_place","license","copyright_holder","landing_page","width (mm)","width (cm)","width (in)","height (mm)","height (cm)","height (in)","page_count","page_breakdown","image_count","table_count","audio_count","video_count","lccn","oclc","short_abstract","long_abstract","general_note","toc","cover_url","cover_caption","contributions [(type, first_name, last_name, full_name, institution, orcid)]","publications [(type, isbn, [(ISO_4217_currency, price)], [(landing_page, full_text, platform, is_canonical)])]","series [(type, name, issn_print, issn_digital, url, issue)]","languages [(relation, ISO_639-3/B_language, is_main)]","BIC [code]","THEMA [code]","BISAC [code]","LCC [code]","custom_categories [category]","keywords [keyword]","funding [(funder, funder_doi, program, project, grant, jurisdiction)]"
"OA Editions","OA Editions Imprint","MONOGRAPH","ACTIVE","Book Title","Book Subtitle","1","10.00001/BOOK.0001","1999-12-31","León, Spain","http://creativecommons.org/licenses/by/4.0/","Author 1; Author 2","https://www.book.com","156.0","15.6","6.14","234.0","23.4","9.21","334","x+334","15","20","25","30","123456789","987654321","Lorem ipsum dolor sit amet, consectetur adipiscing elit. Vestibulum vel libero eleifend, ultrices purus vitae, suscipit ligula. Aliquam ornare quam et nulla vestibulum, id euismod tellus malesuada. Orci varius natoque penatibus et magnis dis parturient montes, nascetur ridiculus mus.","Lorem ipsum dolor sit amet, consectetur adipiscing elit. Vestibulum vel libero eleifend, ultrices purus vitae, suscipit ligula. Aliquam ornare quam et nulla vestibulum, id euismod tellus malesuada. Orci varius natoque penatibus et magnis dis parturient montes, nascetur ridiculus mus. Nullam ornare bibendum ex nec dapibus. Proin porta risus elementum odio feugiat tempus. Etiam eu felis ac metus viverra ornare. In consectetur neque sed feugiat ornare. Mauris at purus fringilla orci tincidunt pulvinar sed a massa. Nullam vestibulum posuere augue, sit amet tincidunt nisl pulvinar ac.","This is a general note","1. Chapter 1","https://www.book.com/cover","This is a cover caption","[(""AUTHOR"", ""Author"", ""1"", ""Author 1"", """", ""0000-0002-0000-0001""),(""AUTHOR"", ""Author"", ""2"", ""Author 2"", """", """")]","[(""PAPERBACK"", ""978-3-16-148410-0"", [(""EUR"", ""25.95""),(""GBP"", ""22.95""),(""USD"", ""31.95"")], [(""https://www.book.com/paperback"", """", ""OTHER"", ""true""),(""https://www.jstor.com/paperback"", """", ""JSTOR"", ""false"")]),(""HARDBACK"", ""978-1-4028-9462-6"", [(""EUR"", ""36.95""),(""GBP"", ""32.95""),(""USD"", ""40.95"")], ),(""PDF"", ""978-1-56619-909-4"", , [(""https://www.book.com/pdf_landing"", ""https://www.book.com/pdf_fulltext"", ""OTHER"", ""true"")]),(""HTML"", """", , [(""https://www.book.com/html_landing"", ""https://www.book.com/html_fulltext"", ""OTHER"", ""true"")]),(""XML"", ""978-92-95055-02-5"", , )]","[(""JOURNAL"", ""Name of series"", ""1234-5678"", ""8765-4321"", ""https://www.series.com"", ""1"")]","[(""ORIGINAL"", ""SPA"", ""true"")]","[""AAA"",""AAB""]","[""JWA""]","[""AAA000000"",""AAA000001""]","[""JA85""]","[""Category1""]","[""keyword1"",""keyword2""]","[(""Name of funder"", ""10.00001/FUNDER.0001"", ""Name of program"", ""Name of project"", ""Number of grant"", ""Funding jurisdiction"")]"
>>>>>>> 14575f5c
"#;

    #[test]
    fn test_csv_thoth() {
        let to_test = CsvThoth.generate(&[TEST_WORK.clone()], QuoteStyle::Always, DELIMITER_COMMA);

        assert_eq!(to_test, Ok(TEST_RESULT.to_string()))
    }

    #[test]
    fn test_csv_thoth_cell() {
        assert_eq!(CsvCell::<CsvThoth>::csv_cell(&vec![]), "".to_string());
        assert_eq!(
            CsvCell::<CsvThoth>::csv_cell(&vec!["String1".to_string()]),
            "[String1]".to_string()
        );
        assert_eq!(
            CsvCell::<CsvThoth>::csv_cell(&vec!["String1".to_string(), "String2".to_string()]),
            "[String1,String2]".to_string()
        );
    }

    #[test]
    fn test_csv_thoth_publications() {
        let mut publication = WorkPublications {
            publication_id: Uuid::from_str("00000000-0000-0000-BBBB-000000000002").unwrap(),
            publication_type: PublicationType::PAPERBACK,
            isbn: Some(Isbn::from_str("978-3-16-148410-0").unwrap()),
            prices: vec![WorkPublicationsPrices {
                currency_code: CurrencyCode::EUR,
                unit_price: 25.95,
            }],
            locations: vec![WorkPublicationsLocations {
                landing_page: Some("https://www.book.com/paperback".to_string()),
                full_text_url: None,
                location_platform: LocationPlatform::PROJECT_MUSE,
                canonical: true,
            }],
        };
        assert_eq!(CsvCell::<CsvThoth>::csv_cell(&publication),
            r#"("PAPERBACK", "978-3-16-148410-0", [("EUR", "25.95")], [("https://www.book.com/paperback", "", "PROJECT_MUSE", "true")])"#.to_string());
        publication.publication_type = PublicationType::HARDBACK;
        publication.isbn = None;
        publication.prices.clear();
        publication.locations.clear();
        assert_eq!(
            CsvCell::<CsvThoth>::csv_cell(&publication),
            r#"("HARDBACK", "", , )"#.to_string()
        );
    }

    #[test]
    fn test_csv_thoth_contributions() {
        let mut contribution = WorkContributions {
            contribution_type: ContributionType::AUTHOR,
            first_name: Some("Author".to_string()),
            last_name: "1".to_string(),
            full_name: "Author 1".to_string(),
            main_contribution: true,
            biography: None,
            contribution_ordinal: 1,
            contributor: WorkContributionsContributor {
                orcid: Some(Orcid::from_str("https://orcid.org/0000-0002-0000-0001").unwrap()),
            },
            affiliations: vec![],
        };
        assert_eq!(
            CsvCell::<CsvThoth>::csv_cell(&contribution),
            r#"("AUTHOR", "Author", "1", "Author 1", "0000-0002-0000-0001", )"#.to_string()
        );
        contribution.contribution_type = ContributionType::TRANSLATOR;
        contribution.first_name = None;
        contribution.contributor.orcid = None;
        assert_eq!(
            CsvCell::<CsvThoth>::csv_cell(&contribution),
            r#"("TRANSLATOR", "", "1", "Author 1", "", )"#.to_string()
        );
    }

    #[test]
    fn test_csv_thoth_affiliations() {
        let mut affiliation = WorkContributionsAffiliations {
            position: Some("Manager".to_string()),
            affiliation_ordinal: 1,
            institution: WorkContributionsAffiliationsInstitution {
                institution_name: "University of Life".to_string(),
            },
        };
        assert_eq!(
            CsvCell::<CsvThoth>::csv_cell(&affiliation),
            r#"("Manager", "1", "University of Life")"#.to_string()
        );
        affiliation.position = None;
        affiliation.affiliation_ordinal = 2;
        assert_eq!(
            CsvCell::<CsvThoth>::csv_cell(&affiliation),
            r#"("", "2", "University of Life")"#.to_string()
        );
    }

    #[test]
    fn test_csv_thoth_prices() {
        let mut price = WorkPublicationsPrices {
            currency_code: CurrencyCode::GBP,
            unit_price: 22.95,
        };
        assert_eq!(
            CsvCell::<CsvThoth>::csv_cell(&price),
            r#"("GBP", "22.95")"#.to_string()
        );
        price.currency_code = CurrencyCode::USD;
        price.unit_price = 31.95;
        assert_eq!(
            CsvCell::<CsvThoth>::csv_cell(&price),
            r#"("USD", "31.95")"#.to_string()
        );
    }

    #[test]
    fn test_csv_thoth_locations() {
        let mut location = WorkPublicationsLocations {
            landing_page: Some("https://www.book.com/pdf_landing".to_string()),
            full_text_url: Some("https://www.book.com/pdf_fulltext".to_string()),
            location_platform: LocationPlatform::OTHER,
            canonical: true,
        };
        assert_eq!(
            CsvCell::<CsvThoth>::csv_cell(&location),
            r#"("https://www.book.com/pdf_landing", "https://www.book.com/pdf_fulltext", "OTHER", "true")"#.to_string()
        );
        location.full_text_url = None;
        location.location_platform = LocationPlatform::JSTOR;
        location.canonical = false;
        assert_eq!(
            CsvCell::<CsvThoth>::csv_cell(&location),
            r#"("https://www.book.com/pdf_landing", "", "JSTOR", "false")"#.to_string()
        );
    }

    #[test]
    fn test_csv_thoth_issues() {
        let mut issue = WorkIssues {
            issue_ordinal: 1,
            series: WorkIssuesSeries {
                series_type: SeriesType::JOURNAL,
                series_name: "Name of series".to_string(),
                issn_print: "1234-5678".to_string(),
                issn_digital: "8765-4321".to_string(),
                series_url: Some("https://www.series.com".to_string()),
            },
        };
        assert_eq!(CsvCell::<CsvThoth>::csv_cell(&issue),
            r#"("JOURNAL", "Name of series", "1234-5678", "8765-4321", "https://www.series.com", "1")"#.to_string());
        issue.issue_ordinal = 2;
        issue.series.series_type = SeriesType::BOOK_SERIES;
        issue.series.series_url = None;
        assert_eq!(
            CsvCell::<CsvThoth>::csv_cell(&issue),
            r#"("BOOK_SERIES", "Name of series", "1234-5678", "8765-4321", "", "2")"#.to_string()
        );
    }

    #[test]
    fn test_csv_thoth_languages() {
        let mut language = WorkLanguages {
            language_code: LanguageCode::SPA,
            language_relation: LanguageRelation::TRANSLATED_FROM,
            main_language: true,
        };
        assert_eq!(
            CsvCell::<CsvThoth>::csv_cell(&language),
            r#"("TRANSLATED_FROM", "SPA", "true")"#.to_string()
        );
        language.language_code = LanguageCode::WEL;
        language.language_relation = LanguageRelation::TRANSLATED_INTO;
        language.main_language = false;
        assert_eq!(
            CsvCell::<CsvThoth>::csv_cell(&language),
            r#"("TRANSLATED_INTO", "WEL", "false")"#.to_string()
        );
    }

    #[test]
    fn test_csv_thoth_subjects() {
        let subject = WorkSubjects {
            subject_code: "AAB".to_string(),
            subject_type: SubjectType::BIC,
            subject_ordinal: 2,
        };
        assert_eq!(
            CsvCell::<CsvThoth>::csv_cell(&subject),
            r#""AAB""#.to_string()
        );
    }

    #[test]
    fn test_csv_thoth_fundings() {
        let mut funding = WorkFundings {
            program: Some("Name of program".to_string()),
            project_name: Some("Name of project".to_string()),
            project_shortname: None,
            grant_number: Some("Number of grant".to_string()),
            jurisdiction: Some("Funding jurisdiction".to_string()),
            institution: WorkFundingsInstitution {
                institution_name: "Name of institution".to_string(),
                institution_doi: Some(
                    Doi::from_str("https://doi.org/10.00001/INSTITUTION.0001").unwrap(),
                ),
                ror: Some(Ror::from_str("https://ror.org/0aaaaaa00").unwrap()),
                country_code: Some(CountryCode::MDA),
            },
        };
        assert_eq!(CsvCell::<CsvThoth>::csv_cell(&funding),
            r#"("Name of institution", "10.00001/INSTITUTION.0001", "0aaaaaa00", "MDA", "Name of program", "Name of project", "Number of grant", "Funding jurisdiction")"#.to_string());
        funding.institution.institution_doi = None;
        funding.institution.ror = None;
        funding.institution.country_code = None;
        funding.program = None;
        funding.project_name = None;
        funding.grant_number = None;
        funding.jurisdiction = None;
        assert_eq!(
            CsvCell::<CsvThoth>::csv_cell(&funding),
            r#"("Name of institution", "", "", "", "", "", "", "")"#.to_string()
        );
    }
}<|MERGE_RESOLUTION|>--- conflicted
+++ resolved
@@ -2,13 +2,9 @@
 use serde::Serialize;
 use std::io::Write;
 use thoth_client::{
-<<<<<<< HEAD
     SubjectType, Work, WorkContributions, WorkContributionsAffiliations, WorkFundings, WorkIssues,
-    WorkLanguages, WorkPublications, WorkPublicationsPrices, WorkSubjects,
-=======
-    SubjectType, Work, WorkContributions, WorkFundings, WorkIssues, WorkLanguages,
-    WorkPublications, WorkPublicationsLocations, WorkPublicationsPrices, WorkSubjects,
->>>>>>> 14575f5c
+    WorkLanguages, WorkPublications, WorkPublicationsLocations, WorkPublicationsPrices,
+    WorkSubjects,
 };
 use thoth_errors::ThothResult;
 
@@ -289,15 +285,6 @@
     }
 }
 
-<<<<<<< HEAD
-impl CsvCell<CsvThoth> for WorkContributionsAffiliations {
-    fn csv_cell(&self) -> String {
-        format!(
-            "(\"{}\", \"{}\", \"{}\")",
-            self.position.clone().unwrap_or_else(|| "".to_string()),
-            self.affiliation_ordinal,
-            self.institution.institution_name,
-=======
 impl CsvCell<CsvThoth> for WorkPublicationsLocations {
     fn csv_cell(&self) -> String {
         format!(
@@ -306,7 +293,17 @@
             self.full_text_url.clone().unwrap_or_else(|| "".to_string()),
             self.location_platform,
             self.canonical,
->>>>>>> 14575f5c
+        )
+    }
+}
+
+impl CsvCell<CsvThoth> for WorkContributionsAffiliations {
+    fn csv_cell(&self) -> String {
+        format!(
+            "(\"{}\", \"{}\", \"{}\")",
+            self.position.clone().unwrap_or_else(|| "".to_string()),
+            self.affiliation_ordinal,
+            self.institution.institution_name,
         )
     }
 }
@@ -383,18 +380,11 @@
     use thoth_api::model::Orcid;
     use thoth_api::model::Ror;
     use thoth_client::{
-<<<<<<< HEAD
         ContributionType, CountryCode, CurrencyCode, LanguageCode, LanguageRelation,
-        PublicationType, SeriesType, WorkContributionsAffiliations,
+        LocationPlatform, PublicationType, SeriesType, WorkContributionsAffiliations,
         WorkContributionsAffiliationsInstitution, WorkContributionsContributor,
-        WorkFundingsInstitution, WorkImprint, WorkImprintPublisher, WorkIssuesSeries, WorkStatus,
-        WorkType,
-=======
-        ContributionType, CurrencyCode, LanguageCode, LanguageRelation, LocationPlatform,
-        PublicationType, SeriesType, WorkContributionsContributor, WorkFundingsFunder, WorkImprint,
-        WorkImprintPublisher, WorkIssuesSeries, WorkPublicationsLocations, WorkPublicationsPrices,
-        WorkStatus, WorkType,
->>>>>>> 14575f5c
+        WorkFundingsInstitution, WorkImprint, WorkImprintPublisher, WorkIssuesSeries,
+        WorkPublicationsLocations, WorkPublicationsPrices, WorkStatus, WorkType,
     };
     use uuid::Uuid;
 
@@ -642,13 +632,8 @@
         };
     }
 
-<<<<<<< HEAD
-    const TEST_RESULT: &str = r#""publisher","imprint","work_type","work_status","title","subtitle","edition","doi","publication_date","publication_place","license","copyright_holder","landing_page","width (mm)","width (cm)","width (in)","height (mm)","height (cm)","height (in)","page_count","page_breakdown","image_count","table_count","audio_count","video_count","lccn","oclc","short_abstract","long_abstract","general_note","toc","cover_url","cover_caption","contributions [(type, first_name, last_name, full_name, orcid, [(position, ordinal, institution)])]","publications [(type, isbn, url, [(ISO_4217_currency, price)])]","series [(type, name, issn_print, issn_digital, url, issue)]","languages [(relation, ISO_639-3/B_language, is_main)]","BIC [code]","THEMA [code]","BISAC [code]","LCC [code]","custom_categories [category]","keywords [keyword]","funding [(institution, institution_doi, ror, country, program, project, grant, jurisdiction)]"
-"OA Editions","OA Editions Imprint","MONOGRAPH","ACTIVE","Book Title","Book Subtitle","1","10.00001/BOOK.0001","1999-12-31","León, Spain","http://creativecommons.org/licenses/by/4.0/","Author 1; Author 2","https://www.book.com","156.0","15.6","6.14","234.0","23.4","9.21","334","x+334","15","20","25","30","123456789","987654321","Lorem ipsum dolor sit amet, consectetur adipiscing elit. Vestibulum vel libero eleifend, ultrices purus vitae, suscipit ligula. Aliquam ornare quam et nulla vestibulum, id euismod tellus malesuada. Orci varius natoque penatibus et magnis dis parturient montes, nascetur ridiculus mus.","Lorem ipsum dolor sit amet, consectetur adipiscing elit. Vestibulum vel libero eleifend, ultrices purus vitae, suscipit ligula. Aliquam ornare quam et nulla vestibulum, id euismod tellus malesuada. Orci varius natoque penatibus et magnis dis parturient montes, nascetur ridiculus mus. Nullam ornare bibendum ex nec dapibus. Proin porta risus elementum odio feugiat tempus. Etiam eu felis ac metus viverra ornare. In consectetur neque sed feugiat ornare. Mauris at purus fringilla orci tincidunt pulvinar sed a massa. Nullam vestibulum posuere augue, sit amet tincidunt nisl pulvinar ac.","This is a general note","1. Chapter 1","https://www.book.com/cover","This is a cover caption","[(""AUTHOR"", ""Author"", ""1"", ""Author 1"", ""0000-0002-0000-0001"", [(""Manager"", ""1"", ""University of Life"")]),(""AUTHOR"", ""Author"", ""2"", ""Author 2"", """", )]","[(""PAPERBACK"", ""978-3-16-148410-0"", ""https://www.book.com/paperback"", [(""EUR"", ""25.95""),(""GBP"", ""22.95""),(""USD"", ""31.95"")]),(""HARDBACK"", ""978-1-4028-9462-6"", ""https://www.book.com/hardback"", [(""EUR"", ""36.95""),(""GBP"", ""32.95""),(""USD"", ""40.95"")]),(""PDF"", ""978-1-56619-909-4"", ""https://www.book.com/pdf"", ),(""HTML"", """", ""https://www.book.com/html"", ),(""XML"", ""978-92-95055-02-5"", ""https://www.book.com/xml"", )]","[(""JOURNAL"", ""Name of series"", ""1234-5678"", ""8765-4321"", ""https://www.series.com"", ""1"")]","[(""ORIGINAL"", ""SPA"", ""true"")]","[""AAA"",""AAB""]","[""JWA""]","[""AAA000000"",""AAA000001""]","[""JA85""]","[""Category1""]","[""keyword1"",""keyword2""]","[(""Name of institution"", ""10.00001/INSTITUTION.0001"", ""0aaaaaa00"", ""MDA"", ""Name of program"", ""Name of project"", ""Number of grant"", ""Funding jurisdiction"")]"
-=======
-    const TEST_RESULT: &str = r#""publisher","imprint","work_type","work_status","title","subtitle","edition","doi","publication_date","publication_place","license","copyright_holder","landing_page","width (mm)","width (cm)","width (in)","height (mm)","height (cm)","height (in)","page_count","page_breakdown","image_count","table_count","audio_count","video_count","lccn","oclc","short_abstract","long_abstract","general_note","toc","cover_url","cover_caption","contributions [(type, first_name, last_name, full_name, institution, orcid)]","publications [(type, isbn, [(ISO_4217_currency, price)], [(landing_page, full_text, platform, is_canonical)])]","series [(type, name, issn_print, issn_digital, url, issue)]","languages [(relation, ISO_639-3/B_language, is_main)]","BIC [code]","THEMA [code]","BISAC [code]","LCC [code]","custom_categories [category]","keywords [keyword]","funding [(funder, funder_doi, program, project, grant, jurisdiction)]"
-"OA Editions","OA Editions Imprint","MONOGRAPH","ACTIVE","Book Title","Book Subtitle","1","10.00001/BOOK.0001","1999-12-31","León, Spain","http://creativecommons.org/licenses/by/4.0/","Author 1; Author 2","https://www.book.com","156.0","15.6","6.14","234.0","23.4","9.21","334","x+334","15","20","25","30","123456789","987654321","Lorem ipsum dolor sit amet, consectetur adipiscing elit. Vestibulum vel libero eleifend, ultrices purus vitae, suscipit ligula. Aliquam ornare quam et nulla vestibulum, id euismod tellus malesuada. Orci varius natoque penatibus et magnis dis parturient montes, nascetur ridiculus mus.","Lorem ipsum dolor sit amet, consectetur adipiscing elit. Vestibulum vel libero eleifend, ultrices purus vitae, suscipit ligula. Aliquam ornare quam et nulla vestibulum, id euismod tellus malesuada. Orci varius natoque penatibus et magnis dis parturient montes, nascetur ridiculus mus. Nullam ornare bibendum ex nec dapibus. Proin porta risus elementum odio feugiat tempus. Etiam eu felis ac metus viverra ornare. In consectetur neque sed feugiat ornare. Mauris at purus fringilla orci tincidunt pulvinar sed a massa. Nullam vestibulum posuere augue, sit amet tincidunt nisl pulvinar ac.","This is a general note","1. Chapter 1","https://www.book.com/cover","This is a cover caption","[(""AUTHOR"", ""Author"", ""1"", ""Author 1"", """", ""0000-0002-0000-0001""),(""AUTHOR"", ""Author"", ""2"", ""Author 2"", """", """")]","[(""PAPERBACK"", ""978-3-16-148410-0"", [(""EUR"", ""25.95""),(""GBP"", ""22.95""),(""USD"", ""31.95"")], [(""https://www.book.com/paperback"", """", ""OTHER"", ""true""),(""https://www.jstor.com/paperback"", """", ""JSTOR"", ""false"")]),(""HARDBACK"", ""978-1-4028-9462-6"", [(""EUR"", ""36.95""),(""GBP"", ""32.95""),(""USD"", ""40.95"")], ),(""PDF"", ""978-1-56619-909-4"", , [(""https://www.book.com/pdf_landing"", ""https://www.book.com/pdf_fulltext"", ""OTHER"", ""true"")]),(""HTML"", """", , [(""https://www.book.com/html_landing"", ""https://www.book.com/html_fulltext"", ""OTHER"", ""true"")]),(""XML"", ""978-92-95055-02-5"", , )]","[(""JOURNAL"", ""Name of series"", ""1234-5678"", ""8765-4321"", ""https://www.series.com"", ""1"")]","[(""ORIGINAL"", ""SPA"", ""true"")]","[""AAA"",""AAB""]","[""JWA""]","[""AAA000000"",""AAA000001""]","[""JA85""]","[""Category1""]","[""keyword1"",""keyword2""]","[(""Name of funder"", ""10.00001/FUNDER.0001"", ""Name of program"", ""Name of project"", ""Number of grant"", ""Funding jurisdiction"")]"
->>>>>>> 14575f5c
+    const TEST_RESULT: &str = r#""publisher","imprint","work_type","work_status","title","subtitle","edition","doi","publication_date","publication_place","license","copyright_holder","landing_page","width (mm)","width (cm)","width (in)","height (mm)","height (cm)","height (in)","page_count","page_breakdown","image_count","table_count","audio_count","video_count","lccn","oclc","short_abstract","long_abstract","general_note","toc","cover_url","cover_caption","contributions [(type, first_name, last_name, full_name, orcid, [(position, ordinal, institution)])]","publications [(type, isbn, [(ISO_4217_currency, price)], [(landing_page, full_text, platform, is_canonical)])]","series [(type, name, issn_print, issn_digital, url, issue)]","languages [(relation, ISO_639-3/B_language, is_main)]","BIC [code]","THEMA [code]","BISAC [code]","LCC [code]","custom_categories [category]","keywords [keyword]","funding [(institution, institution_doi, ror, country, program, project, grant, jurisdiction)]"
+"OA Editions","OA Editions Imprint","MONOGRAPH","ACTIVE","Book Title","Book Subtitle","1","10.00001/BOOK.0001","1999-12-31","León, Spain","http://creativecommons.org/licenses/by/4.0/","Author 1; Author 2","https://www.book.com","156.0","15.6","6.14","234.0","23.4","9.21","334","x+334","15","20","25","30","123456789","987654321","Lorem ipsum dolor sit amet, consectetur adipiscing elit. Vestibulum vel libero eleifend, ultrices purus vitae, suscipit ligula. Aliquam ornare quam et nulla vestibulum, id euismod tellus malesuada. Orci varius natoque penatibus et magnis dis parturient montes, nascetur ridiculus mus.","Lorem ipsum dolor sit amet, consectetur adipiscing elit. Vestibulum vel libero eleifend, ultrices purus vitae, suscipit ligula. Aliquam ornare quam et nulla vestibulum, id euismod tellus malesuada. Orci varius natoque penatibus et magnis dis parturient montes, nascetur ridiculus mus. Nullam ornare bibendum ex nec dapibus. Proin porta risus elementum odio feugiat tempus. Etiam eu felis ac metus viverra ornare. In consectetur neque sed feugiat ornare. Mauris at purus fringilla orci tincidunt pulvinar sed a massa. Nullam vestibulum posuere augue, sit amet tincidunt nisl pulvinar ac.","This is a general note","1. Chapter 1","https://www.book.com/cover","This is a cover caption","[(""AUTHOR"", ""Author"", ""1"", ""Author 1"", ""0000-0002-0000-0001"", [(""Manager"", ""1"", ""University of Life"")]),(""AUTHOR"", ""Author"", ""2"", ""Author 2"", """", )]","[(""PAPERBACK"", ""978-3-16-148410-0"", [(""EUR"", ""25.95""),(""GBP"", ""22.95""),(""USD"", ""31.95"")], [(""https://www.book.com/paperback"", """", ""OTHER"", ""true""),(""https://www.jstor.com/paperback"", """", ""JSTOR"", ""false"")]),(""HARDBACK"", ""978-1-4028-9462-6"", [(""EUR"", ""36.95""),(""GBP"", ""32.95""),(""USD"", ""40.95"")], ),(""PDF"", ""978-1-56619-909-4"", , [(""https://www.book.com/pdf_landing"", ""https://www.book.com/pdf_fulltext"", ""OTHER"", ""true"")]),(""HTML"", """", , [(""https://www.book.com/html_landing"", ""https://www.book.com/html_fulltext"", ""OTHER"", ""true"")]),(""XML"", ""978-92-95055-02-5"", , )]","[(""JOURNAL"", ""Name of series"", ""1234-5678"", ""8765-4321"", ""https://www.series.com"", ""1"")]","[(""ORIGINAL"", ""SPA"", ""true"")]","[""AAA"",""AAB""]","[""JWA""]","[""AAA000000"",""AAA000001""]","[""JA85""]","[""Category1""]","[""keyword1"",""keyword2""]","[(""Name of institution"", ""10.00001/INSTITUTION.0001"", ""0aaaaaa00"", ""MDA"", ""Name of program"", ""Name of project"", ""Number of grant"", ""Funding jurisdiction"")]"
 "#;
 
     #[test]
